;;
;; Copyright (c) 2015, 2017, 2020 Ian Fitchet <idf(at)idio-lang.org>
;;
;; Licensed under the Apache License, Version 2.0 (the "License"); you
;; may not use this file except in compliance with the License.  You
;; may obtain a copy of the License at
;;
;;     http://www.apache.org/licenses/LICENSE-2.0
;;
;; Unless required by applicable law or agreed to in writing, software
;; distributed under the License is distributed on an "AS IS" BASIS,
;; WITHOUT WARRANTIES OR CONDITIONS OF ANY KIND, either express or implied.
;; See the License for the specific language governing permissions and
;; limitations under the License.
;;
;;

;;
;; test.idio
;;

;; largely ported from
;;
;; Scheme 9 from Empty Space
;; By Nils M Holm <nmh@t3x.org>, 2007,2008,2009

testfile := "__testfile__"

if (file-exists? testfile) {
  delete-file testfile
}
    ;; (error (string-append "Please delete the file \""
    ;;                       testfile
    ;;                       "\" before running this test.")))

Errors := 0
Tests := 0

define (void) (if #f #f)

define (seq) {
  n := 1

  function () {
    x := n
    set! n (1 + n)
    x
  }
}

define (fail expr result expected) {
  set! Errors (1 + Errors)
  display* "Error #" Errors
  display* "test #" Tests " failed: " expr
  display* "got result:  " result
  display* "expected:    " expected
}

define (test3 expr result expected) {
  set! Tests (1 + Tests)
  ;edisplay* "test #" Tests ":" expr "=>" result "==?" expected
  if (not (equal? result expected)) {
    fail expr result expected
  }
}

define-macro (test form result) {
  #T{ test3 '$form $form $result }
}

;; put the tests dirs on IDIOLIB
testdir := #n

map (function (d) {
       t-p := join-string "/" (reverse (pt (reverse (split-string d "/"))))
       t-d := string-append "/" t-p "/tests"
       r-e := string-append t-d "/test-operator.idio"
       if (file-exists? r-e) {
	 testdir = t-d
       }
}) (split-string IDIOLIB ":")

if (null? testdir) {
  edisplay* "Cannot find 'tests' subdir on IDIOLIB" IDIOLIB
} {
  IDIOLIB = string-append IDIOLIB ":" testdir
}

display* "This is test.idio using IDIOLIB" IDIOLIB

;; put the testing utilities on the PATH
OPATH := PATH
PWD-last := ph (reverse (split-string PWD "/"))
PATH = string-append PATH ":" (string-append PWD "/" (if (equal? PWD-last "src") ".." ".") "/utils/bin")

;; at least one test creates a local file then tries to "load" it --
;; so we need PWD on IDIOLIB
OIDIOLIB := IDIOLIB
IDIOLIB = string-append IDIOLIB ":" PWD

;; running tests under Jenkins means we inherit the agent's max open
;; files (eg. 1048576) which means our file descriptor reaping tests
;; blow up.

;; we'll also use a variable, nofiles_lim, that other people --
;; notably the NOFILES test in test-s9.idio -- can use to provoke some
;; effects

nofiles_lim := 256
C_nofiles_lim := C/integer-> nofiles_lim
rl := libc/getrlimit libc/RLIMIT_NOFILE
if (C/> rl.rlim_cur C_nofiles_lim) {
  rl.rlim_cur = C_nofiles_lim
  libc/setrlimit libc/RLIMIT_NOFILE rl
}


load "test-read-error.idio"
load "test-read-coverage.idio"
load "test-evaluation-error.idio"
load "test-expander-error.idio"

load "test-s9-test.idio"
load "test-operator.idio"
load "test-closure.idio"
load "test-keyword.idio"
load "test-template.idio"
load "test-string.idio"
load "test-array.idio"
load "test-hash.idio"
load "test-file-handle.idio"
load "test-string-handle.idio"
load "test-handle.idio"
load "test-struct.idio"
load "test-condition.idio"
load "test-dynamic.idio"
load "test-computed.idio"
load "test-call-cc.idio"
load "test-env.idio"
load "test-path.idio"
load "test-command.idio"
load "test-libc-wrap.idio"

load "test-load-handle.idio"
load "test-trap.idio"
load "test-utf-8.idio"

;; test that we've seen as many tests as we should have.  How many is
;; that?  Erm, they've not been counted and are dynamic in number so
;; test we've seen at least as many as the largest number we've
;; seen.  Wait, some tests are OS-specific.  Drat!
<<<<<<< HEAD
test (eq? Tests 3311) #t
=======
test (eq? Tests 3315) #t
>>>>>>> 1def438e

if (file-exists? testfile) (delete-file testfile)

display* "test.idio completed after " SECONDS "seconds"
display* "# src-props" (length (hash-keys %idio-src-properties))
if (zero? Errors) (display* "All" Tests "tests passed!") \
   {
     display Errors
     if (gt Errors 1) {
       display " errors "
     } {
       display " error "
     }
     display* "in" Tests "tests."
     exit 1
   }

IDIOLIB = OIDIOLIB
PATH = OPATH
<|MERGE_RESOLUTION|>--- conflicted
+++ resolved
@@ -149,11 +149,7 @@
 ;; that?  Erm, they've not been counted and are dynamic in number so
 ;; test we've seen at least as many as the largest number we've
 ;; seen.  Wait, some tests are OS-specific.  Drat!
-<<<<<<< HEAD
-test (eq? Tests 3311) #t
-=======
-test (eq? Tests 3315) #t
->>>>>>> 1def438e
+test (eq? Tests 3321) #t
 
 if (file-exists? testfile) (delete-file testfile)
 
