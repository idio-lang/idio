;;
;; Copyright (c) 2015-2022 Ian Fitchet <idf(at)idio-lang.org>
;;
;; Licensed under the Apache License, Version 2.0 (the "License"); you
;; may not use this file except in compliance with the License.  You
;; may obtain a copy of the License at
;;
;;     http://www.apache.org/licenses/LICENSE-2.0
;;
;; Unless required by applicable law or agreed to in writing, software
;; distributed under the License is distributed on an "AS IS" BASIS,
;; WITHOUT WARRANTIES OR CONDITIONS OF ANY KIND, either express or implied.
;; See the License for the specific language governing permissions and
;; limitations under the License.
;;
;;

;;
;; test.idio -- Idio self-tests
;;

#*

The testing we're doing here is more akin to system testing than unit
testing (which we really should have as well...).

Suppose we want to test arithmetic addition:

test (1 + 2) 3

which looks straightforward enough -- except that we are also testing:

* the reader's ability to read in numbers

  1, 2 and 3 are pretty easy but less so when we're considering 12e0
  and 1200e-2

  In this particular case we're also testing the reader operator's
  ability to re-arrange (X op Y) into (op-func X Y).

* the evaluator's ability to reason about the expression, (1 + 2),
  embedded inside another expression, (test expr expected), which is a
  template meaning it will get rewritten

* finally we get to test the arithmetic -- noting that in this case it
  will be the binary-+ arithmetic function (because of the reader
  operator) rather than the generic list form, (+ ...)

  So we ought to test both forms.  And then with both fixnums and
  bignums in various combinations and ... you end up with a lot of
  tests.

All done, we'll actually do some arithmetic -- our original goal --
and verify the result.

Whereon we realise that the C implementation is full of conditional
expressions and sub-clauses and what we really want to be doing to
extending our set of nominal arithmetic tests to include various
corner cases in the form of coverage tests.

I've tried to label the C source code with code coverage examples --
or at least document when there isn't one -- which then get lost in
the jumble of test cases in these test files.

*#

;; originally ported from
;;
;; Scheme 9 from Empty Space
;; By Nils M Holm <nmh@t3x.org>, 2007,2008,2009
;;
;; but only test-s9.idio remaining (still many hundreds of tests)

import libc
import job-control
import SRFI-14
import SRFI-115

testfile := "__testfile__"

if (e? testfile) {
  delete-file testfile
}
;; (error (append-string "Please delete the file \""
;;                       testfile
;;                       "\" before running this test.")))

Errors := 0
Tests := 0
Skipped := 0
Notify := #f

define (seq) {
  n := 1

  function/name seq () {
    x := n
    set! n (1 + n)
    x
  }
}

define (fail expr result expected) {
  set! Errors (1 + Errors)
  printf "[%s/%d] Error #%d\n" (getpid) PID Errors
  display* "test #" Tests " failed: " expr
  display* "got result:  " result
  display* "expected:    " expected
}

define (test3 expr result expected) {
  set! Tests (1 + Tests)
  if Notify {
    eprintf "[%s/%d] test #%d: %s => (equal? %s %s)\n" (getpid) PID Tests expr result expected
  }
  if (not (equal? result expected)) {
    fail expr result expected
  }
}

define-template (test form result) {
  #T{ test3 '$form $form $result }
}

define-template (test/error form result c-msg) {
  #T{
    with-condition-handler ^idio-error (function (c) {
      test (idio-error-message c) $c-msg
      trap-return #f
    }) {
      test3 '$form $form $result
    }
  }
}

define (Tests? n) {
  if (not (eqv? Tests n)) {
    d := n - Tests
    phr := "fewer"
    if (d lt 0) {
      d = Tests - n
      phr = "more"
    }
    printf "[%s/%d] WARNING: #Tests %s != %s: %d %s than expected\n" (getpid) PID Tests n d phr
    Errors = Errors + 1
  }
}

;; Where is the tests directory, say, relative to us?  We must be
;; somewhere in the hierarchy.  Probably, GitLab CI shell puts us in
;; .../builds/<RUNNER>/0/idio/idio and gitlab-runner exec shell in
;; .../builds/0/project-0.

;; put the tests dirs on IDIOLIB
topdir := #f
testdir := #f

; used in test-command.idio to find the full path to auto-exit
IDIO-UTILS-BIN := #f

map (function (d) {
  if (not testdir) {
    (regex-case
     d
     ("^(.*)/.local/lib/idio/" {
       td := append-string r.1 "/tests"
       tf := append-string td "/test-operator.idio"
       if (e? tf) {
	 topdir = r.1
	 testdir = td
       }
     })
     (else {
       tf := append-string d "/test-operator.idio"
       if (e? tf) {
	 testdir = d
	 (regex-case d
		     ("^(.*)/tests" {
		       topdir = r.1
		     }))
       }
     }))
  }
}) (split-string IDIOLIB ":")

if (not testdir) {
  edisplay* "Cannot find 'tests' subdir on IDIOLIB" IDIOLIB
} {
  path-append 'IDIOLIB testdir
  IDIOLIB = trim-path IDIOLIB
}

printf "[%s/%d] %3ds test.idio using IDIOLIB=%s\n" (getpid) PID SECONDS IDIOLIB

OPATH := PATH

;; NetBSD puts lsof in /usr/pkg/sbin which we want infront of
;; .../utils/bin (our hooky lsof for SunOS and OpenBSD)
(cond-expand
 ("uname/sysname/NetBSD" {
   path-append 'PATH "/usr/pkg/sbin"
 }))

;; put the testing utilities on the PATH
if topdir {
  IDIO-UTILS-BIN = append-string topdir "/utils/bin"
  if (d? IDIO-UTILS-BIN) {
    path-append 'PATH IDIO-UTILS-BIN
    printf "[%s/%d] %3ds test.idio using PATH=%s\n" (getpid) PID SECONDS PATH
  } {
    printf "[%s/%d] %3ds test.idio ERROR cannot determine .../utils/bin from topdir=%s\n" (getpid) PID SECONDS topdir
    exit 1
  }
} {
  printf "[%s/%d] %3ds test.idio ERROR cannot determine .../utils/bin from IDIOLIB=%s\n" (getpid) PID SECONDS IDIOLIB
  exit 1
}

;; at least one test creates a local file then tries to "load" it --
;; so we need PWD on IDIOLIB
OIDIOLIB := IDIOLIB
path-append 'IDIOLIB PWD

;; running tests under Jenkins means we inherit the agent's max open
;; files (eg. 1048576) which means our file descriptor reaping tests
;; blow up.

;; we'll also use a variable, nofiles_lim, that other people --
;; notably the NOFILES test in test-s9.idio -- can use to provoke some
;; effects

nofiles_lim := 256
C_nofiles_lim := C/integer-> nofiles_lim libc/rlim_t
rl := libc/getrlimit libc/RLIMIT_NOFILE
if (C/> (libc/struct-rlimit-ref rl 'rlim_cur) C_nofiles_lim) {
  libc/struct-rlimit-set! rl 'rlim_cur C_nofiles_lim
  libc/setrlimit libc/RLIMIT_NOFILE rl
}

;; interactive sessions suppress these two whereas the command and
;; job-control tests are predicated on them not being suppressed
o-suppress-pipefail! := suppress-pipefail!
o-suppress-exit-on-error! := suppress-exit-on-error!
suppress-pipefail! = #f
suppress-exit-on-error! = #f

;; being root defeats some tests -- originally thought to be some
;; (GitLab) CI weirdness whereas it turns out to be about my Docker
;; ignorance
running-as-root := C/== EUID libc/0uid_t
if running-as-root {
  eprintf "NOTICE: EUID/UID == %d/%d; EGID/GID == %d/%d: some tests will be skipped\n" EUID UID EGID GID
}

test-load := {
  n := 0

  function/name test-load (filename) {
    ;; forking hell!
    if (not (eqv? PID IDIO_PID)) {
      eprintf "\n\n**** %s: PID %d != IDIO_PID %d: kill -TERM\n\n" filename PID IDIO_PID
      libc/kill PID libc/SIGTERM
    }

    if (not (string? filename)) (error/type ^rt-parameter-type-error 'load "not a string" filename)

    tests0 := Tests
    tv-before := (libc/gettimeofday)
    load filename
    tv-after := (libc/gettimeofday)
    tv-delta := libc/subtract-struct-timeval tv-after tv-before
    delta := (C/->integer (libc/struct-timeval-ref tv-delta 'tv_sec)) + ((C/->integer (libc/struct-timeval-ref tv-delta 'tv_usec)) / 1000000)
    printf "[%s/%d] %3ds %4d tests in %5.2fs %s\n" (getpid) PID SECONDS (Tests - tests0) delta filename

    ; clean up lost file descriptors
    (gc/collect)
  }
}


test-load "test-read-error.idio"
test-load "test-read-coverage.idio"
test-load "test-evaluation-error.idio"
test-load "test-expander-error.idio"

test-load "test-array-error.idio"
test-load "test-array.idio"
test-load "test-bignum-error.idio"
test-load "test-bignum.idio"
test-load "test-bitset-error.idio"
test-load "test-bitset.idio"
test-load "test-c-type-error.idio"
test-load "test-c-type.idio"
test-load "test-closure-error.idio"
test-load "test-closure.idio"
test-load "test-condition-error.idio"
test-load "test-condition.idio"
test-load "test-continuation.idio"
test-load "test-env.idio"
; test-error ??
test-load "test-file-handle-error.idio"
test-load "test-file-handle.idio"
test-load "test-fixnum-error.idio"
test-load "test-fixnum.idio"
test-load "test-handle-error.idio"
test-load "test-handle.idio"
test-load "test-load-handle.idio"
test-load "test-hash-error.idio"
test-load "test-hash.idio"
test-load "test-keyword-error.idio"
test-load "test-keyword.idio"
test-load "test-libc-wrap-error.idio"
test-load "test-libc-wrap.idio"
test-load "test-libc-poll-error.idio"
test-load "test-libc-poll.idio"
test-load "test-module-error.idio"
test-load "test-module.idio"
test-load "test-object-error.idio"
test-load "test-object.idio"
test-load "test-pair-error.idio"
test-load "test-pair.idio"
test-load "test-path-error.idio"
test-load "test-path.idio"
test-load "test-path-functions.idio"
test-load "test-posix-regex-error.idio"
test-load "test-posix-regex.idio"
test-load "test-primitive-error.idio"
test-load "test-primitive.idio"
test-load "test-rfc6234-error.idio"
test-load "test-rfc6234.idio"
test-load "test-string-error.idio"
test-load "test-string.idio"
test-load "test-string-handle-error.idio"
test-load "test-string-handle.idio"
test-load "test-struct-error.idio"
test-load "test-struct.idio"
test-load "test-symbol-error.idio"
test-load "test-symbol.idio"
test-load "test-unicode-error.idio"
test-load "test-unicode.idio"
test-load "test-usi-error.idio"
test-load "test-usi.idio"
test-load "test-utf-8.idio"
test-load "test-util-error.idio"
test-load "test-util.idio"
test-load "test-vars-error.idio"
test-load "test-vars.idio"
test-load "test-vtable-error.idio"
test-load "test-vtable.idio"
test-load "test-vm-error.idio"

test-load "test-s9.idio"
test-load "test-loop.idio"

test-load "test-operator.idio"
test-load "test-template.idio"
test-load "test-dynamic.idio"
test-load "test-computed.idio"
;;test-load "test-call-cc.idio"

test-load "test-trap.idio"

test-load "test-SRFI-89.idio"
test-load "test-SRFI-115.idio"

extension-tests := glob (append-string topdir "/ext/*/tests/test-*.idio")
if (null? extension-tests) {
  eprintf "No extension tests\n"
} {

  CPATH := PATH
  for-each (function (etf) {
    IDIOLIB = OIDIOLIB
    PATH = CPATH

    td := #f
    (regex-case
     etf
     ("(.*/tests)/([^/]+)$" {
       printf "extension-tests: %s\n" r.1
       path-prepend 'IDIOLIB r.1
       test-load r.2
     })
     (else {
       eprintf "extension-tests: unexpected test-file: \"%s\"\n" etf
     }))
  }) extension-tests
}

test-load "test-issues.idio"

; test shell-ish things after all the other tests
test-load "test-command-error.idio"
test-load "test-command.idio"
test-load "test-logical-command.idio"

test-load "test-job-control.idio"

;; test that we've seen as many tests as we should have.  How many is
;; that?  Erm, they've not been counted and are dynamic in number so
;; test we've seen at least as many as the largest number we've
;; seen.  Wait, some tests are OS-specific.  Drat!
<<<<<<< HEAD
Tests? (8124 - Skipped)
=======
Tests? (8099 - Skipped)
>>>>>>> 817bcd1a

if (e? testfile) (delete-file testfile)

printf "[%s/%d] %3ds test.idio\n" (getpid) PID SECONDS

;printf "# src-props %d\n" (length (hash-keys %idio-src-properties))

if (zero? Errors) {
  ;; A feature of external commands setting the pending Idio exit
  ;; status is that the last external command in these tests quite
  ;; probably failed --that was the idea of testing, after all --
  ;; leaving us about to exit non-zero even though, in this clause,
  ;; all tests passed.
  %set-exit-status (C/integer-> 0 'int)

  printf "All %d tests passed" Tests
  if (Skipped gt 0) {
    printf " (with %d tests skipped)" Skipped
  }
  printf "\n"
} {
  printf "%d error%s in %d tests" Errors (if (Errors gt 1) "s" "") Tests
  if (Skipped gt 0) {
    printf " (with %d tests skipped)" Skipped
  }
  printf "\n"
  if (not %idio-interactive) {
    Idio/exit 1
  }
}

IDIOLIB = OIDIOLIB
PATH = OPATH

suppress-pipefail! = o-suppress-pipefail!
suppress-exit-on-error! = o-suppress-exit-on-error!<|MERGE_RESOLUTION|>--- conflicted
+++ resolved
@@ -400,11 +400,7 @@
 ;; that?  Erm, they've not been counted and are dynamic in number so
 ;; test we've seen at least as many as the largest number we've
 ;; seen.  Wait, some tests are OS-specific.  Drat!
-<<<<<<< HEAD
-Tests? (8124 - Skipped)
-=======
-Tests? (8099 - Skipped)
->>>>>>> 817bcd1a
+Tests? (8136 - Skipped)
 
 if (e? testfile) (delete-file testfile)
 
