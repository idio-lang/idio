/*
 * Copyright (c) 2015-2022 Ian Fitchet <idf(at)idio-lang.org>
 *
 * Licensed under the Apache License, Version 2.0 (the "License"); you
 * may not use this file except in compliance with the License.  You
 * may obtain a copy of the License at
 *
 *     http://www.apache.org/licenses/LICENSE-2.0
 *
 * Unless required by applicable law or agreed to in writing, software
 * distributed under the License is distributed on an "AS IS" BASIS,
 * WITHOUT WARRANTIES OR CONDITIONS OF ANY KIND, either express or implied.
 * See the License for the specific language governing permissions and
 * limitations under the License.
 *
 */

/*
 * libc-wrap.c
 *
 */

#define _GNU_SOURCE

#include <sys/types.h>
#include <sys/stat.h>
#include <sys/time.h>
#include <sys/resource.h>
#include <sys/times.h>
#include <sys/utsname.h>
#include <sys/wait.h>

#include <assert.h>
#include <errno.h>
#include <fcntl.h>
#include <grp.h>
#include <limits.h>
#include <poll.h>
#include <pwd.h>
#include <setjmp.h>
#include <signal.h>
#include <stdarg.h>
#include <stddef.h>
#include <stdint.h>
#include <stdio.h>
#include <stdlib.h>
#include <string.h>
#include <termios.h>
#include <time.h>
#include <unistd.h>

#if defined (__sun) && defined (__SVR4)
#include <stropts.h>
#endif

#include "idio-config.h"

#include "gc.h"
#include "idio.h"

#include "array.h"
#include "c-type.h"
#include "condition.h"
#include "error.h"
#include "evaluate.h"
#include "fixnum.h"
#include "handle.h"
#include "idio-string.h"
#include "libc-wrap.h"
#include "module.h"
#include "pair.h"
#include "path.h"
#include "string-handle.h"
#include "struct.h"
#include "symbol.h"
#include "thread.h"
#include "util.h"
#include "vm.h"

#include "libc-api.h"

#if !defined (IDIO_DEV_FD)
#if defined (BSD)
#undef IDIO_DEV_FD
#else
#define IDIO_DEV_FD
#endif
#endif

IDIO idio_libc_module = idio_S_nil;
IDIO idio_vm_signal_handler_conditions;
char **idio_libc_signal_names = NULL;
IDIO idio_vm_errno_conditions;
char **idio_libc_errno_names = NULL;
char **idio_libc_rlimit_names = NULL;
IDIO idio_libc_open_flag_names = idio_S_nil;

static long idio_SC_CLK_TCK = 0;

void idio_libc_format_error (char const *msg, IDIO name, IDIO c_location)
{
    IDIO_C_ASSERT (msg);
    IDIO_ASSERT (name);
    IDIO_ASSERT (c_location);

    IDIO_TYPE_ASSERT (string, name);
    IDIO_TYPE_ASSERT (string, c_location);

    IDIO msh;
    IDIO lsh;
    IDIO dsh;
    idio_error_init (&msh, &lsh, &dsh, c_location);

    idio_display_C (msg, msh);

    idio_error_raise_cont (idio_condition_rt_libc_format_error_type,
			   IDIO_LIST4 (idio_get_output_string (msh),
				       idio_get_output_string (lsh),
				       idio_get_output_string (dsh),
				       name));

    /* notreached */
}

IDIO idio_libc_export_symbol_value (IDIO symbol, IDIO value)
{
    IDIO_ASSERT (symbol);
    IDIO_ASSERT (value);
    IDIO_TYPE_ASSERT (symbol, symbol);

    return idio_module_export_symbol_value (symbol, value, idio_libc_module);
}

char *idio_libc_string_C (IDIO val, char const *func_C, size_t *free_me_p, IDIO c_location)
{
    IDIO_ASSERT (val);
    IDIO_C_ASSERT (func_C);
    IDIO_C_ASSERT (free_me_p);
    IDIO_ASSERT (c_location);

    *free_me_p = 0;

    if (idio_isa_symbol (val)) {
	return IDIO_SYMBOL_S (val);
    } else if (idio_isa_string (val)) {
	char *val_C = idio_string_as_C (val, free_me_p);

	/*
	 * Use *free_me_p + 1 to avoid a truncation warning -- we're just
	 * seeing if val_C includes a NUL
	 */
	size_t C_size = idio_strnlen (val_C, *free_me_p + 1);
	if (C_size != *free_me_p) {
	    IDIO_GC_FREE (val_C, *free_me_p);

	    char em[BUFSIZ];
	    idio_snprintf (em, BUFSIZ, "%s: contains an ASCII NUL", func_C);

	    idio_libc_format_error (em, val, c_location);

	    /* notreached */
	    return NULL;
	}

	return val_C;
    } else {
	/*
	 * Code coverage: coding error
	 */
	idio_error_param_type ("symbol|string", val, c_location);

	/* notreached */
	return NULL;
    }
}

/*
 * Code coverage:
 *
 * Added as a system equivalent of error.  I think.
 *
 * Not used.
 */
IDIO_DEFINE_PRIMITIVE0V_DS ("system-error", libc_system_error, (IDIO args), "[name [args]]", "\
raise a ^system-error						\n\
								\n\
:param name: error name						\n\
:type name: string or symbol					\n\
:param args: error args						\n\
:type args: list						\n\
")
{
    IDIO_ASSERT (args);

    /*
     * Test Case: n/a
     *
     * args is the varargs parameter -- should always be a list
     */
    IDIO_USER_TYPE_ASSERT (list, args);

    char *name = "n/k";

    if (idio_isa_pair (args)) {
	IDIO h = IDIO_PAIR_H (args);
	if (idio_isa_string (h)) {
	    size_t size = 0;
	    name = idio_string_as_C (h, &size);
	    args = IDIO_PAIR_T (args);
	} else if (idio_isa_symbol (h)) {
	    name = IDIO_SYMBOL_S (h);
	    args = IDIO_PAIR_T (args);
	}
    }

    idio_error_system_errno (name, args, IDIO_C_FUNC_LOCATION ());

    return idio_S_notreached;
}

IDIO idio_libc_struct_timeval_pointer (struct timeval const *tvp)
{
    IDIO_C_ASSERT (tvp);

    IDIO r = idio_C_pointer_type (idio_CSI_libc_struct_timeval, (void *) tvp);

    return r;
}

IDIO_DEFINE_PRIMITIVE2_DS ("add-struct-timeval", libc_add_struct_timeval, (IDIO tv1, IDIO tv2), "tv1 tv2", "\
A simple function to calculate the sum of two C struct timevals \n\
								\n\
tv1 + tv2							\n\
								\n\
:param tv1: :ref:`struct-timeval <libc/struct-timeval>`		\n\
:type tv1: C/pointer						\n\
:param tv2: :ref:`struct-timeval <libc/struct-timeval>`		\n\
:type tv2: C/pointer						\n\
:return: :ref:`struct-timeval <libc/struct-timeval>`		\n\
:rtype: C/pointer						\n\
:raises ^system-error:						\n\
")
{
    IDIO_ASSERT (tv1);
    IDIO_ASSERT (tv2);

    /*
     * Test Case: libc-wrap-errors/add-struct-timeval-bad-first-type.idio
     *
     * add-struct-timeval #t #t
     */
    IDIO_USER_C_TYPE_ASSERT (pointer, tv1);
    /*
     * Test Case: libc-wrap-errors/add-struct-timeval-bad-second-type.idio
     *
     * add-struct-timeval (gettimeofday) #t
     */
    IDIO_USER_C_TYPE_ASSERT (pointer, tv2);

    struct timeval *tv1p = IDIO_C_TYPE_POINTER_P (tv1);
    struct timeval *tv2p = IDIO_C_TYPE_POINTER_P (tv2);

    struct timeval *tvp = (struct timeval *) idio_alloc (sizeof (struct timeval));

    tvp->tv_sec = tv1p->tv_sec + tv2p->tv_sec;
    tvp->tv_usec = tv1p->tv_usec + tv2p->tv_usec;

    if (tvp->tv_usec > 1000000) {
	tvp->tv_usec -= 1000000;
	tvp->tv_sec += 1;
    }

    return idio_libc_struct_timeval_pointer (tvp);
}

IDIO_DEFINE_PRIMITIVE2_DS ("subtract-struct-timeval", libc_subtract_struct_timeval, (IDIO tv1, IDIO tv2), "tv1 tv2", "\
A simple function to calculate the difference between two C	\n\
struct timevals							\n\
								\n\
tv1 - tv2							\n\
								\n\
:param tv1: :ref:`struct-timeval <libc/struct-timeval>`		\n\
:type tv1: C/pointer						\n\
:param tv2: :ref:`struct-timeval <libc/struct-timeval>`		\n\
:type tv2: C/pointer						\n\
:return: :ref:`struct-timeval <libc/struct-timeval>`		\n\
:rtype: C/pointer						\n\
:raises ^system-error:						\n\
")
{
    IDIO_ASSERT (tv1);
    IDIO_ASSERT (tv2);

    /*
     * Test Case: libc-wrap-errors/subtract-struct-timeval-bad-first-type.idio
     *
     * subtract-struct-timeval #t #t
     */
    IDIO_USER_C_TYPE_ASSERT (pointer, tv1);
    /*
     * Test Case: libc-wrap-errors/subtract-struct-timeval-bad-second-type.idio
     *
     * subtract-struct-timeval (gettimeofday) #t
     */
    IDIO_USER_C_TYPE_ASSERT (pointer, tv2);

    struct timeval *tv1p = IDIO_C_TYPE_POINTER_P (tv1);
    struct timeval *tv2p = IDIO_C_TYPE_POINTER_P (tv2);

    struct timeval *tvp = (struct timeval *) idio_alloc (sizeof (struct timeval));

    tvp->tv_sec = tv1p->tv_sec - tv2p->tv_sec;
    tvp->tv_usec = tv1p->tv_usec - tv2p->tv_usec;

    if (tvp->tv_usec < 0) {
	tvp->tv_usec += 1000000;
	tvp->tv_sec -= 1;
    }

    return idio_libc_struct_timeval_pointer (tvp);
}

/*
 * getcwd(3) and its arguments
 *
 * A sensible {size}?
 *
 * PATH_MAX varies: POSIX is 256, CentOS 7 is 4096
 *
 * The Linux man page for realpath(3) suggests that calling
 * pathconf(3) for _PC_PATH_MAX doesn't improve matters a whole bunch
 * as it can return a value that is infeasible to allocate in memory.
 *
 * Some systems (OS X, FreeBSD) suggest getcwd(3) should accept
 * MAXPATHLEN (which is #define'd as PATH_MAX in <sys/param.h>).
 *
 * A NULL {buf}?
 *
 * Some systems (older OS X, FreeBSD) do not support a zero {size}
 * parameter.  If passed a NULL {buf}, those systems seem to allocate
 * as much memory as is required to contain the result, regardless of
 * {size}.
 *
 * On systems that do support a zero {size} parameter then they
 * will limit themselves to allocating a maximum of {size} bytes
 * if passed a NULL {buf} and a non-zero {size}.
 *
 * Given that we can't set {size} to zero on some systems then
 * always set {size} to PATH_MAX which should be be enough.
 *
 * Bah! Until Fedora 33/gcc 10.2.1 which is complaining:
 *
 *  warning: argument 1 is null but the corresponding size argument 2 value is 4096
 *
 * It also helpfully reports that:
 *
 *  /usr/include/unistd.h:520:14: note: in a call to function ‘getcwd’ declared with attribute ‘write_only (1, 2)’
 *
 * See https://gcc.gnu.org/bugzilla/show_bug.cgi?id=96832
 *
 * If getcwd(3) returns a value that consumes all of PATH_MAX (or
 * more) then we're doomed to hit other problems in the near future
 * anyway as other parts of the system try to use the result.
 *
 *
 * Mac OS X: getcwd(3) => EMFILE (the man page says nothing)
 */

char *idio_getcwd (char const *func, char *buf, size_t const size)
{
    IDIO_C_ASSERT (func);

    char *cwd = NULL;

    for (int tries = 2; tries > 0; tries--) {
	cwd = getcwd (buf, size);

	if (NULL == cwd) {
	    switch (errno) {
	    case EMFILE:
	    case ENFILE:
		idio_gc_collect_all (func);
		break;
	    default:
		return cwd;
	    }
	} else {
	    return cwd;
	}
    }

    return cwd;
}

IDIO_DEFINE_PRIMITIVE1_DS ("exit", libc_exit, (IDIO istatus), "status", "\
in C, :samp:`exit ({status})`					\n\
a wrapper to libc :manpage:`exit(3)`				\n\
								\n\
:param status: exit status					\n\
:type status: fixnum or C/int					\n\
								\n\
**DOES NOT RETURN** :)						\n\
")
{
    IDIO_ASSERT (istatus);

    int status = 0;
    if (idio_isa_fixnum (istatus)) {
	status = IDIO_FIXNUM_VAL (istatus);
    } else if (idio_isa_C_int (istatus)) {
	status = IDIO_C_TYPE_int (istatus);
    } else {
	/*
	 * Test Case: libc-wrap-errors/exit-bad-type.idio
	 *
	 * libc/exit #t
	 *
	 * NB watch out for Idio/exit which performs a more
	 * Idio-ordered exit.
	 */
	idio_error_param_type ("fixnum|C/int", istatus, IDIO_C_FUNC_LOCATION ());

	return idio_S_notreached;
    }

    exit (status);

    return idio_S_notreached;
}

IDIO_DEFINE_PRIMITIVE1_DS ("pipe-reader", libc_pipe_reader, (IDIO ipipefd), "pipefd", "\
Return the read end of the pipe array				\n\
								\n\
:param pipefd: pointer to pipe array				\n\
:type pipefd: C/pointer						\n\
:return: read end of the pipe array				\n\
:rtype: C/int							\n\
								\n\
.. seealso:: :ref:`pipe <libc/pipe>` for a constructor of the pipe array.	\n\
")
{
    IDIO_ASSERT (ipipefd);

    /*
     * Test Case: libc-wrap-errors/pipe-reader-bad-type.idio
     *
     * pipe-reader #t
     */
    IDIO_USER_C_TYPE_ASSERT (pointer, ipipefd);

    int *pipefd = IDIO_C_TYPE_POINTER_P (ipipefd);

    return idio_C_int (pipefd[0]);
}

IDIO_DEFINE_PRIMITIVE1_DS ("pipe-writer", libc_pipe_writer, (IDIO ipipefd), "pipefd", "\
Return the write end of the pipe array				\n\
								\n\
:param pipefd: pointer to pipe array				\n\
:type pipefd: C/pointer						\n\
:return: write end of the pipe array				\n\
:rtype: C/int							\n\
								\n\
.. seealso:: :ref:`pipe <libc/pipe>` for a constructor of the pipe array.	\n\
")
{
    IDIO_ASSERT (ipipefd);

    /*
     * Test Case: libc-wrap-errors/pipe-writer-bad-type.idio
     *
     * pipe-writer #t
     */
    IDIO_USER_C_TYPE_ASSERT (pointer, ipipefd);

    int *pipefd = IDIO_C_TYPE_POINTER_P (ipipefd);

    return idio_C_int (pipefd[1]);
}

/*
 * Named Pipes (for Process Substitution).
 *
 * Tricky because of platform inconsistency.  We prefer /dev/fd/n but
 * FreeBSD doesn't support it above /dev/fd/2 so we need to utilise a
 * real named pipe.
 *
 * For /dev/fd systems we can call pipe(2) and generate two /dev/fd
 * pathnames.
 *
 * Otherwise we need to wash through mkdtemp(3)[1] and mkfifo(2).  We
 * do NOT open(2) (twice) otherwise we block!  You need two separate
 * processes to open each end.  This means we won't be able to return
 * file descriptors as per pipe(2).
 *
 * What should we return?  I suppose the full quartet of:
 *
 * * read fd or #f
 *
 * * write fd or #f
 *
 * * read pathname
 *
 * * write pathname
 *
 * pipe() will have returned two (open) file descriptors so we need to
 * return two /dev/fd pathnames whereas the named pipe's pathname will
 * obviously(?) be the same for both ends.
 *
 * We also want to return the temporary directory for a named pipe (as
 * we're using mkdtemp()) so save a bit of time chopping strings up.
 *
 *
 * [1] We're using mkdtemp(3) rather than Bash's mktemp(3) as modern
 * linkers are prone to whinging about the resultant filename not
 * being safe to use.  Correct and irritating.  It means we need to
 * both unlink(2) the (named) pipe and rmdir(2) the directory when
 * we're done.
 */
IDIO idio_libc_proc_subst_named_pipe (int into)
{
#ifdef IDIO_DEV_FD
    int pipefd[2];

    int pipe_r = pipe (pipefd);

    if (-1 == pipe_r) {
	/*
	 * Test Case: ??
	 *
	 * Short of reaching EMFILE/ENFILE there's not much we can do.
	 */
	idio_error_system_errno ("pipe", idio_S_nil, IDIO_C_FUNC_LOCATION ());

	return idio_S_notreached;
    }

    char fd_name_C[PATH_MAX];
    idio_snprintf (fd_name_C, PATH_MAX, "/dev/fd/%d", pipefd[0]);

    IDIO rfd_name = idio_fd_pathname_C (fd_name_C);

    idio_snprintf (fd_name_C, PATH_MAX, "/dev/fd/%d", pipefd[1]);

    IDIO wfd_name = idio_fd_pathname_C (fd_name_C);

    return IDIO_LIST4 (idio_C_int (pipefd[0]), idio_C_int (pipefd[1]), rfd_name, wfd_name);
#else  /* IDIO_DEV_FD */
    /*
     * I wrote the %get-tmpdir in libc.idio in the style of Bash and
     * now I need it again here...  Poor FreeBSD, we'll need to go the
     * long way round.
     */
    IDIO mtd_cmd = IDIO_LIST2 (idio_module_symbol_value (IDIO_SYMBOL ("make-tmp-dir"),
							idio_libc_module,
							 idio_S_nil),
			       IDIO_STRING ("idio-np-"));

    IDIO td = idio_vm_invoke_C (mtd_cmd);

    /*
     * make-tmp-dir/mkdtemp should have barfed if it failed to create
     * a temporary directory
     */
    if (idio_isa_pathname (td)) {
	size_t blen = 0;
	char *td_C = idio_string_as_C (td, &blen);

	char np_name_C[PATH_MAX];
	/* á Magritte */
	idio_snprintf (np_name_C, PATH_MAX, "%s/une-pipe", td_C);

	IDIO_GC_FREE (td_C, blen);

	IDIO npr_name;
	IDIO npw_name;
	if (into) {
	    npr_name = idio_pathname_C (np_name_C);
	    npw_name = idio_pathname_C (np_name_C);
	} else {
	    npr_name = idio_pathname_C (np_name_C);
	    npw_name = idio_pathname_C (np_name_C);
	}

	int mkfifo_r = mkfifo (np_name_C, S_IRUSR | S_IWUSR);

	if (-1 == mkfifo_r) {
	    idio_error_system_errno ("mkfifo", npr_name, IDIO_C_FUNC_LOCATION ());

	    return idio_S_notreached;
	}

	return IDIO_LIST5 (idio_S_false, idio_S_false, npr_name, npw_name, td);
    } else {
	idio_error_param_value_exp ("proc-subst-named-pipe", "tmpdir", td, "C pathname", IDIO_C_FUNC_LOCATION ());

	return idio_S_notreached;
    }
#endif /* IDIO_DEV_FD */
}

IDIO_DEFINE_PRIMITIVE0_DS ("proc-subst-named-pipe-into", proc_subst_named_pipe_into, (void), "", "\
return a (possibly named) pipe with pathnames for each end	\n\
								\n\
:return: see below						\n\
:rtype: list							\n\
								\n\
On /dev/fd supporting systems the return value is the four	\n\
element list:							\n\
								\n\
    :samp:`({rfd}, {wfd}, {rname}, {wname})`			\n\
								\n\
Otherwise the return value is the five element list:		\n\
								\n\
    :samp:`(#f, #f, {pipe-name}, {pipe-name}, {tmpdir})`	\n\
")
{
    return idio_libc_proc_subst_named_pipe (1);
}

IDIO_DEFINE_PRIMITIVE0_DS ("proc-subst-named-pipe-from", proc_subst_named_pipe_from, (void), "", "\
return a (possibly named) pipe with pathnames for each end	\n\
								\n\
:return: see below						\n\
:rtype: list							\n\
								\n\
On /dev/fd supporting systems the return value is the four	\n\
element list:							\n\
								\n\
    :samp:`({rfd}, {wfd}, {rname}, {wname})`			\n\
								\n\
Otherwise the return value is the five element list:		\n\
								\n\
    :samp:`(#f, #f, {pipe-name}, {pipe-name}, {tmpdir})`	\n\
")
{
    return idio_libc_proc_subst_named_pipe (0);
}

/*
 * close-if-open is (obviously a dirty hack) for
 * tidy-process-substitution-job where we generally expect the file
 * descriptor to have been closed by other means.
 *
 * The alternative is "suppress-errors! ^system-error libc/close fd"
 * which is an awful lot of template and trap code for something we
 * sort of expect to fail.  Here we have two system calls.
 *
 * It should probably be only the one system call.
 */
IDIO_DEFINE_PRIMITIVE1_DS ("close-if-open", libc_close_if_open, (IDIO fd), "fd", "\
in C, :samp:`fcntl({fd}, F_GETFD) && close ({fd})`		\n\
								\n\
This exists to avoid :ref:`close <libc/close>` reacting to	\n\
``EBADF`` which is handled specially.				\n\
								\n\
:param fd: file descriptor					\n\
:type fd: C/int							\n\
:return: 0							\n\
:rtype: C/int							\n\
:raises ^system-error:						\n\
")
{
    IDIO_ASSERT (fd);

    /*
     * Test Case: libc-wrap-errors/close-if-open-bad-type.idio
     *
     * close-if-open #t
     */
    IDIO_USER_C_TYPE_ASSERT (int, fd);
    int C_fd = IDIO_C_TYPE_int (fd);

    int fcntl_r = fcntl (C_fd, F_GETFD);

    if (-1 == fcntl_r) {
	if (EBADF == errno) {
	    return idio_C_int (0);
	}

	/*
	 * Test Case: ??
	 */
	idio_error_system_errno ("close-if-open/fcntl", IDIO_LIST2 (fd, IDIO_SYMBOL ("F_GETFD")), IDIO_C_FUNC_LOCATION ());

	return idio_S_notreached;
    }

    int close_r = close (C_fd);

    if (-1 == close_r) {
	/*
	 * Test Case: ??
	 */
	idio_error_system_errno ("close-if-open/close", fd, IDIO_C_FUNC_LOCATION ());

	return idio_S_notreached;
    }

    return idio_C_int (close_r);
}

/*
 * signal-handler isn't a real libc function.  It has been added in
 * to aid spotting if a parent process has kindly sigignored()d
 * SIGPIPE for us:
 *
 * == (libc/signal-handler SIGPIPE) SIG_IGN
 *
 * Hopefully we'll find other uses for it.
 */
IDIO_DEFINE_PRIMITIVE1_DS ("signal-handler", libc_signal_handler, (IDIO isig), "sig", "\
signal-handler (sig)						\n\
								\n\
A helper function to advise of the current disposition for a	\n\
given signal.							\n\
								\n\
:param sig: signal						\n\
:type sig: C/int						\n\
:return: current disposition					\n\
:rtype: C/pointer						\n\
:raises ^system-error:						\n\
								\n\
The following dispositions are defined:				\n\
``libc/SIG_IGN``						\n\
``libc/SIG_DFL``						\n\
")
{
    IDIO_ASSERT (isig);

    /*
     * Test Case: libc-wrap-errors/signal-handler-bad-type.idio
     *
     * signal-handler #t
     */
    IDIO_USER_C_TYPE_ASSERT (int, isig);

    int sig = IDIO_C_TYPE_int (isig);

    struct sigaction osa;

    if (sigaction (sig, NULL, &osa) < 0) {
	/*
	 * Test Case: libc-wrap-errors/signal-handler-bad-signal.idio
	 *
	 * signal-handler (C/integer-> -1)
	 */
	idio_error_system_errno ("sigaction", isig, IDIO_C_FUNC_LOCATION ());

	return idio_S_notreached;
    }

    /*
     * Our result be be either of:

     void     (*sa_handler)(int);
     void     (*sa_sigaction)(int, siginfo_t *, void *);

     * so, uh, prototype with no args!
     */
    void (*r) ();

    if (osa.sa_flags & SA_SIGINFO) {
	/*
	 * Code coverage:
	 *
	 * Not sure...
	 */
	r = osa.sa_sigaction;
    } else {
	r = osa.sa_handler;
    }

    return idio_C_pointer (r);
}

IDIO_DEFINE_PRIMITIVE1_DS ("WEXITSTATUS", libc_WEXITSTATUS, (IDIO istatus), "status", "\
in C, :samp:`WEXITSTATUS ({status})`				\n\
a wrapper to libc macro ``WEXITSTATUS``, see :manpage:`waitpid(2)`	\n\
								\n\
:param status: process status					\n\
:type status: C/pointer						\n\
:return: exit status of child					\n\
:rtype: C/int							\n\
")
{
    IDIO_ASSERT (istatus);

    /*
     * Test Case: libc-wrap-errors/WEXITSTATUS-bad-type.idio
     *
     * WEXITSTATUS #t
     */
    IDIO_USER_C_TYPE_ASSERT (pointer, istatus);

    int *statusp = IDIO_C_TYPE_POINTER_P (istatus);

    return idio_C_int (WEXITSTATUS (*statusp));
}

IDIO_DEFINE_PRIMITIVE1_DS ("WIFEXITED", libc_WIFEXITED, (IDIO istatus), "status", "\
in C, :samp:`WIFEXITED ({status})`				\n\
a wrapper to libc macro ``WIFEXITED``, see :manpage:`waitpid(2)`	\n\
								\n\
:param status: process status					\n\
:type status: C/pointer						\n\
:return: ``#t`` if the child exited normally or ``#f``		\n\
:rtype: boolean							\n\
")
{
    IDIO_ASSERT (istatus);

    /*
     * Test Case: libc-wrap-errors/WIFEXITED-bad-type.idio
     *
     * WIFEXITED #t
     */
    IDIO_USER_C_TYPE_ASSERT (pointer, istatus);

    int *statusp = IDIO_C_TYPE_POINTER_P (istatus);

    IDIO r = idio_S_false;

    if (WIFEXITED (*statusp)) {
	r = idio_S_true;
    }

    return r;
}

IDIO_DEFINE_PRIMITIVE1_DS ("WIFSIGNALED", libc_WIFSIGNALED, (IDIO istatus), "status", "\
in C, :samp:`WIFSIGNALED ({status})`				\n\
a wrapper to libc macro ``WIFSIGNALED``, see :manpage:`waitpid(2)`	\n\
								\n\
:param status: process status					\n\
:type status: C/pointer						\n\
:return: ``#t`` if the child was terminated by a signal or ``#f``	\n\
:rtype: boolean							\n\
")
{
    IDIO_ASSERT (istatus);

    /*
     * Test Case: libc-wrap-errors/WIFSIGNALED-bad-type.idio
     *
     * WIFSIGNALED #t
     */
    IDIO_USER_C_TYPE_ASSERT (pointer, istatus);

    int *statusp = IDIO_C_TYPE_POINTER_P (istatus);

    IDIO r = idio_S_false;

    if (WIFSIGNALED (*statusp)) {
	r = idio_S_true;
    }

    return r;
}

IDIO_DEFINE_PRIMITIVE1_DS ("WIFSTOPPED", libc_WIFSTOPPED, (IDIO istatus), "status", "\
in C, :samp:`WIFSTOPPED ({status})`				\n\
a wrapper to libc macro ``WIFSTOPPED``, see :manpage:`waitpid(2)`	\n\
								\n\
:param status: process status					\n\
:type status: C/pointer						\n\
:return: ``#t`` if the child was stopped by a signal or ``#f``	\n\
:rtype: boolean							\n\
")
{
    IDIO_ASSERT (istatus);

    /*
     * Test Case: libc-wrap-errors/WIFSTOPPED-bad-type.idio
     *
     * WIFSTOPPED #t
     */
    IDIO_USER_C_TYPE_ASSERT (pointer, istatus);

    int *statusp = IDIO_C_TYPE_POINTER_P (istatus);

    IDIO r = idio_S_false;

    if (WIFSTOPPED (*statusp)) {
	r = idio_S_true;
    }

    return r;
}

IDIO_DEFINE_PRIMITIVE1_DS ("WTERMSIG", libc_WTERMSIG, (IDIO istatus), "status", "\
in C, :samp:`WTERMSIG ({status})`				\n\
a wrapper to libc macro ``WTERMSIG``, see :manpage:`waitpid(2)`	\n\
								\n\
:param status: process status					\n\
:type status: C/pointer						\n\
:return: signal number that terminated child			\n\
:rtype: C/int							\n\
")
{
    IDIO_ASSERT (istatus);

    /*
     * Test Case: libc-wrap-errors/WTERMSIG-bad-type.idio
     *
     * WTERMSIG #t
     */
    IDIO_USER_C_TYPE_ASSERT (pointer, istatus);

    int *statusp = IDIO_C_TYPE_POINTER_P (istatus);

    return idio_C_int (WTERMSIG (*statusp));
}

/*
 * idio_libc_set_signal_names
 *
 * Surprisingly, despite using the macro value, say, SIGINT in code
 * there is no way to get the descriptive string "SIGINT" back out of
 * the system.  strsignal(3) provides the helpful string "Interrupt".
 *
 * Bash's support/signames.c leads the way
 */

/*
 * How many chars in SIGRTMIN+n ?
 *
 * strlen ("SIGRTMIN+") == 9
 * +1 for NUL == 10 chars
 *
 * IDIO_LIBC_SIGNAMELEN - 10 => max n of 9999
 */
#define IDIO_LIBC_SIGNAMELEN 14

static void idio_libc_set_signal_names ()
{
    idio_libc_signal_names = idio_alloc ((IDIO_LIBC_NSIG + 1) * sizeof (char *));

    int i;
    for (i = IDIO_LIBC_FSIG; i < IDIO_LIBC_NSIG; i++) {
	idio_libc_signal_names[i] = idio_alloc (IDIO_LIBC_SIGNAMELEN);
	*(idio_libc_signal_names[i]) = '\0';
    }
    idio_libc_signal_names[i] = NULL;

    /*
     * Linux and SIGRTMIN are a slippery pair.  To be fair, the header
     * file, asm-generic/signal.h, says "These should not be
     * considered constants from userland." [ie. userland, us, should
     * not consider these values as constants] but immediately defines
     * SIGRTMIN as 32.
     *
     * In practice, the code sees SIGRTMIN as 34 and a quick grep has
     * bits/signum.h #define'ing SIGRTMIN as (__libc_current_sigrtmin
     * ()).
     *
     * Which is neither clear nor portable (assuming bits/signum.h
     * speaks the truth).
     */
#if defined(SIGRTMIN) && defined(SIGRTMAX)
    int rtmin = SIGRTMIN;
    int rtmax = SIGRTMAX;
    if (rtmax > rtmin &&
	(rtmax - rtmin) > 7) {
        idio_snprintf (idio_libc_signal_names[SIGRTMIN], IDIO_LIBC_SIGNAMELEN, "SIGRTMIN");
	idio_snprintf (idio_libc_signal_names[SIGRTMAX], IDIO_LIBC_SIGNAMELEN, "SIGRTMAX");

	int rtmid = (rtmax - rtmin) / 2;
	int rtdiff = (rtmax - rtmin) - (rtmid * 2);
	if (rtdiff) {
	    rtmid++;
	}

	for (i = 1; i < rtmid ; i++) {
	    idio_snprintf (idio_libc_signal_names[rtmin + i], IDIO_LIBC_SIGNAMELEN, "SIGRTMIN+%d", i);
	    idio_snprintf (idio_libc_signal_names[rtmax - i], IDIO_LIBC_SIGNAMELEN, "SIGRTMAX-%d", i);
	}

	/*
	 * Can have an extra SIGRTMIN+n (the plus variant rather than
	 * SIGRTMIN-n) if there's an odd number -- don't forget it is
	 * SIGRTMIN -> SIGRTMAX *inclusive* so there is an off-by-one
	 * error tempting us here...
	 */
	if (0 == rtdiff) {
	    idio_snprintf (idio_libc_signal_names[rtmin + i], IDIO_LIBC_SIGNAMELEN, "SIGRTMIN+%d", i);
	}
    }
#endif

#if defined(SIGHUP)
    IDIO_LIBC_SIGNAL (SIGHUP)
#endif

#if defined(SIGINT)
    IDIO_LIBC_SIGNAL (SIGINT)
#endif

#if defined(SIGQUIT)
    IDIO_LIBC_SIGNAL (SIGQUIT)
#endif

#if defined(SIGILL)
    IDIO_LIBC_SIGNAL (SIGILL)
#endif

#if defined(SIGTRAP)
    IDIO_LIBC_SIGNAL (SIGTRAP)
#endif

#if defined(SIGIOT)
    IDIO_LIBC_SIGNAL (SIGIOT)
#endif

#if defined(SIGEMT)
    IDIO_LIBC_SIGNAL (SIGEMT)
#endif

#if defined(SIGFPE)
    IDIO_LIBC_SIGNAL (SIGFPE)
#endif

#if defined(SIGKILL)
    IDIO_LIBC_SIGNAL_NAME (SIGKILL)
#endif

#if defined(SIGBUS)
    IDIO_LIBC_SIGNAL (SIGBUS)
#endif

#if defined(SIGSEGV)
    IDIO_LIBC_SIGNAL (SIGSEGV)
#endif

#if defined(SIGSYS)
    IDIO_LIBC_SIGNAL (SIGSYS)
#endif

#if defined(SIGPIPE)
    IDIO_LIBC_SIGNAL (SIGPIPE)
#endif

#if defined(SIGALRM)
    IDIO_LIBC_SIGNAL (SIGALRM)
#endif

#if defined(SIGTERM)
    IDIO_LIBC_SIGNAL (SIGTERM)
#endif

#if defined(SIGUSR1)
    IDIO_LIBC_SIGNAL (SIGUSR1)
#endif

#if defined(SIGUSR2)
    IDIO_LIBC_SIGNAL (SIGUSR2)
#endif

#if defined(SIGCHLD)
    IDIO_LIBC_SIGNAL (SIGCHLD)
#endif

#if defined(SIGPWR)
    IDIO_LIBC_SIGNAL (SIGPWR)
#endif

#if defined(SIGWINCH)
    IDIO_LIBC_SIGNAL (SIGWINCH)
#endif

#if defined(SIGURG)
    IDIO_LIBC_SIGNAL (SIGURG)
#endif

#if defined(SIGPOLL)
    IDIO_LIBC_SIGNAL (SIGPOLL)
#endif

#if defined(SIGSTOP)
    IDIO_LIBC_SIGNAL_NAME (SIGSTOP)
#endif

#if defined(SIGTSTP)
    IDIO_LIBC_SIGNAL (SIGTSTP)
#endif

#if defined(SIGCONT)
    IDIO_LIBC_SIGNAL (SIGCONT)
#endif

#if defined(SIGTTIN)
    IDIO_LIBC_SIGNAL (SIGTTIN)
#endif

#if defined(SIGTTOU)
    IDIO_LIBC_SIGNAL (SIGTTOU)
#endif

#if defined(SIGVTALRM)
    IDIO_LIBC_SIGNAL (SIGVTALRM)
#endif

#if defined(SIGPROF)
    IDIO_LIBC_SIGNAL (SIGPROF)
#endif

#if defined(SIGXCPU)
    IDIO_LIBC_SIGNAL (SIGXCPU)
#endif

#if defined(SIGXFSZ)
    IDIO_LIBC_SIGNAL (SIGXFSZ)
#endif

    /* SunOS */
#if defined(SIGWAITING)
    IDIO_LIBC_SIGNAL (SIGWAITING)
#endif

    /* SunOS */
#if defined(SIGLWP)
    IDIO_LIBC_SIGNAL (SIGLWP)
#endif

    /* SunOS */
#if defined(SIGFREEZE)
    IDIO_LIBC_SIGNAL (SIGFREEZE)
#endif

    /* SunOS */
#if defined(SIGTHAW)
    IDIO_LIBC_SIGNAL (SIGTHAW)
#endif

    /* SunOS */
#if defined(SIGCANCEL)
    IDIO_LIBC_SIGNAL (SIGCANCEL)
#endif

    /* SunOS */
#if defined(SIGLOST)
    IDIO_LIBC_SIGNAL (SIGLOST)
#endif

    /* SunOS */
#if defined(SIGXRES)
    IDIO_LIBC_SIGNAL (SIGXRES)
#endif

    /* SunOS */
#if defined(SIGJVM1)
    IDIO_LIBC_SIGNAL (SIGJVM1)
#endif

    /* SunOS */
#if defined(SIGJVM2)
    IDIO_LIBC_SIGNAL (SIGJVM2)
#endif

    /* OpenIndiana */
#if defined(SIGINFO)
    IDIO_LIBC_SIGNAL (SIGINFO)
#endif

    /* Linux */
#if defined(SIGSTKFLT)
    IDIO_LIBC_SIGNAL (SIGSTKFLT)
#endif

#if IDIO_DEBUG
    int first = 1;
    for (i = IDIO_LIBC_FSIG ; i < IDIO_LIBC_NSIG ; i++) {
	if ('\0' == *(idio_libc_signal_names[i])) {
	    char sig_name[IDIO_LIBC_SIGNAMELEN];
	    idio_snprintf (sig_name, IDIO_LIBC_SIGNAMELEN, "SIGJUNK%d", i);

	    IDIO_LIBC_SIGNAL_NAME_ONLY (sig_name, i)
	    if (first) {
		first = 0;
		fprintf (stderr, "Unmapped signal numbers:\n");
		fprintf (stderr, " %3s %-*s %s\n", "id", IDIO_LIBC_SIGNAMELEN, "Idio name", "strsignal()");
	    }
	    /*
	     * strsignal() leaks memory?
	     */
	    fprintf (stderr, " %3d %-*s %s\n", i, IDIO_LIBC_SIGNAMELEN, sig_name, strsignal (i));
	}
    }
    if (0 == first) {
	fprintf (stderr, "\n");
    }
#endif
}

/*
 * (According to Bash's .../builtins/common.c)
 *
 * POSIX.2 says the signal names are displayed without the `SIG'
 * prefix.
 *
 * We'll support both.  Functions like ~signal~ says the full signal
 * name and ~sig~ says the POSIX.2 format (arguably it should be ~nal~
 * as we've stripped off the "sig" part...can't be witty in the API,
 * though!)
 */
char *idio_libc_signal_name (int signum)
{
    if (signum < IDIO_LIBC_FSIG ||
	signum > IDIO_LIBC_NSIG) {
	/*
	 * Test Case:  libc-wrap-errors/signal-name-bad-signum.idio
	 *
	 * signal-name (C/integer-> -1)
	 */
	idio_error_param_value_msg ("sig-name", "signum", idio_fixnum (signum), "should be 0 < int < NSIG (OS dependent)", IDIO_C_FUNC_LOCATION ());

	return NULL;
    }

    return idio_libc_signal_names[signum];
}

char *idio_libc_sig_name (int signum)
{
    char *signame = idio_libc_signal_name (signum);

    if (strncmp (signame, "SIG", 3) == 0) {
	return (signame + 3);
    } else {
	return signame;
    }
}

IDIO_DEFINE_PRIMITIVE1_DS ("sig-name", libc_sig_name, (IDIO isignum), "signum", "\
return the short signal name of `signum`			\n\
								\n\
:param signum: signal number					\n\
:type signum: C/int						\n\
:return: short signal name					\n\
:rtype: string							\n\
								\n\
A short signal name would be ``QUIT`` or ``INT``.		\n\
								\n\
.. seealso:: :ref:`signal-name <libc/signal-name>` for long signal names.	\n\
")
{
    IDIO_ASSERT (isignum);

    /*
     * Test Case: libc-wrap-errors/sig-name-bad-type.idio
     *
     * sig-name #t
     */
    IDIO_USER_C_TYPE_ASSERT (int, isignum);

    return idio_string_C (idio_libc_sig_name (IDIO_C_TYPE_int (isignum)));
}

IDIO_DEFINE_PRIMITIVE0_DS ("sig-names", libc_sig_names, (void), "", "\
return a list of :samp:`({number} & {short name})` pairs of known signals	\n\
								\n\
:return: association list of signal pairs			\n\
:rtype: list							\n\
								\n\
A short signal name would be ``QUIT`` or ``INT``.		\n\
								\n\
.. seealso:: :ref:`signal-names <libc/signal-names>` for long signal names.	\n\
")
{
    IDIO r = idio_S_nil;

    int i;
    for (i = IDIO_LIBC_FSIG; i < IDIO_LIBC_NSIG ; i++) {
	r = idio_pair (idio_pair (idio_C_int (i), idio_string_C (idio_libc_sig_name (i))), r);
    }

    return idio_list_nreverse (r);
}

IDIO_DEFINE_PRIMITIVE1_DS ("signal-name", libc_signal_name, (IDIO isignum), "signum", "\
return the long signal name of `signum`				\n\
								\n\
:param signum: signal number					\n\
:type signum: C/int						\n\
:return: long signal name					\n\
:rtype: string							\n\
								\n\
A long signal name would be ``SIGQUIT`` or ``SIGINT``.		\n\
								\n\
.. seealso:: :ref:`sig-name <libc/sig-name>` for short signal names.	\n\
")
{
    IDIO_ASSERT (isignum);

    /*
     * Test Case: libc-wrap-errors/signal-name-bad-type.idio
     *
     * signal-name #t
     */
    IDIO_USER_C_TYPE_ASSERT (int, isignum);

    return idio_string_C (idio_libc_signal_name (IDIO_C_TYPE_int (isignum)));
}

IDIO_DEFINE_PRIMITIVE0_DS ("signal-names", libc_signal_names, (void), "", "\
return a list of :samp:`({number} & {long name})` pairs of known signals	\n\
								\n\
:return: map of signal pairs					\n\
:rtype: list							\n\
								\n\
A long signal name would be ``SIGQUIT`` or ``SIGINT``.		\n\
								\n\
.. seealso:: :ref:`sig-names <libc/sig-names>` for short signal names.	\n\
")
{
    IDIO r = idio_S_nil;

    int i;
    for (i = IDIO_LIBC_FSIG; i < IDIO_LIBC_NSIG ; i++) {
	r = idio_pair (idio_pair (idio_C_int (i), idio_string_C (idio_libc_signal_name (i))), r);
    }

    return idio_list_nreverse (r);
}

/*
 * idio_libc_set_errno_names
 *
 * Surprisingly, despite using the macro value, say, ECHILD in code
 * there is no way to get the descriptive string "ECHILD" back out of
 * the system.  strerror(3) provides the helpful string "No child
 * processes".
 *
 * We must follow the path blazed above for signals
 */

/*
 * How many errnos are there?
 *
 * FreeBSD and OS X define ELAST but many others do not.
 *
 * Linux's errno(3) suggests we might be referring to the set
 * including *at least* Linux's own definitions, those of POSIX.1-2001
 * and those of C99.  (Open)Solaris' Intro(2) mentions the Single Unix
 * Specification as the source of all errnos and has gaps in its own
 * definitions for some BSD Networking (100-119) and XENIX (135-142).
 *
 * And there's a stragglers found in anything else that we stumble
 * across.
 *
 * CentOS 6&7	EHWPOISON	133
 * OI 151a8	ESTALE		151
 * OS X 9.8.0	ENOPOLICY	103	aka ELAST
 * OS X 14.4.0	EQFULL		106	aka ELAST
 * FreeBSD 10	EOWNERDEAD	96	aka ELAST
 * Ubuntu 14	EHWPOISON	133
 * Debian 8	EHWPOISON	133
 *
 */

#define IDIO_LIBC_FERRNO 1

#if defined (BSD)
#define IDIO_LIBC_NERRNO (ELAST + 1)
#elif defined (__linux__)
#define IDIO_LIBC_NERRNO (EHWPOISON + 1)
#elif defined (__APPLE__) && defined (__MACH__)
#define IDIO_LIBC_NERRNO (ELAST + 1)
#elif defined (__sun) && defined (__SVR4)
#define IDIO_LIBC_NERRNO (ESTALE + 1)
#else
#error Cannot define IDIO_LIBC_NERRNO
#endif

/*
 * How many chars in E-somename- ?
 *
 * Empirical study suggests ENOTRECOVERABLE, EPROTONOSUPPORT and
 * ESOCKTNOSUPPORT are the longest E-names at 15 chars each.
 */
#define IDIO_LIBC_ERRNAMELEN 20

static void idio_libc_set_errno_names ()
{
    idio_libc_errno_names = idio_alloc ((IDIO_LIBC_NERRNO + 1) * sizeof (char *));

    int i;
    for (i = IDIO_LIBC_FERRNO; i < IDIO_LIBC_NERRNO; i++) {
	idio_libc_errno_names[i] = idio_alloc (IDIO_LIBC_ERRNAMELEN);
	*(idio_libc_errno_names[i]) = '\0';
    }
    idio_libc_errno_names[i] = NULL;

    idio_libc_errno_names[0] = "E0";

    /* FreeBSD, Linux, OSX, Solaris */
#if defined (E2BIG)
    IDIO_LIBC_ERRNO (E2BIG);
#endif

    /* FreeBSD, Linux, OSX, Solaris */
#if defined (EACCES)
    IDIO_LIBC_ERRNO (EACCES);
#endif

    /* FreeBSD, Linux, OSX, Solaris */
#if defined (EADDRINUSE)
    IDIO_LIBC_ERRNO (EADDRINUSE);
#endif

    /* FreeBSD, Linux, OSX, Solaris */
#if defined (EADDRNOTAVAIL)
    IDIO_LIBC_ERRNO (EADDRNOTAVAIL);
#endif

    /* Linux, Solaris */
#if defined (EADV)
    IDIO_LIBC_ERRNO (EADV);
#endif

    /* FreeBSD, Linux, OSX, Solaris */
#if defined (EAFNOSUPPORT)
    IDIO_LIBC_ERRNO (EAFNOSUPPORT);
#endif

    /* FreeBSD, Linux, OSX, Solaris */
#if defined (EAGAIN)
    IDIO_LIBC_ERRNO (EAGAIN);
#endif

    /* FreeBSD, Linux, OSX, Solaris */
#if defined (EALREADY)
    IDIO_LIBC_ERRNO (EALREADY);
#endif

    /* FreeBSD, OSX */
#if defined (EAUTH)
    IDIO_LIBC_ERRNO (EAUTH);
#endif

    /* OSX */
#if defined (EBADARCH)
    IDIO_LIBC_ERRNO (EBADARCH);
#endif

    /* Linux, Solaris */
#if defined (EBADE)
    IDIO_LIBC_ERRNO (EBADE);
#endif

    /* OSX */
#if defined (EBADEXEC)
    IDIO_LIBC_ERRNO (EBADEXEC);
#endif

    /* FreeBSD, Linux, OSX, Solaris */
#if defined (EBADF)
    IDIO_LIBC_ERRNO (EBADF);
#endif

    /* Linux, Solaris */
#if defined (EBADFD)
    IDIO_LIBC_ERRNO (EBADFD);
#endif

    /* OSX */
#if defined (EBADMACHO)
    IDIO_LIBC_ERRNO (EBADMACHO);
#endif

    /* FreeBSD, Linux, OSX, Solaris */
#if defined (EBADMSG)
    IDIO_LIBC_ERRNO (EBADMSG);
#endif

    /* Linux, Solaris */
#if defined (EBADR)
    IDIO_LIBC_ERRNO (EBADR);
#endif

    /* FreeBSD, OSX */
#if defined (EBADRPC)
    IDIO_LIBC_ERRNO (EBADRPC);
#endif

    /* Linux, Solaris */
#if defined (EBADRQC)
    IDIO_LIBC_ERRNO (EBADRQC);
#endif

    /* Linux, Solaris */
#if defined (EBADSLT)
    IDIO_LIBC_ERRNO (EBADSLT);
#endif

    /* Linux, Solaris */
#if defined (EBFONT)
    IDIO_LIBC_ERRNO (EBFONT);
#endif

    /* FreeBSD, Linux, OSX, Solaris */
#if defined (EBUSY)
    IDIO_LIBC_ERRNO (EBUSY);
#endif

    /* FreeBSD, Linux, OSX, Solaris */
#if defined (ECANCELED)
    IDIO_LIBC_ERRNO (ECANCELED);
#endif

    /* FreeBSD */
#if defined (ECAPMODE)
    IDIO_LIBC_ERRNO (ECAPMODE);
#endif

    /* FreeBSD, Linux, OSX, Solaris */
#if defined (ECHILD)
    IDIO_LIBC_ERRNO (ECHILD);
#endif

    /* Linux, Solaris */
#if defined (ECHRNG)
    IDIO_LIBC_ERRNO (ECHRNG);
#endif

    /* Linux, Solaris */
#if defined (ECOMM)
    IDIO_LIBC_ERRNO (ECOMM);
#endif

    /* FreeBSD, Linux, OSX, Solaris */
#if defined (ECONNABORTED)
    IDIO_LIBC_ERRNO (ECONNABORTED);
#endif

    /* FreeBSD, Linux, OSX, Solaris */
#if defined (ECONNREFUSED)
    IDIO_LIBC_ERRNO (ECONNREFUSED);
#endif

    /* FreeBSD, Linux, OSX, Solaris */
#if defined (ECONNRESET)
    IDIO_LIBC_ERRNO (ECONNRESET);
#endif

    /* FreeBSD, Linux, OSX, Solaris */
#if defined (EDEADLK)
    IDIO_LIBC_ERRNO (EDEADLK);
#endif

    /* Linux, Solaris */
#if defined (EDEADLOCK)
    IDIO_LIBC_ERRNO (EDEADLOCK);
#endif

    /* FreeBSD, Linux, OSX, Solaris */
#if defined (EDESTADDRREQ)
    IDIO_LIBC_ERRNO (EDESTADDRREQ);
#endif

    /* OSX */
#if defined (EDEVERR)
    IDIO_LIBC_ERRNO (EDEVERR);
#endif

    /* FreeBSD, Linux, OSX, Solaris */
#if defined (EDOM)
    IDIO_LIBC_ERRNO (EDOM);
#endif

    /* FreeBSD */
#if defined (EDOOFUS)
    IDIO_LIBC_ERRNO (EDOOFUS);
#endif

    /* Linux */
#if defined (EDOTDOT)
    IDIO_LIBC_ERRNO (EDOTDOT);
#endif

    /* FreeBSD, Linux, OSX, Solaris */
#if defined (EDQUOT)
    IDIO_LIBC_ERRNO (EDQUOT);
#endif

    /* FreeBSD, Linux, OSX, Solaris */
#if defined (EEXIST)
    IDIO_LIBC_ERRNO (EEXIST);
#endif

    /* FreeBSD, Linux, OSX, Solaris */
#if defined (EFAULT)
    IDIO_LIBC_ERRNO (EFAULT);
#endif

    /* FreeBSD, Linux, OSX, Solaris */
#if defined (EFBIG)
    IDIO_LIBC_ERRNO (EFBIG);
#endif

    /* FreeBSD, OSX */
#if defined (EFTYPE)
    IDIO_LIBC_ERRNO (EFTYPE);
#endif

    /* FreeBSD, Linux, OSX, Solaris */
#if defined (EHOSTDOWN)
    IDIO_LIBC_ERRNO (EHOSTDOWN);
#endif

    /* FreeBSD, Linux, OSX, Solaris */
#if defined (EHOSTUNREACH)
    IDIO_LIBC_ERRNO (EHOSTUNREACH);
#endif

    /* Linux */
#if defined (EHWPOISON)
    IDIO_LIBC_ERRNO (EHWPOISON);
#endif

    /* FreeBSD, Linux, OSX, Solaris */
#if defined (EIDRM)
    IDIO_LIBC_ERRNO (EIDRM);
#endif

    /* FreeBSD, Linux, OSX, Solaris */
#if defined (EILSEQ)
    IDIO_LIBC_ERRNO (EILSEQ);
#endif

    /* FreeBSD, Linux, OSX, Solaris */
#if defined (EINPROGRESS)
    IDIO_LIBC_ERRNO (EINPROGRESS);
#endif

    /* FreeBSD, Linux, OSX, Solaris */
#if defined (EINTR)
    IDIO_LIBC_ERRNO (EINTR);
#endif

    /* FreeBSD, Linux, OSX, Solaris */
#if defined (EINVAL)
    IDIO_LIBC_ERRNO (EINVAL);
#endif

    /* FreeBSD, Linux, OSX, Solaris */
#if defined (EIO)
    IDIO_LIBC_ERRNO (EIO);
#endif

    /* FreeBSD, Linux, OSX, Solaris */
#if defined (EISCONN)
    IDIO_LIBC_ERRNO (EISCONN);
#endif

    /* FreeBSD, Linux, OSX, Solaris */
#if defined (EISDIR)
    IDIO_LIBC_ERRNO (EISDIR);
#endif

    /* Linux */
#if defined (EISNAM)
    IDIO_LIBC_ERRNO (EISNAM);
#endif

    /* Linux */
#if defined (EKEYEXPIRED)
    IDIO_LIBC_ERRNO (EKEYEXPIRED);
#endif

    /* Linux */
#if defined (EKEYREJECTED)
    IDIO_LIBC_ERRNO (EKEYREJECTED);
#endif

    /* Linux */
#if defined (EKEYREVOKED)
    IDIO_LIBC_ERRNO (EKEYREVOKED);
#endif

    /* Linux, Solaris */
#if defined (EL2HLT)
    IDIO_LIBC_ERRNO (EL2HLT);
#endif

    /* Linux, Solaris */
#if defined (EL2NSYNC)
    IDIO_LIBC_ERRNO (EL2NSYNC);
#endif

    /* Linux, Solaris */
#if defined (EL3HLT)
    IDIO_LIBC_ERRNO (EL3HLT);
#endif

    /* Linux, Solaris */
#if defined (EL3RST)
    IDIO_LIBC_ERRNO (EL3RST);
#endif

    /* Linux, Solaris */
#if defined (ELIBACC)
    IDIO_LIBC_ERRNO (ELIBACC);
#endif

    /* Linux, Solaris */
#if defined (ELIBBAD)
    IDIO_LIBC_ERRNO (ELIBBAD);
#endif

    /* Linux, Solaris */
#if defined (ELIBEXEC)
    IDIO_LIBC_ERRNO (ELIBEXEC);
#endif

    /* Linux, Solaris */
#if defined (ELIBMAX)
    IDIO_LIBC_ERRNO (ELIBMAX);
#endif

    /* Linux, Solaris */
#if defined (ELIBSCN)
    IDIO_LIBC_ERRNO (ELIBSCN);
#endif

    /* Linux, Solaris */
#if defined (ELNRNG)
    IDIO_LIBC_ERRNO (ELNRNG);
#endif

    /* Solaris */
#if defined (ELOCKUNMAPPED)
    IDIO_LIBC_ERRNO (ELOCKUNMAPPED);
#endif

    /* FreeBSD, Linux, OSX, Solaris */
#if defined (ELOOP)
    IDIO_LIBC_ERRNO (ELOOP);
#endif

    /* Linux */
#if defined (EMEDIUMTYPE)
    IDIO_LIBC_ERRNO (EMEDIUMTYPE);
#endif

    /* FreeBSD, Linux, OSX, Solaris */
#if defined (EMFILE)
    IDIO_LIBC_ERRNO (EMFILE);
#endif

    /* FreeBSD, Linux, OSX, Solaris */
#if defined (EMLINK)
    IDIO_LIBC_ERRNO (EMLINK);
#endif

    /* FreeBSD, Linux, OSX, Solaris */
#if defined (EMSGSIZE)
    IDIO_LIBC_ERRNO (EMSGSIZE);
#endif

    /* FreeBSD, Linux, OSX, Solaris */
#if defined (EMULTIHOP)
    IDIO_LIBC_ERRNO (EMULTIHOP);
#endif

    /* FreeBSD, Linux, OSX, Solaris */
#if defined (ENAMETOOLONG)
    IDIO_LIBC_ERRNO (ENAMETOOLONG);
#endif

    /* Linux */
#if defined (ENAVAIL)
    IDIO_LIBC_ERRNO (ENAVAIL);
#endif

    /* FreeBSD, OSX */
#if defined (ENEEDAUTH)
    IDIO_LIBC_ERRNO (ENEEDAUTH);
#endif

    /* FreeBSD, Linux, OSX, Solaris */
#if defined (ENETDOWN)
    IDIO_LIBC_ERRNO (ENETDOWN);
#endif

    /* FreeBSD, Linux, OSX, Solaris */
#if defined (ENETRESET)
    IDIO_LIBC_ERRNO (ENETRESET);
#endif

    /* FreeBSD, Linux, OSX, Solaris */
#if defined (ENETUNREACH)
    IDIO_LIBC_ERRNO (ENETUNREACH);
#endif

    /* FreeBSD, Linux, OSX, Solaris */
#if defined (ENFILE)
    IDIO_LIBC_ERRNO (ENFILE);
#endif

    /* Linux, Solaris */
#if defined (ENOANO)
    IDIO_LIBC_ERRNO (ENOANO);
#endif

    /* FreeBSD, OSX */
#if defined (ENOATTR)
    IDIO_LIBC_ERRNO (ENOATTR);
#endif

    /* FreeBSD, Linux, OSX, Solaris */
#if defined (ENOBUFS)
    IDIO_LIBC_ERRNO (ENOBUFS);
#endif

    /* Linux, Solaris */
#if defined (ENOCSI)
    IDIO_LIBC_ERRNO (ENOCSI);
#endif

    /* Linux, OSX, Solaris */
#if defined (ENODATA)
    IDIO_LIBC_ERRNO (ENODATA);
#endif

    /* FreeBSD, Linux, OSX, Solaris */
#if defined (ENODEV)
    IDIO_LIBC_ERRNO (ENODEV);
#endif

    /* FreeBSD, Linux, OSX, Solaris */
#if defined (ENOENT)
    IDIO_LIBC_ERRNO (ENOENT);
#endif

    /* FreeBSD, Linux, OSX, Solaris */
#if defined (ENOEXEC)
    IDIO_LIBC_ERRNO (ENOEXEC);
#endif

    /* Linux */
#if defined (ENOKEY)
    IDIO_LIBC_ERRNO (ENOKEY);
#endif

    /* FreeBSD, Linux, OSX, Solaris */
#if defined (ENOLCK)
    IDIO_LIBC_ERRNO (ENOLCK);
#endif

    /* FreeBSD, Linux, OSX, Solaris */
#if defined (ENOLINK)
    IDIO_LIBC_ERRNO (ENOLINK);
#endif

    /* Linux */
#if defined (ENOMEDIUM)
    IDIO_LIBC_ERRNO (ENOMEDIUM);
#endif

    /* FreeBSD, Linux, OSX, Solaris */
#if defined (ENOMEM)
    IDIO_LIBC_ERRNO (ENOMEM);
#endif

    /* FreeBSD, Linux, OSX, Solaris */
#if defined (ENOMSG)
    IDIO_LIBC_ERRNO (ENOMSG);
#endif

    /* Linux, Solaris */
#if defined (ENONET)
    IDIO_LIBC_ERRNO (ENONET);
#endif

    /* Linux, Solaris */
#if defined (ENOPKG)
    IDIO_LIBC_ERRNO (ENOPKG);
#endif

    /* OSX */
#if defined (ENOPOLICY)
    IDIO_LIBC_ERRNO (ENOPOLICY);
#endif

    /* FreeBSD, Linux, OSX, Solaris */
#if defined (ENOPROTOOPT)
    IDIO_LIBC_ERRNO (ENOPROTOOPT);
#endif

    /* FreeBSD, Linux, OSX, Solaris */
#if defined (ENOSPC)
    IDIO_LIBC_ERRNO (ENOSPC);
#endif

    /* Linux, OSX, Solaris */
#if defined (ENOSR)
    IDIO_LIBC_ERRNO (ENOSR);
#endif

    /* Linux, OSX, Solaris */
#if defined (ENOSTR)
    IDIO_LIBC_ERRNO (ENOSTR);
#endif

    /* FreeBSD, Linux, OSX, Solaris */
#if defined (ENOSYS)
    IDIO_LIBC_ERRNO (ENOSYS);
#endif

    /* Solaris */
#if defined (ENOTACTIVE)
    IDIO_LIBC_ERRNO (ENOTACTIVE);
#endif

    /* FreeBSD, Linux, OSX, Solaris */
#if defined (ENOTBLK)
    IDIO_LIBC_ERRNO (ENOTBLK);
#endif

    /* FreeBSD */
#if defined (ENOTCAPABLE)
    IDIO_LIBC_ERRNO (ENOTCAPABLE);
#endif

    /* FreeBSD, Linux, OSX, Solaris */
#if defined (ENOTCONN)
    IDIO_LIBC_ERRNO (ENOTCONN);
#endif

    /* FreeBSD, Linux, OSX, Solaris */
#if defined (ENOTDIR)
    IDIO_LIBC_ERRNO (ENOTDIR);
#endif

    /* FreeBSD, Linux, OSX, Solaris */
#if defined (ENOTEMPTY)
    IDIO_LIBC_ERRNO (ENOTEMPTY);
#endif

    /* Linux */
#if defined (ENOTNAM)
    IDIO_LIBC_ERRNO (ENOTNAM);
#endif

    /* FreeBSD, Linux, OSX, Solaris */
#if defined (ENOTRECOVERABLE)
    IDIO_LIBC_ERRNO (ENOTRECOVERABLE);
#endif

    /* FreeBSD, Linux, OSX, Solaris */
#if defined (ENOTSOCK)
    IDIO_LIBC_ERRNO (ENOTSOCK);
#endif

    /* FreeBSD, OSX, Solaris */
#if defined (ENOTSUP)
    IDIO_LIBC_ERRNO (ENOTSUP);
#endif

    /* FreeBSD, Linux, OSX, Solaris */
#if defined (ENOTTY)
    IDIO_LIBC_ERRNO (ENOTTY);
#endif

    /* Linux, Solaris */
#if defined (ENOTUNIQ)
    IDIO_LIBC_ERRNO (ENOTUNIQ);
#endif

    /* FreeBSD, Linux, OSX, Solaris */
#if defined (ENXIO)
    IDIO_LIBC_ERRNO (ENXIO);
#endif

    /* FreeBSD, Linux, OSX, OSX, Solaris */
#if defined (EOPNOTSUPP)
    IDIO_LIBC_ERRNO (EOPNOTSUPP);
#endif

    /* FreeBSD, Linux, OSX, Solaris */
#if defined (EOVERFLOW)
    IDIO_LIBC_ERRNO (EOVERFLOW);
#endif

    /* FreeBSD, Linux, OSX, Solaris */
#if defined (EOWNERDEAD)
    IDIO_LIBC_ERRNO (EOWNERDEAD);
#endif

    /* FreeBSD, Linux, OSX, Solaris */
#if defined (EPERM)
    IDIO_LIBC_ERRNO (EPERM);
#endif

    /* FreeBSD, Linux, OSX, Solaris */
#if defined (EPFNOSUPPORT)
    IDIO_LIBC_ERRNO (EPFNOSUPPORT);
#endif

    /* FreeBSD, Linux, OSX, Solaris */
#if defined (EPIPE)
    IDIO_LIBC_ERRNO (EPIPE);
#endif

    /* FreeBSD, OSX */
#if defined (EPROCLIM)
    IDIO_LIBC_ERRNO (EPROCLIM);
#endif

    /* FreeBSD, OSX */
#if defined (EPROCUNAVAIL)
    IDIO_LIBC_ERRNO (EPROCUNAVAIL);
#endif

    /* FreeBSD, OSX */
#if defined (EPROGMISMATCH)
    IDIO_LIBC_ERRNO (EPROGMISMATCH);
#endif

    /* FreeBSD, OSX */
#if defined (EPROGUNAVAIL)
    IDIO_LIBC_ERRNO (EPROGUNAVAIL);
#endif

    /* FreeBSD, Linux, OSX, Solaris */
#if defined (EPROTO)
    IDIO_LIBC_ERRNO (EPROTO);
#endif

    /* FreeBSD, Linux, OSX, Solaris */
#if defined (EPROTONOSUPPORT)
    IDIO_LIBC_ERRNO (EPROTONOSUPPORT);
#endif

    /* FreeBSD, Linux, OSX, Solaris */
#if defined (EPROTOTYPE)
    IDIO_LIBC_ERRNO (EPROTOTYPE);
#endif

    /* OSX */
#if defined (EPWROFF)
    IDIO_LIBC_ERRNO (EPWROFF);
#endif

    /* OSX */
#if defined (EQFULL)
    IDIO_LIBC_ERRNO (EQFULL);
#endif

    /* FreeBSD, Linux, OSX, Solaris */
#if defined (ERANGE)
    IDIO_LIBC_ERRNO (ERANGE);
#endif

    /* Linux, Solaris */
#if defined (EREMCHG)
    IDIO_LIBC_ERRNO (EREMCHG);
#endif

    /* FreeBSD, Linux, OSX, Solaris */
#if defined (EREMOTE)
    IDIO_LIBC_ERRNO (EREMOTE);
#endif

    /* Linux */
#if defined (EREMOTEIO)
    IDIO_LIBC_ERRNO (EREMOTEIO);
#endif

    /* Linux, Solaris */
#if defined (ERESTART)
    IDIO_LIBC_ERRNO (ERESTART);
#endif

    /* Linux */
#if defined (ERFKILL)
    IDIO_LIBC_ERRNO (ERFKILL);
#endif

    /* FreeBSD, Linux, OSX, Solaris */
#if defined (EROFS)
    IDIO_LIBC_ERRNO (EROFS);
#endif

    /* FreeBSD, OSX */
#if defined (ERPCMISMATCH)
    IDIO_LIBC_ERRNO (ERPCMISMATCH);
#endif

    /* OSX */
#if defined (ESHLIBVERS)
    IDIO_LIBC_ERRNO (ESHLIBVERS);
#endif

    /* FreeBSD, Linux, OSX, Solaris */
#if defined (ESHUTDOWN)
    IDIO_LIBC_ERRNO (ESHUTDOWN);
#endif

    /* FreeBSD, Linux, OSX, Solaris */
#if defined (ESOCKTNOSUPPORT)
    IDIO_LIBC_ERRNO (ESOCKTNOSUPPORT);
#endif

    /* FreeBSD, Linux, OSX, Solaris */
#if defined (ESPIPE)
    IDIO_LIBC_ERRNO (ESPIPE);
#endif

    /* FreeBSD, Linux, OSX, Solaris */
#if defined (ESRCH)
    IDIO_LIBC_ERRNO (ESRCH);
#endif

    /* Linux, Solaris */
#if defined (ESRMNT)
    IDIO_LIBC_ERRNO (ESRMNT);
#endif

    /* FreeBSD, Linux, OSX, Solaris */
#if defined (ESTALE)
    IDIO_LIBC_ERRNO (ESTALE);
#endif

    /* Linux, Solaris */
#if defined (ESTRPIPE)
    IDIO_LIBC_ERRNO (ESTRPIPE);
#endif

    /* Linux, OSX, Solaris */
#if defined (ETIME)
    IDIO_LIBC_ERRNO (ETIME);
#endif

    /* FreeBSD, Linux, OSX, Solaris */
#if defined (ETIMEDOUT)
    IDIO_LIBC_ERRNO (ETIMEDOUT);
#endif

    /* FreeBSD, Linux, OSX, Solaris */
#if defined (ETOOMANYREFS)
    IDIO_LIBC_ERRNO (ETOOMANYREFS);
#endif

    /* FreeBSD, Linux, OSX, Solaris */
#if defined (ETXTBSY)
    IDIO_LIBC_ERRNO (ETXTBSY);
#endif

    /* Linux */
#if defined (EUCLEAN)
    IDIO_LIBC_ERRNO (EUCLEAN);
#endif

    /* Linux, Solaris */
#if defined (EUNATCH)
    IDIO_LIBC_ERRNO (EUNATCH);
#endif

    /* FreeBSD, Linux, OSX, Solaris */
#if defined (EUSERS)
    IDIO_LIBC_ERRNO (EUSERS);
#endif

    /* FreeBSD, Linux, OSX, Solaris == EGAIN? */
#if defined (EWOULDBLOCK)
    IDIO_LIBC_ERRNO (EWOULDBLOCK);
#endif

    /* FreeBSD, Linux, OSX, Solaris */
#if defined (EXDEV)
    IDIO_LIBC_ERRNO (EXDEV);
#endif

    /* Linux, Solaris */
#if defined (EXFULL)
    IDIO_LIBC_ERRNO (EXFULL);
#endif

    /*
     * OpenIndiana anomalies -- strerror returns a non "Error X"
     * string - sys/errno.h says "XENIX has 135 - 142"
     *
     * num	errno?		strerror
     *
     * 135	EUCLEAN		Structure needs cleaning
     * 137	ENOTNAM		Not a name file
     * 138	?		Not available
     * 139	EISNAM		Is a name file
     * 140	EREMOTEIO	Remote I/O error
     * 141	?		Reserved for future use
     */

#if IDIO_DEBUG
    int first = 1;
    for (i = IDIO_LIBC_FERRNO ; i < IDIO_LIBC_NERRNO ; i++) {
	if ('\0' == *(idio_libc_errno_names[i])) {
	    char err_name[IDIO_LIBC_ERRNAMELEN];
	    size_t en_len = idio_snprintf (err_name, IDIO_LIBC_ERRNAMELEN, "ERRUNKNOWN%d", i);

	    IDIO err_sym = idio_symbols_C_intern (err_name, en_len);
	    idio_libc_export_symbol_value (err_sym, idio_C_int (i));
	    idio_snprintf (idio_libc_errno_names[i], IDIO_LIBC_ERRNAMELEN, "%s", err_name);

	    if (first) {
		first = 0;
		fprintf (stderr, "Unmapped errno numbers:\n");
		fprintf (stderr, " %3s %-*s %s\n", "id", IDIO_LIBC_ERRNAMELEN, "Idio name", "strerror ()");
	    }
	    /*
	     * strerror() leaks memory?
	     */
	    fprintf (stderr, " %3d %-*s %s\n", i, IDIO_LIBC_ERRNAMELEN, err_name, strerror (i));
	}
    }
    if (0 == first) {
	fprintf (stderr, "\n");
    }
#endif
}

char *idio_libc_errno_name (int errnum)
{
    if (errnum < 0 ||
	errnum > IDIO_LIBC_NERRNO) {
	/*
	 * Test Case:  libc-wrap-errors/errno-name-bad-errnum.idio
	 *
	 * errno-name (C/integer-> -1)
	 */
	idio_error_param_value_msg ("errno-name", "errnum", idio_fixnum (errnum), "should be 0 < int < NERRNO (OS dependent)", IDIO_C_FUNC_LOCATION ());

	return NULL;
    }

    return idio_libc_errno_names[errnum];
}

IDIO_DEFINE_PRIMITIVE1_DS ("errno-name", libc_errno_name, (IDIO ierrnum), "errnum", "\
return the error name of `errnum`				\n\
								\n\
:param errnum: error number					\n\
:type errnum: C/int						\n\
:return: error name						\n\
:rtype: string							\n\
")
{
    IDIO_ASSERT (ierrnum);

    /*
     * Test Case: libc-wrap-errors/errno-name-bad-type.idio
     *
     * errno-name #t
     */
    IDIO_USER_C_TYPE_ASSERT (int, ierrnum);

    return idio_string_C (idio_libc_errno_name (IDIO_C_TYPE_int (ierrnum)));
}

IDIO_DEFINE_PRIMITIVE0_DS ("errno-names", libc_errno_names, (void), "", "\
return a list of :samp:`({number} & {name})` pairs of known errno numbers	\n\
								\n\
:return: association list of errno pairs			\n\
:rtype: list							\n\
")
{
    IDIO r = idio_S_nil;

    int i;
    for (i = IDIO_LIBC_FERRNO; i < IDIO_LIBC_NERRNO ; i++) {
	r = idio_pair (idio_pair (idio_C_int (i), idio_string_C (idio_libc_errno_name (i))), r);
    }

    return idio_list_nreverse (r);
}

/*
 * Moral equivalent of strsignal(3) -- identical to errno-name, above.
 */
IDIO_DEFINE_PRIMITIVE1_DS ("strerrno", libc_strerrno, (IDIO ierrnum), "errnum", "\
return the error name of `errnum`				\n\
								\n\
:param errnum: error number					\n\
:type errnum: C/int						\n\
:return: error name						\n\
:rtype: string							\n\
								\n\
Identical to :ref:`errno-name <libc/errno-name>`.		\n\
")
{
    IDIO_ASSERT (ierrnum);

    /*
     * Test Case: libc-wrap-errors/strerrno-bad-type.idio
     *
     * strerrno #t
     */
    IDIO_USER_C_TYPE_ASSERT (int, ierrnum);

    return idio_string_C (idio_libc_errno_name (IDIO_C_TYPE_int (ierrnum)));
}

IDIO_DEFINE_PRIMITIVE0_DS ("errno/get", libc_errno_get, (void), "", "\
return `errno`							\n\
								\n\
:return: errno							\n\
:rtype: C/int							\n\
")
{
    return idio_C_int (errno);
}

/*
 * How many rlimits are there?
 *
 * RLIMIT_NLIMITS
 */

#define IDIO_LIBC_FRLIMIT 0
#define IDIO_LIBC_NRLIMIT RLIMIT_NLIMITS

/*
 * How many chars in RLIMIT_-somename- ?
 *
 * Empirical study suggests RLIMIT_SIGPENDING is the longest
 * RLIMIT_-name at 17 chars.
 */
#define IDIO_LIBC_RLIMITNAMELEN 20

static void idio_libc_set_rlimit_names ()
{
    idio_libc_rlimit_names = idio_alloc ((IDIO_LIBC_NRLIMIT + 1) * sizeof (char *));

    int i;
    for (i = IDIO_LIBC_FRLIMIT; i < IDIO_LIBC_NRLIMIT; i++) {
	idio_libc_rlimit_names[i] = idio_alloc (IDIO_LIBC_RLIMITNAMELEN);
	*(idio_libc_rlimit_names[i]) = '\0';
    }
    idio_libc_rlimit_names[i] = NULL;

    /* Linux, Solaris, FreeBSD */
#if defined (RLIMIT_CPU)
    IDIO_LIBC_RLIMIT (RLIMIT_CPU);
#endif

    /* Linux, Solaris, FreeBSD */
#if defined (RLIMIT_FSIZE)
    IDIO_LIBC_RLIMIT (RLIMIT_FSIZE);
#endif

    /* Linux, Solaris, FreeBSD */
#if defined (RLIMIT_DATA)
    IDIO_LIBC_RLIMIT (RLIMIT_DATA);
#endif

    /* Linux, Solaris, FreeBSD */
#if defined (RLIMIT_STACK)
    IDIO_LIBC_RLIMIT (RLIMIT_STACK);
#endif

    /* Linux, Solaris, FreeBSD */
#if defined (RLIMIT_CORE)
    IDIO_LIBC_RLIMIT (RLIMIT_CORE);
#endif

    /* Linux, FreeBSD */
#if defined (RLIMIT_RSS)
    IDIO_LIBC_RLIMIT (RLIMIT_RSS);
#endif

    /* Linux, Solaris, FreeBSD */
#if defined (RLIMIT_NOFILE)
    IDIO_LIBC_RLIMIT (RLIMIT_NOFILE);
#endif

    /* Solaris, FreeBSD */
#if defined (RLIMIT_VMEM)
    IDIO_LIBC_RLIMIT (RLIMIT_VMEM);
#endif

    /* Linux, Solaris, FreeBSD */
#if defined (RLIMIT_AS)
    IDIO_LIBC_RLIMIT (RLIMIT_AS);
#endif

    /* Linux, FreeBSD */
#if defined (RLIMIT_NPROC)
    IDIO_LIBC_RLIMIT (RLIMIT_NPROC);
#endif

    /* Linux, FreeBSD */
#if defined (RLIMIT_MEMLOCK)
    IDIO_LIBC_RLIMIT (RLIMIT_MEMLOCK);
#endif

    /* Linux */
#if defined (RLIMIT_LOCKS)
    IDIO_LIBC_RLIMIT (RLIMIT_LOCKS);
#endif

    /* Linux */
#if defined (RLIMIT_SIGPENDING)
    IDIO_LIBC_RLIMIT (RLIMIT_SIGPENDING);
#endif

    /* Linux */
#if defined (RLIMIT_MSGQUEUE)
    IDIO_LIBC_RLIMIT (RLIMIT_MSGQUEUE);
#endif

    /* Linux */
#if defined (RLIMIT_NICE)
    IDIO_LIBC_RLIMIT (RLIMIT_NICE);
#endif

    /* Linux */
#if defined (RLIMIT_RTPRIO)
    IDIO_LIBC_RLIMIT (RLIMIT_RTPRIO);
#endif

    /* Linux */
#if defined (RLIMIT_RTTIME)
    IDIO_LIBC_RLIMIT (RLIMIT_RTTIME);
#endif

    /* FreeBSD */
#if defined (RLIMIT_SBSIZE)
    IDIO_LIBC_RLIMIT (RLIMIT_SBSIZE);
#endif

    /* FreeBSD */
#if defined (RLIMIT_NPTS)
    IDIO_LIBC_RLIMIT (RLIMIT_NPTS);
#endif

    /* FreeBSD */
#if defined (RLIMIT_SWAP)
    IDIO_LIBC_RLIMIT (RLIMIT_SWAP);
#endif

#if IDIO_DEBUG
    int first = 1;
    for (i = IDIO_LIBC_FRLIMIT ; i < IDIO_LIBC_NRLIMIT ; i++) {
	if ('\0' == *(idio_libc_rlimit_names[i])) {
	    char rlim_name[IDIO_LIBC_RLIMITNAMELEN];
	    size_t rn_len = idio_snprintf (rlim_name, IDIO_LIBC_RLIMITNAMELEN, "RLIMIT_UNKNOWN%d", i);

	    IDIO rlimit_sym = idio_symbols_C_intern (rlim_name, rn_len);
	    idio_libc_export_symbol_value (rlimit_sym, idio_C_int (i));
	    idio_snprintf (idio_libc_rlimit_names[i], IDIO_LIBC_RLIMITNAMELEN, "%s", rlim_name);

	    if (first) {
		first = 0;
		fprintf (stderr, "Unmapped rlimit numbers:\n");
		fprintf (stderr, " %3s %-*s %s\n", "id", IDIO_LIBC_RLIMITNAMELEN, "Idio name", "strerror ()");
	    }
	    fprintf (stderr, " %3d %-*s %s\n", i, IDIO_LIBC_RLIMITNAMELEN, rlim_name, strerror (i));
	}
    }
    if (0 == first) {
	fprintf (stderr, "\n");
    }
#endif
}

char *idio_libc_rlimit_name (int rlim)
{
    if (rlim < IDIO_LIBC_FRLIMIT ||
	rlim > IDIO_LIBC_NRLIMIT) {
	/*
	 * Test Case:  libc-wrap-errors/rlimit-name-bad-rlim.idio
	 *
	 * rlimit-name (C/integer-> -1)
	 */
	idio_error_param_value_msg ("rlimit-name", "rlim", idio_fixnum (rlim), "should be an 0 <= int < RLIM_NLIMITS", IDIO_C_FUNC_LOCATION ());

	return NULL;
    }

    return idio_libc_rlimit_names[rlim];
}

IDIO_DEFINE_PRIMITIVE1_DS ("rlimit-name", libc_rlimit_name, (IDIO rlim), "rlim", "\
return the string name of the :manpage:`getrlimit(2)`      \n\
C macro						\n\
						\n\
:param rlim: the value of the macro		\n\
:type rlim: C/int				\n\
:return: a string				\n\
:raises ^rt-parameter-type-error:		\n\
")
{
    IDIO_ASSERT (rlim);

    /*
     * Test Case: libc-wrap-errors/rlimit-name-bad-type.idio
     *
     * rlimit-name #t
     */
    IDIO_USER_C_TYPE_ASSERT (int, rlim);

    return idio_string_C (idio_libc_rlimit_name (IDIO_C_TYPE_int (rlim)));
}

IDIO_DEFINE_PRIMITIVE0_DS ("rlimit-names", libc_rlimit_names, (), "", "\
return a list of :samp:`({number} & {name})` pairs of the :manpage:`getrlimit(2)`      \n\
C macros					\n\
						\n\
each pair is the C value and string name	\n\
of the macro					\n\
						\n\
:return: a list of pairs			\n\
")
{
    IDIO r = idio_S_nil;

    int i;
    for (i = IDIO_LIBC_FRLIMIT; i < IDIO_LIBC_NRLIMIT ; i++) {
	r = idio_pair (idio_pair (idio_C_int (i), idio_string_C (idio_libc_rlimit_name (i))), r);
    }

    return idio_list_nreverse (r);
}

static void idio_libc_set_open_flag_names ()
{
    idio_libc_open_flag_names = idio_array (30);
    idio_gc_protect_auto (idio_libc_open_flag_names);

    /* all platforms */
#if defined (O_RDONLY)
    IDIO_LIBC_OPEN_FLAG (O_RDONLY);
#endif

    /* all platforms */
#if defined (O_WRONLY)
    IDIO_LIBC_OPEN_FLAG (O_WRONLY);
#endif

    /* all platforms */
#if defined (O_RDWR)
    IDIO_LIBC_OPEN_FLAG (O_RDWR);
#endif

    /* all platforms */
#if defined (O_APPEND)
    IDIO_LIBC_OPEN_FLAG (O_APPEND);
#endif

    /* all platforms */
#if defined (O_CLOEXEC)
    IDIO_LIBC_OPEN_FLAG (O_CLOEXEC);
#endif

    /* all platforms */
#if defined (O_CREAT)
    IDIO_LIBC_OPEN_FLAG (O_CREAT);
#endif

    /* all platforms */
#if defined (O_EXCL)
    IDIO_LIBC_OPEN_FLAG (O_EXCL);
#endif

    /* all platforms */
#if defined (O_NDELAY)
    IDIO_LIBC_OPEN_FLAG (O_NDELAY);
#endif

    /* all platforms */
#if defined (O_NOFOLLOW)
    IDIO_LIBC_OPEN_FLAG (O_NOFOLLOW);
#endif

    /* all platforms */
#if defined (O_NONBLOCK)
    IDIO_LIBC_OPEN_FLAG (O_NONBLOCK);
#endif

    /* all platforms */
#if defined (O_TRUNC)
    IDIO_LIBC_OPEN_FLAG (O_TRUNC);
#endif

    /* all platforms */
#if defined (FD_CLOEXEC)
    IDIO_LIBC_OPEN_FLAG (FD_CLOEXEC);
#endif

    /* some platforms */
#if defined (O_ASYNC)
    IDIO_LIBC_OPEN_FLAG (O_ASYNC);
#endif

    /* some platforms */
#if defined (O_DIRECT)
    IDIO_LIBC_OPEN_FLAG (O_DIRECT);
#endif

    /* some platforms */
#if defined (O_DIRECTORY)
    IDIO_LIBC_OPEN_FLAG (O_DIRECTORY);
#endif

    /* some platforms */
#if defined (O_DSYNC)
    IDIO_LIBC_OPEN_FLAG (O_DSYNC);
#endif

    /* some platforms */
#if defined (O_EXEC)
    IDIO_LIBC_OPEN_FLAG (O_EXEC);
#endif

    /* some platforms */
#if defined (O_EXLOCK)
    IDIO_LIBC_OPEN_FLAG (O_EXLOCK);
#endif

    /* some platforms */
#if defined (O_FSYNC)
    IDIO_LIBC_OPEN_FLAG (O_FSYNC);
#endif

    /* some platforms */
#if defined (O_LARGEFILE)
    IDIO_LIBC_OPEN_FLAG (O_LARGEFILE);
#endif

    /* some platforms */
#if defined (O_NOATIME)
    IDIO_LIBC_OPEN_FLAG (O_NOATIME);
#endif

    /* some platforms */
#if defined (O_NOCTTY)
    IDIO_LIBC_OPEN_FLAG (O_NOCTTY);
#endif

    /* some platforms */
#if defined (O_PATH)
    IDIO_LIBC_OPEN_FLAG (O_PATH);
#endif

    /* some platforms */
#if defined (O_SEARCH)
    IDIO_LIBC_OPEN_FLAG (O_SEARCH);
#endif

    /* some platforms */
#if defined (O_SHLOCK)
    IDIO_LIBC_OPEN_FLAG (O_SHLOCK);
#endif

    /* some platforms */
#if defined (O_SYNC)
    IDIO_LIBC_OPEN_FLAG (O_SYNC);
#endif

    /* some platforms */
#if defined (O_TMPFILE)
    IDIO_LIBC_OPEN_FLAG (O_TMPFILE);
#endif

    /* SunOS */
#if defined (O_NOLINKS)
    IDIO_LIBC_OPEN_FLAG (O_NOLINKS);
#endif

    /* SunOS */
#if defined (O_RSYNC)
    IDIO_LIBC_OPEN_FLAG (O_RSYNC);
#endif

    /* SunOS */
#if defined (O_XATTR)
    IDIO_LIBC_OPEN_FLAG (O_XATTR);
#endif

    /* FreeBSD */
#if defined (O_VERIFY)
    IDIO_LIBC_OPEN_FLAG (O_VERIFY);
#endif

    /* FreeBSD */
#if defined (O_RESOLVE_BENEATH)
    IDIO_LIBC_OPEN_FLAG (O_RESOLVE_BENEATH);
#endif

    /* Mac OS X */
#if defined (O_EVTONLY)
    IDIO_LIBC_OPEN_FLAG (O_EVTONLY);
#endif
}

IDIO_DEFINE_PRIMITIVE0_DS ("open-flag-names", libc_open_flag_names, (), "", "\
return a list of the :manpage:`open(2)` O_* flags	\n\
						\n\
:return: a list of flag names			\n\
")
{
    return idio_array_to_list (idio_libc_open_flag_names);
}

IDIO_DEFINE_PRIMITIVE0_DS ("EGID/get", EGID_get, (void), "", "\
getter for the computed value ``EGID`` which is a call to	\n\
:manpage:`getegid(2)`.						\n\
								\n\
:return: effective group ID					\n\
:rtype: libc/gid_t						\n\
")
{
    return idio_libc_gid_t (getegid ());
}

IDIO_DEFINE_PRIMITIVE1_DS ("EGID/set", EGID_set, (IDIO iegid), "egid", "\
setter for the computed value ``EGID`` which is a call to	\n\
:manpage:`setegid(2)`.						\n\
								\n\
:param egid: effective group ID					\n\
:type egid: libc/gid_t						\n\
:return: 0							\n\
:rtype: C/int							\n\
:raises ^system-error:						\n\
")
{
    IDIO_ASSERT (iegid);

    gid_t egid = -1;

    if (idio_isa_libc_gid_t (iegid)) {
	egid = IDIO_C_TYPE_libc_gid_t (iegid);
    } else {
	/*
	 * Test Case: libc-wrap-errors/EGID-set-bad-type.idio
	 *
	 * EGID = #t
	 */
	idio_error_param_type ("libc/gid_t", iegid, IDIO_C_LOCATION ("EGID/set"));

	return idio_S_notreached;
    }

    int r = setegid (egid);

    if (-1 == r) {
	/*
	 * Test Case: libc-wrap-errors/EGID-set-invalid-gid.idio
	 *
	 * ;; probably a fail...
	 * EGID = (C/integer-> -1 libc/gid_t)
	 */
	idio_error_system_errno ("setegid", iegid, IDIO_C_LOCATION ("EGID/set"));

	return idio_S_notreached;
    }

    return idio_C_int (r);
}

IDIO_DEFINE_PRIMITIVE0_DS ("EUID/get", EUID_get, (void), "", "\
getter for the computed value ``EUID`` which is a call to	\n\
:manpage:`geteuid(2)`.						\n\
								\n\
:return: effective user ID					\n\
:rtype: libc/uid_t						\n\
")
{
    return idio_libc_uid_t (geteuid ());
}

IDIO_DEFINE_PRIMITIVE1_DS ("EUID/set", EUID_set, (IDIO ieuid), "euid", "\
setter for the computed value ``EUID`` which is a call to	\n\
:manpage:`seteuid(2)`.						\n\
								\n\
:param euid: effective user ID					\n\
:type euid: libc/uid_t						\n\
:return: 0							\n\
:rtype: C/int							\n\
:raises ^system-error:						\n\
")
{
    IDIO_ASSERT (ieuid);

    uid_t euid = -1;

    if (idio_isa_libc_uid_t (ieuid)) {
	euid = IDIO_C_TYPE_libc_uid_t (ieuid);
    } else {
	/*
	 * Test Case: libc-wrap-errors/EUID-set-bad-type.idio
	 *
	 * EUID = #t
	 */
	idio_error_param_type ("libc/uid_t", ieuid, IDIO_C_LOCATION ("EUID/set"));

	return idio_S_notreached;
    }

    int r = seteuid (euid);

    if (-1 == r) {
	/*
	 * Test Case: libc-wrap-errors/EUID-set-invalid-gid.idio
	 *
	 * ;; probably a fail...
	 * EUID = (C/integer-> -1 libc/uid_t)
	 */
	idio_error_system_errno ("seteuid", ieuid, IDIO_C_LOCATION ("EUID/set"));

	return idio_S_notreached;
    }

    return idio_C_int (r);
}

IDIO_DEFINE_PRIMITIVE0_DS ("GID/get", GID_get, (void), "", "\
getter for the computed value ``GID`` which is a call to	\n\
:manpage:`getgid(2)`.						\n\
								\n\
:return: real group ID						\n\
:rtype: libc/gid_t						\n\
")
{
    return idio_libc_gid_t (getgid ());
}

IDIO_DEFINE_PRIMITIVE1_DS ("GID/set", GID_set, (IDIO igid), "gid", "\
setter for the computed value ``GID`` which is a call to	\n\
:manpage:`setgid(2)`.						\n\
								\n\
:param gid: real group ID					\n\
:type gid: libc/gid_t						\n\
:return: 0							\n\
:rtype: C/int							\n\
:raises ^system-error:						\n\
")
{
    IDIO_ASSERT (igid);

    gid_t gid = -1;

    if (idio_isa_libc_gid_t (igid)) {
	gid = IDIO_C_TYPE_libc_gid_t (igid);
    } else {
	/*
	 * Test Case: libc-wrap-errors/GID-set-bad-type.idio
	 *
	 * GID = #t
	 */
	idio_error_param_type ("libc/gid_t", igid, IDIO_C_LOCATION ("GID/set"));

	return idio_S_notreached;
    }

    int r = setgid (gid);

    if (-1 == r) {
	/*
	 * Test Case: libc-wrap-errors/GID-set-invalid-gid.idio
	 *
	 * ;; probably a fail...
	 * GID = (C/integer-> -1 libc/gid_t)
	 */
	idio_error_system_errno ("setgid", igid, IDIO_C_LOCATION ("GID/set"));

	return idio_S_notreached;
    }

    return idio_C_int (r);
}

IDIO_DEFINE_PRIMITIVE0_DS ("UID/get", UID_get, (void), "", "\
getter for the computed value ``UID`` which is a call to	\n\
:manpage:`getuid(2)`.						\n\
								\n\
:return: real user ID						\n\
:rtype: libc/uid_t						\n\
")
{
    return idio_libc_uid_t (getuid ());
}

IDIO_DEFINE_PRIMITIVE1_DS ("UID/set", UID_set, (IDIO iuid), "uid", "\
setter for the computed value ``UID`` which is a call to	\n\
:manpage:`setuid(2)`.						\n\
								\n\
:param uid: real user ID					\n\
:type uid: libc/uid_t						\n\
:return: 0							\n\
:rtype: C/int							\n\
:raises ^system-error:						\n\
")
{
    IDIO_ASSERT (iuid);

    uid_t uid = -1;

    if (idio_isa_libc_uid_t (iuid)) {
	uid = IDIO_C_TYPE_libc_uid_t (iuid);
    } else {
	/*
	 * Test Case: libc-wrap-errors/UID-set-bad-type.idio
	 *
	 * UID = #t
	 */
	idio_error_param_type ("libc/uid_t", iuid, IDIO_C_LOCATION ("UID/set"));

	return idio_S_notreached;
    }

    int r = setuid (uid);

    if (-1 == r) {
	/*
	 * Test Case: libc-wrap-errors/UID-set-invalid-uid.idio
	 *
	 * ;; probably a fail...
	 * UID = (C/integer-> -1 libc/uid_t)
	 */
	idio_error_system_errno ("setuid", iuid, IDIO_C_LOCATION ("UID/set"));

	return idio_S_notreached;
    }

    return idio_C_int (r);
}

IDIO_DEFINE_PRIMITIVE0_DS ("STDIN/get", libc_STDIN_get, (void), "", "\
return the current input handle					\n\
								\n\
:return: current input handle					\n\
:rtype: handle							\n\
")
{
    return idio_thread_current_input_handle ();
}

IDIO_DEFINE_PRIMITIVE0_DS ("STDOUT/get", libc_STDOUT_get, (void), "", "\
return the current output handle				\n\
								\n\
:return: current output handle					\n\
:rtype: handle							\n\
")
{
    return idio_thread_current_output_handle ();
}

IDIO_DEFINE_PRIMITIVE0_DS ("STDERR/get", libc_STDERR_get, (void), "", "\
return the current error handle					\n\
								\n\
:return: current error handle					\n\
:rtype: handle							\n\
")
{
    return idio_thread_current_error_handle ();
}

IDIO idio_libc_wrap_access_predicate (IDIO pathname, char const *pred_C, int mode)
{
    IDIO_ASSERT (pathname);
    IDIO_C_ASSERT (pred_C);

    size_t free_pathname_C = 0;
    char *pathname_C = idio_libc_string_C (pathname, pred_C, &free_pathname_C, IDIO_C_FUNC_LOCATION ());

    IDIO r = idio_S_false;

    if (access (pathname_C, mode) == 0) {
	r = idio_S_true;
    }

    if (free_pathname_C) {
	IDIO_GC_FREE (pathname_C, free_pathname_C);
    }

    return r;
}

IDIO idio_libc_wrap_stat_predicate (IDIO pathname, char const *pred_C, mode_t mask)
{
    IDIO_ASSERT (pathname);
    IDIO_C_ASSERT (pred_C);

    size_t free_pathname_C = 0;
    char *pathname_C = idio_libc_string_C (pathname, pred_C, &free_pathname_C, IDIO_C_FUNC_LOCATION ());

    struct stat sb;

    IDIO r = idio_S_false;

    if (stat (pathname_C, &sb) == 0 &&
	(sb.st_mode & S_IFMT) == mask) {
	r = idio_S_true;
    }

    if (free_pathname_C) {
	IDIO_GC_FREE (pathname_C, free_pathname_C);
    }

    return r;
}

IDIO idio_libc_wrap_mode_predicate (IDIO mode, int mask)
{
    IDIO_ASSERT (mode);

    /*
     * Test Case: libc-wrap-errors/S_ISBLK-bad-type.idio
     *
     * S_ISBLK #t
     */
    IDIO_USER_libc_TYPE_ASSERT (mode_t, mode);
    int C_mode = IDIO_C_TYPE_libc_mode_t (mode);

    IDIO r = idio_S_false;

    if ((C_mode & S_IFMT) == mask) {
	r = idio_S_true;
    }

    return r;
}

IDIO_DEFINE_PRIMITIVE1_DS ("b?", libc_bp, (IDIO pathname), "pathname", "\
is `pathname` a block special device?	\n\
					\n\
:param pathname: pathname to stat	\n\
:type pathname: string			\n\
:return: ``#t`` or ``#f``		\n\
:rtype: boolean				\n\
:raises ^rt-libc-format-error: if `pathname` contains an ASCII NUL	\n\
")
{
    IDIO_ASSERT (pathname);

    /*
     * Test Cases:
     *   libc-wrap-errors/b-bad-type.idio
     *   libc-wrap-errors/b-bad-format.idio
     *
     * b? #t
     * b? (join-string (make-string 1 #U+0) '("hello" "world"))
     */
    return idio_libc_wrap_stat_predicate (pathname, "b?", S_IFBLK);
}

IDIO_DEFINE_PRIMITIVE1_DS ("S_ISBLK", libc_S_ISBLK, (IDIO mode), "mode", "\
does `mode` represent a block device?		\n\
						\n\
:param mode: mode from :manpage:`stat(2)`	\n\
:type mode: libc/mode_t				\n\
:return: ``#t`` or ``#f``			\n\
:rtype: boolean					\n\
")
{
    IDIO_ASSERT (mode);

    /*
     * Test Case: libc-wrap-errors/S_ISBLK-bad-type.idio
     *
     * S_ISBLK #t
     */
    return idio_libc_wrap_mode_predicate (mode, S_IFBLK);
}

IDIO_DEFINE_PRIMITIVE1_DS ("c?", libc_cp, (IDIO pathname), "pathname", "\
is `pathname` a character special device?	\n\
						\n\
:param pathname: pathname to stat		\n\
:type pathname: string				\n\
:return: ``#t`` or ``#f``			\n\
:rtype: boolean					\n\
:raises ^rt-libc-format-error: if `pathname` contains an ASCII NUL	\n\
")
{
    IDIO_ASSERT (pathname);

    /*
     * Test Cases:
     *   libc-wrap-errors/c-bad-type.idio
     *   libc-wrap-errors/c-bad-format.idio
     *
     * c? #t
     * c? (join-string (make-string 1 #U+0) '("hello" "world"))
     */
    return idio_libc_wrap_stat_predicate (pathname, "c?", S_IFCHR);
}

IDIO_DEFINE_PRIMITIVE1_DS ("S_ISCHR", libc_S_ISCHR, (IDIO mode), "mode", "\
does `mode` represent a character device?	\n\
						\n\
:param mode: mode from :manpage:`stat(2)`	\n\
:type mode: libc/mode_t				\n\
:return: ``#t`` or ``#f``			\n\
:rtype: boolean					\n\
")
{
    IDIO_ASSERT (mode);

    /*
     * Test Case: libc-wrap-errors/S_ISCHR-bad-type.idio
     *
     * S_ISCHR #t
     */
    return idio_libc_wrap_mode_predicate (mode, S_IFCHR);
}

IDIO_DEFINE_PRIMITIVE1_DS ("d?", libc_dp, (IDIO pathname), "pathname", "\
is `pathname` a directory?		\n\
					\n\
:param pathname: pathname to stat	\n\
:type pathname: string			\n\
:return: ``#t`` or ``#f``		\n\
:rtype: boolean				\n\
:raises ^rt-libc-format-error: if `pathname` contains an ASCII NUL	\n\
")
{
    IDIO_ASSERT (pathname);

    /*
     * Test Cases:
     *   libc-wrap-errors/d-bad-type.idio
     *   libc-wrap-errors/d-bad-format.idio
     *
     * d? #t
     * d? (join-string (make-string 1 #U+0) '("hello" "world"))
     */
    return idio_libc_wrap_stat_predicate (pathname, "d?", S_IFDIR);
}

IDIO_DEFINE_PRIMITIVE1_DS ("S_ISDIR", libc_S_ISDIR, (IDIO mode), "mode", "\
does `mode` represent a directory?	\n\
					\n\
:param mode: mode from :manpage:`stat(2)`	\n\
:type mode: libc/mode_t			\n\
:return: ``#t`` or ``#f``		\n\
:rtype: boolean				\n\
")
{
    IDIO_ASSERT (mode);

    /*
     * Test Case: libc-wrap-errors/S_ISDIR-bad-type.idio
     *
     * S_ISDIR #t
     */
    return idio_libc_wrap_mode_predicate (mode, S_IFDIR);
}

IDIO_DEFINE_PRIMITIVE1_DS ("e?", libc_ep, (IDIO pathname), "pathname", "\
does `pathname` exist?			\n\
					\n\
:param pathname: pathname to stat	\n\
:type pathname: string			\n\
:return: ``#t`` or ``#f``		\n\
:rtype: boolean				\n\
:raises ^rt-libc-format-error: if `pathname` contains an ASCII NUL	\n\
")
{
    IDIO_ASSERT (pathname);

    /*
     * Test Cases:
     *   libc-wrap-errors/e-bad-type.idio
     *   libc-wrap-errors/e-bad-format.idio
     *
     * e? #t
     * e? (join-string (make-string 1 #U+0) '("hello" "world"))
     */
    return idio_libc_wrap_access_predicate (pathname, "e?", F_OK);
}

IDIO_DEFINE_PRIMITIVE1_DS ("f?", libc_fp, (IDIO pathname), "pathname", "\
is `pathname` a regular file?		\n\
					\n\
:param pathname: pathname to stat	\n\
:type pathname: string			\n\
:return: ``#t`` or ``#f``		\n\
:rtype: boolean				\n\
:raises ^rt-libc-format-error: if `pathname` contains an ASCII NUL	\n\
")
{
    IDIO_ASSERT (pathname);

    /*
     * Test Cases:
     *   libc-wrap-errors/f-bad-type.idio
     *   libc-wrap-errors/f-bad-format.idio
     *
     * f? #t
     * f? (join-string (make-string 1 #U+0) '("hello" "world"))
     */
    return idio_libc_wrap_stat_predicate (pathname, "f?", S_IFREG);
}

IDIO_DEFINE_PRIMITIVE1_DS ("S_ISREG", libc_S_ISREG, (IDIO mode), "mode", "\
does `mode` represent a regular file?		\n\
						\n\
:param mode: mode from :manpage:`stat(2)`	\n\
:type mode: libc/mode_t				\n\
:return: ``#t`` or ``#f``			\n\
:rtype: boolean					\n\
")
{
    IDIO_ASSERT (mode);

    /*
     * Test Case: libc-wrap-errors/S_ISREG-bad-type.idio
     *
     * S_ISREG #t
     */
    return idio_libc_wrap_mode_predicate (mode, S_IFREG);
}

IDIO_DEFINE_PRIMITIVE1_DS ("l?", libc_lp, (IDIO pathname), "pathname", "\
is `pathname` a symlink?		\n\
					\n\
:param pathname: pathname to stat	\n\
:type pathname: string			\n\
:return: ``#t`` or ``#f``		\n\
:rtype: boolean				\n\
:raises ^rt-libc-format-error: if `pathname` contains an ASCII NUL	\n\
")
{
    IDIO_ASSERT (pathname);

    size_t free_pathname_C = 0;

    /*
     * Test Cases:
     *   libc-wrap-errors/l-bad-type.idio
     *   libc-wrap-errors/l-bad-format.idio
     *
     * l? #t
     * l? (join-string (make-string 1 #U+0) '("hello" "world"))
     */
    char *pathname_C = idio_libc_string_C (pathname, "l?", &free_pathname_C, IDIO_C_FUNC_LOCATION ());

    struct stat sb;

    IDIO r = idio_S_false;

    if (lstat (pathname_C, &sb) == 0 &&
	S_ISLNK (sb.st_mode)) {
	r = idio_S_true;
    }

    if (free_pathname_C) {
	IDIO_GC_FREE (pathname_C, free_pathname_C);
    }

    return r;
}

IDIO_DEFINE_PRIMITIVE1_DS ("S_ISLNK", libc_S_ISLNK, (IDIO mode), "mode", "\
does `mode` represent a symbolic link?		\n\
						\n\
:param mode: mode from :manpage:`stat(2)`	\n\
:type mode: libc/mode_t				\n\
:return: ``#t`` or ``#f``			\n\
:rtype: boolean					\n\
")
{
    IDIO_ASSERT (mode);

    /*
     * Test Case: libc-wrap-errors/S_ISLNK-bad-type.idio
     *
     * S_ISLNK #t
     */
    return idio_libc_wrap_mode_predicate (mode, S_IFLNK);
}

IDIO_DEFINE_PRIMITIVE1_DS ("p?", libc_pp, (IDIO pathname), "pathname", "\
is `pathname` a FIFO?			\n\
					\n\
:param pathname: pathname to stat	\n\
:type pathname: string			\n\
:return: ``#t`` or ``#f``		\n\
:rtype: boolean				\n\
:raises ^rt-libc-format-error: if `pathname` contains an ASCII NUL	\n\
")
{
    IDIO_ASSERT (pathname);

    /*
     * Test Cases:
     *   libc-wrap-errors/p-bad-type.idio
     *   libc-wrap-errors/p-bad-format.idio
     *
     * p? #t
     * p? (join-string (make-string 1 #U+0) '("hello" "world"))
     */
    return idio_libc_wrap_stat_predicate (pathname, "p?", S_IFIFO);
}

IDIO_DEFINE_PRIMITIVE1_DS ("S_ISFIFO", libc_S_ISFIFO, (IDIO mode), "mode", "\
does `mode` represent a FIFO?			\n\
						\n\
:param mode: mode from :manpage:`stat(2)`	\n\
:type mode: libc/mode_t				\n\
:return: ``#t`` or ``#f``			\n\
:rtype: boolean					\n\
")
{
    IDIO_ASSERT (mode);

    /*
     * Test Case: libc-wrap-errors/S_ISFIFO-bad-type.idio
     *
     * S_ISFIFO #t
     */
    return idio_libc_wrap_mode_predicate (mode, S_IFIFO);
}

IDIO_DEFINE_PRIMITIVE1_DS ("r?", libc_rp, (IDIO pathname), "pathname", "\
does `pathname` pass :samp:`access ({pathname}, R_OK)`?	\n\
						\n\
:param pathname: file to test			\n\
:type pathname: string				\n\
:return: ``#t`` or ``#f``			\n\
:rtype: boolean					\n\
:raises ^rt-libc-format-error: if `pathname` contains an ASCII NUL	\n\
")
{
    IDIO_ASSERT (pathname);

    /*
     * Test Cases:
     *   libc-wrap-errors/r-bad-type.idio
     *   libc-wrap-errors/r-bad-format.idio
     *
     * r? #t
     * r? (join-string (make-string 1 #U+0) '("hello" "world"))
     */
    return idio_libc_wrap_access_predicate (pathname, "r?", R_OK);
}

IDIO_DEFINE_PRIMITIVE1_DS ("s?", libc_sp, (IDIO pathname), "pathname", "\
is `pathname` a socket?			\n\
					\n\
:param pathname: pathname to stat	\n\
:type pathname: string			\n\
:return: ``#t`` or ``#f``		\n\
:rtype: boolean				\n\
:raises ^rt-libc-format-error: if `pathname` contains an ASCII NUL	\n\
")
{
    IDIO_ASSERT (pathname);

    /*
     * Test Cases:
     *   libc-wrap-errors/s-bad-type.idio
     *   libc-wrap-errors/s-bad-format.idio
     *
     * s? #t
     * s? (join-string (make-string 1 #U+0) '("hello" "world"))
     */
    return idio_libc_wrap_stat_predicate (pathname, "s?", S_IFSOCK);
}

IDIO_DEFINE_PRIMITIVE1_DS ("S_ISSOCK", libc_S_ISSOCK, (IDIO mode), "mode", "\
does `mode` represent a socket?			\n\
						\n\
:param mode: mode from :manpage:`stat(2)`	\n\
:type mode: libc/mode_t				\n\
:return: ``#t`` or ``#f``			\n\
:rtype: boolean					\n\
")
{
    IDIO_ASSERT (mode);

    /*
     * Test Case: libc-wrap-errors/S_ISSOCK-bad-type.idio
     *
     * S_ISSOCK #t
     */
    return idio_libc_wrap_mode_predicate (mode, S_IFSOCK);
}

IDIO_DEFINE_PRIMITIVE1_DS ("T?", libc_Tp, (IDIO fd), "fd", "\
is `fd` a terminal?			\n\
					\n\
:param fd: file descriptor to stat	\n\
:type fd: C/int				\n\
:return: ``#t`` or ``#f``		\n\
:rtype: boolean				\n\
")
{
    IDIO_ASSERT (fd);

    /*
     * Test Case: libc-wrap-errors/t-bad-type.idio
     *
     * T? #t
     */
    IDIO_USER_C_TYPE_ASSERT (int, fd);

    IDIO r = idio_S_false;

    if (isatty (IDIO_C_TYPE_int (fd))) {
	r = idio_S_true;
    }

    return r;
}

IDIO_DEFINE_PRIMITIVE1_DS ("w?", libc_wp, (IDIO pathname), "pathname", "\
does `pathname` pass :samp:`access ({pathname}, W_OK)`?	\n\
						\n\
:param pathname: file to test			\n\
:type pathname: string				\n\
:return: ``#t`` or ``#f``			\n\
:rtype: boolean					\n\
:raises ^rt-libc-format-error: if `pathname` contains an ASCII NUL	\n\
")
{
    IDIO_ASSERT (pathname);

    /*
     * Test Cases:
     *   libc-wrap-errors/w-bad-type.idio
     *   libc-wrap-errors/w-bad-format.idio
     *
     * w? #t
     * w? (join-string (make-string 1 #U+0) '("hello" "world"))
     */
    return idio_libc_wrap_access_predicate (pathname, "w?", W_OK);
}

IDIO_DEFINE_PRIMITIVE1_DS ("x?", libc_xp, (IDIO pathname), "pathname", "\
does `pathname` pass :samp:`access ({pathname}, X_OK)`?	\n\
						\n\
:param pathname: file to test			\n\
:type pathname: string				\n\
:return: ``#t`` or ``#f``			\n\
:rtype: boolean					\n\
:raises ^rt-libc-format-error: if `pathname` contains an ASCII NUL	\n\
")
{
    IDIO_ASSERT (pathname);

    /*
     * Test Cases:
     *   libc-wrap-errors/x-bad-type.idio
     *   libc-wrap-errors/x-bad-format.idio
     *
     * x? #t
     * x? (join-string (make-string 1 #U+0) '("hello" "world"))
     */
    return idio_libc_wrap_access_predicate (pathname, "x?", X_OK);
}

void idio_libc_wrap_add_primitives ()
{
    idio_libc_api_add_primitives ();

    IDIO_EXPORT_MODULE_PRIMITIVE (idio_libc_module, libc_add_struct_timeval);
    IDIO_EXPORT_MODULE_PRIMITIVE (idio_libc_module, libc_subtract_struct_timeval);

    IDIO_EXPORT_MODULE_PRIMITIVE (idio_libc_module, libc_system_error);

    IDIO_EXPORT_MODULE_PRIMITIVE (idio_libc_module, libc_exit);
    IDIO_EXPORT_MODULE_PRIMITIVE (idio_libc_module, libc_pipe_reader);
    IDIO_EXPORT_MODULE_PRIMITIVE (idio_libc_module, libc_pipe_writer);
    IDIO_EXPORT_MODULE_PRIMITIVE (idio_libc_module, proc_subst_named_pipe_into);
    IDIO_EXPORT_MODULE_PRIMITIVE (idio_libc_module, proc_subst_named_pipe_from);
    IDIO_EXPORT_MODULE_PRIMITIVE (idio_libc_module, libc_close_if_open);
    IDIO_EXPORT_MODULE_PRIMITIVE (idio_libc_module, libc_signal_handler);

    IDIO_EXPORT_MODULE_PRIMITIVE (idio_libc_module, libc_WEXITSTATUS);
    IDIO_EXPORT_MODULE_PRIMITIVE (idio_libc_module, libc_WIFEXITED);
    IDIO_EXPORT_MODULE_PRIMITIVE (idio_libc_module, libc_WIFSIGNALED);
    IDIO_EXPORT_MODULE_PRIMITIVE (idio_libc_module, libc_WIFSTOPPED);
    IDIO_EXPORT_MODULE_PRIMITIVE (idio_libc_module, libc_WTERMSIG);

    IDIO_EXPORT_MODULE_PRIMITIVE (idio_libc_module, libc_sig_name);
    IDIO_EXPORT_MODULE_PRIMITIVE (idio_libc_module, libc_sig_names);
    IDIO_EXPORT_MODULE_PRIMITIVE (idio_libc_module, libc_signal_name);
    IDIO_EXPORT_MODULE_PRIMITIVE (idio_libc_module, libc_signal_names);
    IDIO_EXPORT_MODULE_PRIMITIVE (idio_libc_module, libc_errno_name);
    IDIO_EXPORT_MODULE_PRIMITIVE (idio_libc_module, libc_errno_names);
    IDIO_EXPORT_MODULE_PRIMITIVE (idio_libc_module, libc_strerrno);
    IDIO_EXPORT_MODULE_PRIMITIVE (idio_libc_module, libc_rlimit_name);
    IDIO_EXPORT_MODULE_PRIMITIVE (idio_libc_module, libc_rlimit_names);
    IDIO_EXPORT_MODULE_PRIMITIVE (idio_libc_module, libc_open_flag_names);

    IDIO_ADD_PRIMITIVE (libc_bp);
    IDIO_EXPORT_MODULE_PRIMITIVE (idio_libc_module, libc_S_ISBLK);
    IDIO_ADD_PRIMITIVE (libc_cp);
    IDIO_EXPORT_MODULE_PRIMITIVE (idio_libc_module, libc_S_ISCHR);
    IDIO_ADD_PRIMITIVE (libc_dp);
    IDIO_EXPORT_MODULE_PRIMITIVE (idio_libc_module, libc_S_ISDIR);
    IDIO_ADD_PRIMITIVE (libc_ep);
    IDIO_ADD_PRIMITIVE (libc_fp);
    IDIO_EXPORT_MODULE_PRIMITIVE (idio_libc_module, libc_S_ISREG);
    IDIO_ADD_PRIMITIVE (libc_lp);
    IDIO_EXPORT_MODULE_PRIMITIVE (idio_libc_module, libc_S_ISLNK);
    IDIO_ADD_PRIMITIVE (libc_pp);
    IDIO_EXPORT_MODULE_PRIMITIVE (idio_libc_module, libc_S_ISFIFO);
    IDIO_ADD_PRIMITIVE (libc_rp);
    IDIO_ADD_PRIMITIVE (libc_sp);
    IDIO_EXPORT_MODULE_PRIMITIVE (idio_libc_module, libc_S_ISSOCK);
    IDIO_ADD_PRIMITIVE (libc_Tp);
    IDIO_ADD_PRIMITIVE (libc_wp);
    IDIO_ADD_PRIMITIVE (libc_xp);
}

void idio_final_libc_wrap ()
{
    int i;

    for (i = IDIO_LIBC_FSIG; NULL != idio_libc_signal_names[i]; i++) {
        idio_free (idio_libc_signal_names[i]);
    }
    idio_free (idio_libc_signal_names);

    for (i = IDIO_LIBC_FERRNO; i < IDIO_LIBC_NERRNO; i++) {
        idio_free (idio_libc_errno_names[i]);
    }
    idio_free (idio_libc_errno_names);

    for (i = IDIO_LIBC_FRLIMIT; i < IDIO_LIBC_NRLIMIT; i++) {
        idio_free (idio_libc_rlimit_names[i]);
    }
    idio_free (idio_libc_rlimit_names);
}

void idio_init_libc_wrap ()
{
    idio_module_table_register (idio_libc_wrap_add_primitives, idio_final_libc_wrap, NULL);

    idio_libc_module = idio_module (IDIO_SYMBOL ("libc"));

    /*
     * XXX *after* creating the module!
     */
    idio_init_libc_api ();

    idio_module_export_symbol_value (IDIO_SYMBOL ("0pid_t"), idio_libc_pid_t (0), idio_libc_module);
    idio_module_export_symbol_value (IDIO_SYMBOL ("0gid_t"), idio_libc_gid_t (0), idio_libc_module);

    /* fcntl.h */
    idio_module_export_symbol_value (IDIO_SYMBOL ("FD_CLOEXEC"), idio_C_int (FD_CLOEXEC), idio_libc_module);
    idio_module_export_symbol_value (IDIO_SYMBOL ("F_DUPFD"), idio_C_int (F_DUPFD), idio_libc_module);
#if defined (F_DUPFD_CLOEXEC)
    IDIO sym = IDIO_SYMBOL ("F_DUPFD_CLOEXEC");
    idio_add_module_feature (idio_libc_module, sym);
    idio_module_export_symbol_value (sym, idio_C_int (F_DUPFD_CLOEXEC), idio_libc_module);
#endif
    idio_module_export_symbol_value (IDIO_SYMBOL ("F_GETFD"), idio_C_int (F_GETFD), idio_libc_module);
    idio_module_export_symbol_value (IDIO_SYMBOL ("F_SETFD"), idio_C_int (F_SETFD), idio_libc_module);
    idio_module_export_symbol_value (IDIO_SYMBOL ("F_GETFL"), idio_C_int (F_GETFL), idio_libc_module);
    idio_module_export_symbol_value (IDIO_SYMBOL ("F_SETFL"), idio_C_int (F_SETFL), idio_libc_module);

    /* limits.h */
    idio_module_export_symbol_value (IDIO_SYMBOL ("CHAR_MIN"), idio_C_char (CHAR_MIN), idio_libc_module);
    idio_module_export_symbol_value (IDIO_SYMBOL ("CHAR_MAX"), idio_C_char (CHAR_MAX), idio_libc_module);
    idio_module_export_symbol_value (IDIO_SYMBOL ("SCHAR_MIN"), idio_C_schar (SCHAR_MIN), idio_libc_module);
    idio_module_export_symbol_value (IDIO_SYMBOL ("SCHAR_MAX"), idio_C_schar (SCHAR_MAX), idio_libc_module);
    idio_module_export_symbol_value (IDIO_SYMBOL ("UCHAR_MAX"), idio_C_uchar (UCHAR_MAX), idio_libc_module);
    idio_module_export_symbol_value (IDIO_SYMBOL ("SHRT_MIN"), idio_C_short (SHRT_MIN), idio_libc_module);
    idio_module_export_symbol_value (IDIO_SYMBOL ("SHRT_MAX"), idio_C_short (SHRT_MAX), idio_libc_module);
    idio_module_export_symbol_value (IDIO_SYMBOL ("USHRT_MAX"), idio_C_ushort (USHRT_MAX), idio_libc_module);
    idio_module_export_symbol_value (IDIO_SYMBOL ("INT_MIN"), idio_C_int (INT_MIN), idio_libc_module);
    idio_module_export_symbol_value (IDIO_SYMBOL ("INT_MAX"), idio_C_int (INT_MAX), idio_libc_module);
    idio_module_export_symbol_value (IDIO_SYMBOL ("UINT_MAX"), idio_C_uint (UINT_MAX), idio_libc_module);
    idio_module_export_symbol_value (IDIO_SYMBOL ("LONG_MIN"), idio_C_long (LONG_MIN), idio_libc_module);
    idio_module_export_symbol_value (IDIO_SYMBOL ("LONG_MAX"), idio_C_long (LONG_MAX), idio_libc_module);
    idio_module_export_symbol_value (IDIO_SYMBOL ("ULONG_MAX"), idio_C_ulong (ULONG_MAX), idio_libc_module);
    idio_module_export_symbol_value (IDIO_SYMBOL ("LLONG_MIN"), idio_C_longlong (LLONG_MIN), idio_libc_module);
    idio_module_export_symbol_value (IDIO_SYMBOL ("LLONG_MAX"), idio_C_longlong (LLONG_MAX), idio_libc_module);
    idio_module_export_symbol_value (IDIO_SYMBOL ("ULLONG_MAX"), idio_C_ulonglong (ULLONG_MAX), idio_libc_module);


    /* signal.h */
    idio_module_export_symbol_value (IDIO_SYMBOL ("SIG_DFL"), idio_C_pointer (SIG_DFL), idio_libc_module);
    idio_module_export_symbol_value (IDIO_SYMBOL ("SIG_IGN"), idio_C_pointer (SIG_IGN), idio_libc_module);

    /* stdio.h */
    idio_module_export_symbol_value (IDIO_SYMBOL ("BUFSIZ"), idio_libc_size_t (BUFSIZ), idio_libc_module);
    idio_module_export_symbol_value (IDIO_SYMBOL ("EOF"), idio_C_int (EOF), idio_libc_module);
    idio_module_export_symbol_value (IDIO_SYMBOL ("NULL"), idio_C_pointer (NULL), idio_libc_module);

    /* stdint.h */
    idio_module_export_symbol_value (IDIO_SYMBOL ("INTPTR_MIN"), idio_libc_intptr_t (INTPTR_MIN), idio_libc_module);
    idio_module_export_symbol_value (IDIO_SYMBOL ("INTPTR_MAX"), idio_libc_intptr_t (INTPTR_MAX), idio_libc_module);
    idio_module_export_symbol_value (IDIO_SYMBOL ("INTMAX_MIN"), idio_libc_intmax_t (INTMAX_MIN), idio_libc_module);
    idio_module_export_symbol_value (IDIO_SYMBOL ("INTMAX_MAX"), idio_libc_intmax_t (INTMAX_MAX), idio_libc_module);
    idio_module_export_symbol_value (IDIO_SYMBOL ("UINTMAX_MAX"), idio_libc_uintmax_t (UINTMAX_MAX), idio_libc_module);

    /* sys/resource.h */
    /*
     * NB RLIM_SAVED_* not defined in FreeBSD (10)
     */
#ifdef RLIM_SAVED_MAX
    idio_module_export_symbol_value (IDIO_SYMBOL ("RLIM_SAVED_MAX"), idio_libc_rlim_t (RLIM_SAVED_MAX), idio_libc_module);
#endif
#ifdef RLIM_SAVED_CUR
    idio_module_export_symbol_value (IDIO_SYMBOL ("RLIM_SAVED_CUR"), idio_libc_rlim_t (RLIM_SAVED_CUR), idio_libc_module);
#endif
    idio_module_export_symbol_value (IDIO_SYMBOL ("RLIM_INFINITY"), idio_libc_rlim_t (RLIM_INFINITY), idio_libc_module);

    /* sys/wait.h */
    idio_module_export_symbol_value (IDIO_SYMBOL ("WAIT_ANY"), idio_libc_pid_t (WAIT_ANY), idio_libc_module);
    idio_module_export_symbol_value (IDIO_SYMBOL ("WNOHANG"), idio_C_int (WNOHANG), idio_libc_module);
    idio_module_export_symbol_value (IDIO_SYMBOL ("WUNTRACED"), idio_C_int (WUNTRACED), idio_libc_module);

    /* termios.h */
    idio_module_export_symbol_value (IDIO_SYMBOL ("TCSADRAIN"), idio_C_int (TCSADRAIN), idio_libc_module);
    idio_module_export_symbol_value (IDIO_SYMBOL ("TCSAFLUSH"), idio_C_int (TCSAFLUSH), idio_libc_module);

    /* unistd.h */
    idio_module_export_symbol_value (IDIO_SYMBOL ("PATH_MAX"), idio_C_int (PATH_MAX), idio_libc_module);
    idio_module_export_symbol_value (IDIO_SYMBOL ("STDIN_FILENO"), idio_C_int (STDIN_FILENO), idio_libc_module);
    idio_module_export_symbol_value (IDIO_SYMBOL ("STDOUT_FILENO"), idio_C_int (STDOUT_FILENO), idio_libc_module);
    idio_module_export_symbol_value (IDIO_SYMBOL ("STDERR_FILENO"), idio_C_int (STDERR_FILENO), idio_libc_module);
    idio_module_export_symbol_value (IDIO_SYMBOL ("R_OK"), idio_C_int (R_OK), idio_libc_module);
    idio_module_export_symbol_value (IDIO_SYMBOL ("W_OK"), idio_C_int (W_OK), idio_libc_module);
    idio_module_export_symbol_value (IDIO_SYMBOL ("X_OK"), idio_C_int (X_OK), idio_libc_module);
    idio_module_export_symbol_value (IDIO_SYMBOL ("F_OK"), idio_C_int (F_OK), idio_libc_module);

    IDIO geti;
    IDIO seti;
    geti = IDIO_ADD_MODULE_PRIMITIVE (idio_libc_module, libc_errno_get);
<<<<<<< HEAD
    idio_module_export_computed_symbol (IDIO_SYMBOLS_C_INTERN ("errno"),
					idio_vm_default_values_ref (IDIO_FIXNUM_VAL (geti)),
					idio_S_nil,
					idio_libc_module);

    geti = IDIO_ADD_MODULE_PRIMITIVE (idio_libc_module, libc_STDIN_get);
    idio_module_add_computed_symbol (IDIO_SYMBOLS_C_INTERN ("STDIN"),
				     idio_vm_default_values_ref (IDIO_FIXNUM_VAL (geti)),
				     idio_S_nil,
				     idio_libc_module);

    geti = IDIO_ADD_MODULE_PRIMITIVE (idio_libc_module, libc_STDOUT_get);
    idio_module_add_computed_symbol (IDIO_SYMBOLS_C_INTERN ("STDOUT"),
				     idio_vm_default_values_ref (IDIO_FIXNUM_VAL (geti)),
				     idio_S_nil,
				     idio_libc_module);

    geti = IDIO_ADD_MODULE_PRIMITIVE (idio_libc_module, libc_STDERR_get);
    idio_module_add_computed_symbol (IDIO_SYMBOLS_C_INTERN ("STDERR"),
				     idio_vm_default_values_ref (IDIO_FIXNUM_VAL (geti)),
				     idio_S_nil,
				     idio_libc_module);
=======
    idio_module_export_computed_symbol (IDIO_SYMBOL ("errno"), idio_vm_values_ref (IDIO_FIXNUM_VAL (geti)), idio_S_nil, idio_libc_module);

    geti = IDIO_ADD_MODULE_PRIMITIVE (idio_libc_module, libc_STDIN_get);
    idio_module_add_computed_symbol (IDIO_SYMBOL ("STDIN"), idio_vm_values_ref (IDIO_FIXNUM_VAL (geti)), idio_S_nil, idio_libc_module);

    geti = IDIO_ADD_MODULE_PRIMITIVE (idio_libc_module, libc_STDOUT_get);
    idio_module_add_computed_symbol (IDIO_SYMBOL ("STDOUT"), idio_vm_values_ref (IDIO_FIXNUM_VAL (geti)), idio_S_nil, idio_libc_module);

    geti = IDIO_ADD_MODULE_PRIMITIVE (idio_libc_module, libc_STDERR_get);
    idio_module_add_computed_symbol (IDIO_SYMBOL ("STDERR"), idio_vm_values_ref (IDIO_FIXNUM_VAL (geti)), idio_S_nil, idio_libc_module);
>>>>>>> f98f1506

    idio_vm_signal_handler_conditions = idio_array (IDIO_LIBC_NSIG + 1);
    idio_gc_protect_auto (idio_vm_signal_handler_conditions);
    /*
     * idio_vm_run1() will be indexing anywhere into this array when
     * it gets a signal so make sure that the "used" size is up there
     * by poking something at at NSIG.
     */
    idio_array_insert_index (idio_vm_signal_handler_conditions, idio_S_nil, (idio_ai_t) IDIO_LIBC_NSIG);
    idio_libc_set_signal_names ();

    idio_vm_errno_conditions = idio_array (IDIO_LIBC_NERRNO + 1);
    idio_gc_protect_auto (idio_vm_errno_conditions);
    idio_array_insert_index (idio_vm_errno_conditions, idio_S_nil, (idio_ai_t) IDIO_LIBC_NERRNO);
    idio_libc_set_errno_names ();

    idio_libc_set_rlimit_names ();

    idio_libc_set_open_flag_names ();

    /*
     * Define some host/user/process variables
     */
    struct utsname *up = idio_alloc (sizeof (struct utsname));
    if (uname (up) == -1) {
	/*
	 * Test Case: ??
	 *
	 * EFAULT buf is not valid.
	 */
	idio_error_system_errno ("uname", idio_S_nil, IDIO_C_FUNC_LOCATION ());

	/* notreached */
	return;
    }

    if (getenv ("HOSTNAME") == NULL) {
<<<<<<< HEAD
	idio_module_set_symbol_value (IDIO_SYMBOLS_C_INTERN ("HOSTNAME"), idio_string_C (up->nodename), idio_Idio_module);
=======
	idio_module_set_symbol_value (IDIO_SYMBOL ("HOSTNAME"), idio_string_C (up->nodename), main_module);
>>>>>>> f98f1506
    }

    idio_add_feature_ps (IDIO_STATIC_STR_LEN ("uname/sysname/"), up->sysname, sizeof (up->sysname) - 1);
    idio_add_feature_ps (IDIO_STATIC_STR_LEN ("uname/nodename/"), up->nodename, sizeof (up->nodename) - 1);
    idio_add_feature_ps (IDIO_STATIC_STR_LEN ("uname/release/"), up->release, sizeof (up->release) - 1);
    /* idio_add_feature (idio_string_C (up->version)); */
    idio_add_feature_ps (IDIO_STATIC_STR_LEN ("uname/machine/"), up->machine, sizeof (up->machine) - 1);
    idio_add_feature_pi (IDIO_STATIC_STR_LEN ("sizeof/pointer/"), sizeof (void *) * CHAR_BIT);

    geti = IDIO_ADD_MODULE_PRIMITIVE (idio_libc_module, UID_get);
    seti = IDIO_ADD_MODULE_PRIMITIVE (idio_libc_module, UID_set);
<<<<<<< HEAD
    idio_module_add_computed_symbol (IDIO_SYMBOLS_C_INTERN ("UID"),
				     idio_vm_default_values_ref (IDIO_FIXNUM_VAL (geti)),
				     idio_vm_default_values_ref (IDIO_FIXNUM_VAL (seti)),
				     idio_Idio_module);

    geti = IDIO_ADD_MODULE_PRIMITIVE (idio_libc_module, EUID_get);
    seti = IDIO_ADD_MODULE_PRIMITIVE (idio_libc_module, EUID_set);
    idio_module_add_computed_symbol (IDIO_SYMBOLS_C_INTERN ("EUID"),
				     idio_vm_default_values_ref (IDIO_FIXNUM_VAL (geti)),
				     idio_vm_default_values_ref (IDIO_FIXNUM_VAL (seti)),
				     idio_Idio_module);

    geti = IDIO_ADD_MODULE_PRIMITIVE (idio_libc_module, GID_get);
    seti = IDIO_ADD_MODULE_PRIMITIVE (idio_libc_module, GID_set);
    idio_module_add_computed_symbol (IDIO_SYMBOLS_C_INTERN ("GID"),
				     idio_vm_default_values_ref (IDIO_FIXNUM_VAL (geti)),
				     idio_vm_default_values_ref (IDIO_FIXNUM_VAL (seti)),
				     idio_Idio_module);

    geti = IDIO_ADD_MODULE_PRIMITIVE (idio_libc_module, EGID_get);
    seti = IDIO_ADD_MODULE_PRIMITIVE (idio_libc_module, EGID_set);
    idio_module_add_computed_symbol (IDIO_SYMBOLS_C_INTERN ("EGID"),
				     idio_vm_default_values_ref (IDIO_FIXNUM_VAL (geti)),
				     idio_vm_default_values_ref (IDIO_FIXNUM_VAL (seti)),
				     idio_Idio_module);
=======
    idio_module_add_computed_symbol (IDIO_SYMBOL ("UID"), idio_vm_values_ref (IDIO_FIXNUM_VAL (geti)), idio_vm_values_ref (IDIO_FIXNUM_VAL (seti)), main_module);

    geti = IDIO_ADD_MODULE_PRIMITIVE (idio_libc_module, EUID_get);
    seti = IDIO_ADD_MODULE_PRIMITIVE (idio_libc_module, EUID_set);
    idio_module_add_computed_symbol (IDIO_SYMBOL ("EUID"), idio_vm_values_ref (IDIO_FIXNUM_VAL (geti)), idio_vm_values_ref (IDIO_FIXNUM_VAL (seti)), main_module);

    geti = IDIO_ADD_MODULE_PRIMITIVE (idio_libc_module, GID_get);
    seti = IDIO_ADD_MODULE_PRIMITIVE (idio_libc_module, GID_set);
    idio_module_add_computed_symbol (IDIO_SYMBOL ("GID"), idio_vm_values_ref (IDIO_FIXNUM_VAL (geti)), idio_vm_values_ref (IDIO_FIXNUM_VAL (seti)), main_module);

    geti = IDIO_ADD_MODULE_PRIMITIVE (idio_libc_module, EGID_get);
    seti = IDIO_ADD_MODULE_PRIMITIVE (idio_libc_module, EGID_set);
    idio_module_add_computed_symbol (IDIO_SYMBOL ("EGID"), idio_vm_values_ref (IDIO_FIXNUM_VAL (geti)), idio_vm_values_ref (IDIO_FIXNUM_VAL (seti)), main_module);
>>>>>>> f98f1506

    int ngroups = getgroups (0, (gid_t *) NULL);

    if (-1 == ngroups) {
	/*
	 * Test Case: ??
	 *
	 * Can getgroups(2) fail with 0/NULL args?
	 */
	idio_error_system_errno ("getgroups", idio_S_nil, IDIO_C_FUNC_LOCATION ());

	/* notreached */
	return;
    }

    gid_t *grp_list = idio_alloc (ngroups * sizeof (gid_t));

    int ng = getgroups (ngroups, grp_list);
    if (-1 == ng) {
	/*
	 * Test Case: ??
	 *
	 * Can getgroups(2) fail with 0/NULL args?
	 */
	idio_error_system_errno ("getgroups", idio_S_nil, IDIO_C_FUNC_LOCATION ());

	/* notreached */
	return;
    }

    if (ngroups != ng) {
	/*
	 * Test Case: ??
	 *
	 * Could this ever happen?
	 */
	idio_coding_error_C ("getgroups", idio_S_nil, IDIO_C_FUNC_LOCATION ());

	/* notreached */
	return;
    }

    IDIO GROUPS = idio_array (ngroups);

    for (ng = 0; ng < ngroups ; ng++) {
	idio_array_insert_index (GROUPS, idio_libc_gid_t (grp_list[ng]), ng);
    }
    idio_free (grp_list);

<<<<<<< HEAD
    idio_module_set_symbol_value (IDIO_SYMBOLS_C_INTERN ("GROUPS"), GROUPS, idio_Idio_module);

    idio_module_set_symbol_value (IDIO_SYMBOLS_C_INTERN ("IDIO_PID"), idio_libc_pid_t (getpid ()), idio_Idio_module);
    idio_module_set_symbol_value (IDIO_SYMBOLS_C_INTERN ("PID"), idio_libc_pid_t (getpid ()), idio_Idio_module);
    idio_module_set_symbol_value (IDIO_SYMBOLS_C_INTERN ("PPID"), idio_libc_pid_t (getppid ()), idio_Idio_module);
=======
    idio_module_set_symbol_value (IDIO_SYMBOL ("GROUPS"), GROUPS, main_module);

    idio_module_set_symbol_value (IDIO_SYMBOL ("IDIO_PID"), idio_libc_pid_t (getpid ()), main_module);
    idio_module_set_symbol_value (IDIO_SYMBOL ("PID"), idio_libc_pid_t (getpid ()), main_module);
    idio_module_set_symbol_value (IDIO_SYMBOL ("PPID"), idio_libc_pid_t (getppid ()), main_module);
>>>>>>> f98f1506

    /*
     * POSIX times(3) uses clock_t which is measured in terms of the
     * number of clock ticks used.
     */
    idio_SC_CLK_TCK = sysconf (_SC_CLK_TCK);
    if (-1 == idio_SC_CLK_TCK){
	/*
	 * Test Case: ??
	 *
	 * _SC_CLK_TCK is wrong?
	 */
	idio_error_system_errno_msg ("sysconf", "(_SC_CLK_TCK)", idio_C_long (idio_SC_CLK_TCK), IDIO_C_FUNC_LOCATION ());

	/* notreached */
	return;
    }
    idio_module_export_symbol_value (IDIO_SYMBOL ("CLK_TCK"), idio_C_long (idio_SC_CLK_TCK), idio_libc_module);

    idio_module_export_symbol_value (IDIO_SYMBOL ("RUSAGE_SELF"), idio_C_int (RUSAGE_SELF), idio_libc_module);
    idio_module_export_symbol_value (IDIO_SYMBOL ("RUSAGE_CHILDREN"), idio_C_int (RUSAGE_CHILDREN), idio_libc_module);
    /*
     * It's not clear how portable the RUSAGE_THREAD parameter is.  In
     * Linux it requires the _GNU_SOURCE feature test macro.  In
     * FreeBSD 10 you might need to define it yourself (as 1).  It is
     * not in OpenIndiana.
     */

#if defined (__sun) && defined (__SVR4)
    idio_module_export_symbol_value (IDIO_SYMBOL ("I_PUSH"), idio_C_int (I_PUSH), idio_libc_module);
#endif

#ifdef IDIO_DEV_FD
    idio_add_feature (IDIO_SYMBOL ("/dev/fd"));
#endif

#ifdef IDIO_CAN_POLL_DEVICE
    idio_add_feature (IDIO_SYMBOL ("IDIO_CAN_POLL_DEVICE"));
#endif
}

/* Local Variables: */
/* mode: C */
/* coding: utf-8-unix */
/* End: */<|MERGE_RESOLUTION|>--- conflicted
+++ resolved
@@ -3625,41 +3625,28 @@
     IDIO geti;
     IDIO seti;
     geti = IDIO_ADD_MODULE_PRIMITIVE (idio_libc_module, libc_errno_get);
-<<<<<<< HEAD
-    idio_module_export_computed_symbol (IDIO_SYMBOLS_C_INTERN ("errno"),
+    idio_module_export_computed_symbol (IDIO_SYMBOL ("errno"),
 					idio_vm_default_values_ref (IDIO_FIXNUM_VAL (geti)),
 					idio_S_nil,
 					idio_libc_module);
 
     geti = IDIO_ADD_MODULE_PRIMITIVE (idio_libc_module, libc_STDIN_get);
-    idio_module_add_computed_symbol (IDIO_SYMBOLS_C_INTERN ("STDIN"),
+    idio_module_add_computed_symbol (IDIO_SYMBOL ("STDIN"),
 				     idio_vm_default_values_ref (IDIO_FIXNUM_VAL (geti)),
 				     idio_S_nil,
 				     idio_libc_module);
 
     geti = IDIO_ADD_MODULE_PRIMITIVE (idio_libc_module, libc_STDOUT_get);
-    idio_module_add_computed_symbol (IDIO_SYMBOLS_C_INTERN ("STDOUT"),
+    idio_module_add_computed_symbol (IDIO_SYMBOL ("STDOUT"),
 				     idio_vm_default_values_ref (IDIO_FIXNUM_VAL (geti)),
 				     idio_S_nil,
 				     idio_libc_module);
 
     geti = IDIO_ADD_MODULE_PRIMITIVE (idio_libc_module, libc_STDERR_get);
-    idio_module_add_computed_symbol (IDIO_SYMBOLS_C_INTERN ("STDERR"),
+    idio_module_add_computed_symbol (IDIO_SYMBOL ("STDERR"),
 				     idio_vm_default_values_ref (IDIO_FIXNUM_VAL (geti)),
 				     idio_S_nil,
 				     idio_libc_module);
-=======
-    idio_module_export_computed_symbol (IDIO_SYMBOL ("errno"), idio_vm_values_ref (IDIO_FIXNUM_VAL (geti)), idio_S_nil, idio_libc_module);
-
-    geti = IDIO_ADD_MODULE_PRIMITIVE (idio_libc_module, libc_STDIN_get);
-    idio_module_add_computed_symbol (IDIO_SYMBOL ("STDIN"), idio_vm_values_ref (IDIO_FIXNUM_VAL (geti)), idio_S_nil, idio_libc_module);
-
-    geti = IDIO_ADD_MODULE_PRIMITIVE (idio_libc_module, libc_STDOUT_get);
-    idio_module_add_computed_symbol (IDIO_SYMBOL ("STDOUT"), idio_vm_values_ref (IDIO_FIXNUM_VAL (geti)), idio_S_nil, idio_libc_module);
-
-    geti = IDIO_ADD_MODULE_PRIMITIVE (idio_libc_module, libc_STDERR_get);
-    idio_module_add_computed_symbol (IDIO_SYMBOL ("STDERR"), idio_vm_values_ref (IDIO_FIXNUM_VAL (geti)), idio_S_nil, idio_libc_module);
->>>>>>> f98f1506
 
     idio_vm_signal_handler_conditions = idio_array (IDIO_LIBC_NSIG + 1);
     idio_gc_protect_auto (idio_vm_signal_handler_conditions);
@@ -3697,11 +3684,7 @@
     }
 
     if (getenv ("HOSTNAME") == NULL) {
-<<<<<<< HEAD
-	idio_module_set_symbol_value (IDIO_SYMBOLS_C_INTERN ("HOSTNAME"), idio_string_C (up->nodename), idio_Idio_module);
-=======
-	idio_module_set_symbol_value (IDIO_SYMBOL ("HOSTNAME"), idio_string_C (up->nodename), main_module);
->>>>>>> f98f1506
+	idio_module_set_symbol_value (IDIO_SYMBOL ("HOSTNAME"), idio_string_C (up->nodename), idio_Idio_module);
     }
 
     idio_add_feature_ps (IDIO_STATIC_STR_LEN ("uname/sysname/"), up->sysname, sizeof (up->sysname) - 1);
@@ -3713,47 +3696,31 @@
 
     geti = IDIO_ADD_MODULE_PRIMITIVE (idio_libc_module, UID_get);
     seti = IDIO_ADD_MODULE_PRIMITIVE (idio_libc_module, UID_set);
-<<<<<<< HEAD
-    idio_module_add_computed_symbol (IDIO_SYMBOLS_C_INTERN ("UID"),
+    idio_module_add_computed_symbol (IDIO_SYMBOL ("UID"),
 				     idio_vm_default_values_ref (IDIO_FIXNUM_VAL (geti)),
 				     idio_vm_default_values_ref (IDIO_FIXNUM_VAL (seti)),
 				     idio_Idio_module);
 
     geti = IDIO_ADD_MODULE_PRIMITIVE (idio_libc_module, EUID_get);
     seti = IDIO_ADD_MODULE_PRIMITIVE (idio_libc_module, EUID_set);
-    idio_module_add_computed_symbol (IDIO_SYMBOLS_C_INTERN ("EUID"),
+    idio_module_add_computed_symbol (IDIO_SYMBOL ("EUID"),
 				     idio_vm_default_values_ref (IDIO_FIXNUM_VAL (geti)),
 				     idio_vm_default_values_ref (IDIO_FIXNUM_VAL (seti)),
 				     idio_Idio_module);
 
     geti = IDIO_ADD_MODULE_PRIMITIVE (idio_libc_module, GID_get);
     seti = IDIO_ADD_MODULE_PRIMITIVE (idio_libc_module, GID_set);
-    idio_module_add_computed_symbol (IDIO_SYMBOLS_C_INTERN ("GID"),
+    idio_module_add_computed_symbol (IDIO_SYMBOL ("GID"),
 				     idio_vm_default_values_ref (IDIO_FIXNUM_VAL (geti)),
 				     idio_vm_default_values_ref (IDIO_FIXNUM_VAL (seti)),
 				     idio_Idio_module);
 
     geti = IDIO_ADD_MODULE_PRIMITIVE (idio_libc_module, EGID_get);
     seti = IDIO_ADD_MODULE_PRIMITIVE (idio_libc_module, EGID_set);
-    idio_module_add_computed_symbol (IDIO_SYMBOLS_C_INTERN ("EGID"),
+    idio_module_add_computed_symbol (IDIO_SYMBOL ("EGID"),
 				     idio_vm_default_values_ref (IDIO_FIXNUM_VAL (geti)),
 				     idio_vm_default_values_ref (IDIO_FIXNUM_VAL (seti)),
 				     idio_Idio_module);
-=======
-    idio_module_add_computed_symbol (IDIO_SYMBOL ("UID"), idio_vm_values_ref (IDIO_FIXNUM_VAL (geti)), idio_vm_values_ref (IDIO_FIXNUM_VAL (seti)), main_module);
-
-    geti = IDIO_ADD_MODULE_PRIMITIVE (idio_libc_module, EUID_get);
-    seti = IDIO_ADD_MODULE_PRIMITIVE (idio_libc_module, EUID_set);
-    idio_module_add_computed_symbol (IDIO_SYMBOL ("EUID"), idio_vm_values_ref (IDIO_FIXNUM_VAL (geti)), idio_vm_values_ref (IDIO_FIXNUM_VAL (seti)), main_module);
-
-    geti = IDIO_ADD_MODULE_PRIMITIVE (idio_libc_module, GID_get);
-    seti = IDIO_ADD_MODULE_PRIMITIVE (idio_libc_module, GID_set);
-    idio_module_add_computed_symbol (IDIO_SYMBOL ("GID"), idio_vm_values_ref (IDIO_FIXNUM_VAL (geti)), idio_vm_values_ref (IDIO_FIXNUM_VAL (seti)), main_module);
-
-    geti = IDIO_ADD_MODULE_PRIMITIVE (idio_libc_module, EGID_get);
-    seti = IDIO_ADD_MODULE_PRIMITIVE (idio_libc_module, EGID_set);
-    idio_module_add_computed_symbol (IDIO_SYMBOL ("EGID"), idio_vm_values_ref (IDIO_FIXNUM_VAL (geti)), idio_vm_values_ref (IDIO_FIXNUM_VAL (seti)), main_module);
->>>>>>> f98f1506
 
     int ngroups = getgroups (0, (gid_t *) NULL);
 
@@ -3803,19 +3770,11 @@
     }
     idio_free (grp_list);
 
-<<<<<<< HEAD
-    idio_module_set_symbol_value (IDIO_SYMBOLS_C_INTERN ("GROUPS"), GROUPS, idio_Idio_module);
-
-    idio_module_set_symbol_value (IDIO_SYMBOLS_C_INTERN ("IDIO_PID"), idio_libc_pid_t (getpid ()), idio_Idio_module);
-    idio_module_set_symbol_value (IDIO_SYMBOLS_C_INTERN ("PID"), idio_libc_pid_t (getpid ()), idio_Idio_module);
-    idio_module_set_symbol_value (IDIO_SYMBOLS_C_INTERN ("PPID"), idio_libc_pid_t (getppid ()), idio_Idio_module);
-=======
-    idio_module_set_symbol_value (IDIO_SYMBOL ("GROUPS"), GROUPS, main_module);
-
-    idio_module_set_symbol_value (IDIO_SYMBOL ("IDIO_PID"), idio_libc_pid_t (getpid ()), main_module);
-    idio_module_set_symbol_value (IDIO_SYMBOL ("PID"), idio_libc_pid_t (getpid ()), main_module);
-    idio_module_set_symbol_value (IDIO_SYMBOL ("PPID"), idio_libc_pid_t (getppid ()), main_module);
->>>>>>> f98f1506
+    idio_module_set_symbol_value (IDIO_SYMBOL ("GROUPS"), GROUPS, idio_Idio_module);
+
+    idio_module_set_symbol_value (IDIO_SYMBOL ("IDIO_PID"), idio_libc_pid_t (getpid ()), idio_Idio_module);
+    idio_module_set_symbol_value (IDIO_SYMBOL ("PID"), idio_libc_pid_t (getpid ()), idio_Idio_module);
+    idio_module_set_symbol_value (IDIO_SYMBOL ("PPID"), idio_libc_pid_t (getppid ()), idio_Idio_module);
 
     /*
      * POSIX times(3) uses clock_t which is measured in terms of the
