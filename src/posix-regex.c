--- conflicted
+++ resolved
@@ -476,10 +476,5 @@
     idio_S_REG_STARTEND = IDIO_SYMBOL ("REG_STARTEND");
     idio_add_module_feature (idio_libc_module, idio_S_REG_STARTEND);
 #endif
-<<<<<<< HEAD
-    idio_posix_regex_REG_VERBOSE_sym  = IDIO_SYMBOL ("REG_VERBOSE");
-}
-=======
     idio_S_REG_VERBOSE  = IDIO_SYMBOL ("REG_VERBOSE");
-}
->>>>>>> 8a505a2f
+}