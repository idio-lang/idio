--- conflicted
+++ resolved
@@ -64,27 +64,15 @@
 
 static IDIO idio_evaluator_extend_str;
 
-<<<<<<< HEAD
-static IDIO idio_expander_list_sym = idio_S_nil;
-static IDIO idio_expander_list_src_sym = idio_S_nil;
-=======
 static IDIO idio_S_expander_list = idio_S_nil;
 static IDIO idio_S_expander_list_src = idio_S_nil;
->>>>>>> 8a505a2f
 IDIO idio_expander_thread = idio_S_nil;
 idio_xi_t idio_expander_xi;
 
-<<<<<<< HEAD
-static IDIO idio_infix_operator_list_sym = idio_S_nil;
-static IDIO idio_infix_operator_group_sym = idio_S_nil;
-static IDIO idio_postfix_operator_list_sym = idio_S_nil;
-static IDIO idio_postfix_operator_group_sym = idio_S_nil;
-=======
 static IDIO idio_S_infix_operator_list = idio_S_nil;
 static IDIO idio_S_infix_operator_group = idio_S_nil;
 static IDIO idio_S_postfix_operator_list = idio_S_nil;
 static IDIO idio_S_postfix_operator_group = idio_S_nil;
->>>>>>> 8a505a2f
 
 static IDIO idio_initial_expander (IDIO x, IDIO e);
 
@@ -226,14 +214,14 @@
 {
     IDIO_ASSERT (x);
 
-    idio_dump_opex_list (x, idio_expander_list_sym, idio_expander_list_src_sym, idio_expander_module);
+    idio_dump_opex_list (x, idio_S_expander_list, idio_S_expander_list_src, idio_expander_module);
 }
 
 void idio_dump_infix_operator_list (IDIO x)
 {
     IDIO_ASSERT (x);
 
-    idio_dump_opex_list (x, idio_infix_operator_list_sym, idio_infix_operator_group_sym, idio_operator_module);
+    idio_dump_opex_list (x, idio_S_infix_operator_list, idio_S_infix_operator_group, idio_operator_module);
 }
 
 IDIO idio_evaluate_expander (IDIO x, IDIO e)
@@ -682,11 +670,7 @@
       return idio_S_false;
     }
 
-<<<<<<< HEAD
-    IDIO expander_list = idio_module_symbol_value (idio_expander_list_sym, idio_expander_module, idio_S_nil);
-=======
     IDIO expander_list = idio_module_symbol_value (idio_S_expander_list, idio_expander_module, idio_S_nil);
->>>>>>> 8a505a2f
 
     IDIO assq = idio_list_assq (name, expander_list);
 
@@ -824,26 +808,15 @@
 
     IDIO_TYPE_ASSERT (symbol, id);
 
-<<<<<<< HEAD
-    IDIO el = idio_module_symbol_value_xi (0, idio_expander_list_sym, idio_expander_module, idio_S_nil);
+    IDIO el = idio_module_symbol_value_xi (0, idio_S_expander_list, idio_expander_module, idio_S_nil);
     IDIO old = idio_list_assq (id, el);
 
     if (idio_S_false == old) {
 	idio_module_set_symbol_value_xi (0,
-					 idio_expander_list_sym,
+					 idio_S_expander_list,
 					 idio_pair (idio_pair (id, proc),
 						    el),
 					 idio_expander_module);
-=======
-    IDIO el = idio_module_symbol_value (idio_S_expander_list, idio_expander_module, idio_S_nil);
-    IDIO old = idio_list_assq (id, el);
-
-    if (idio_S_false == old) {
-	idio_module_set_symbol_value (idio_S_expander_list,
-				      idio_pair (idio_pair (id, proc),
-						 el),
-				      idio_expander_module);
->>>>>>> 8a505a2f
     } else {
 	if (! idio_isa_function (proc) &&
 	    idio_isa_function (IDIO_PAIR_T (old))) {
@@ -863,19 +836,12 @@
     IDIO thr = idio_thread_current_thread ();
     idio_xi_t xi = IDIO_THREAD_XI (thr);
 
-<<<<<<< HEAD
     idio_install_expander (xi, id, proc);
 
-    IDIO els = idio_module_symbol_value (idio_expander_list_src_sym, idio_expander_module, idio_S_nil);
-    IDIO old = idio_list_assq (id, els);
-    if (idio_S_false == old) {
-	idio_module_set_symbol_value (idio_expander_list_src_sym,
-=======
     IDIO els = idio_module_symbol_value (idio_S_expander_list_src, idio_expander_module, idio_S_nil);
     IDIO old = idio_list_assq (id, els);
     if (idio_S_false == old) {
 	idio_module_set_symbol_value (idio_S_expander_list_src,
->>>>>>> 8a505a2f
 				      idio_pair (idio_pair (id, code),
 						 els),
 				      idio_expander_module);
@@ -918,25 +884,15 @@
 
 /* static void idio_push_expander (IDIO id, IDIO proc) */
 /* { */
-<<<<<<< HEAD
-/*     idio_module_set_symbol_value (idio_expander_list_sym, */
-/* 				  idio_pair (idio_pair (id, proc), */
-/* 					     idio_module_symbol_value (idio_expander_list_sym, idio_expander_module)), */
-=======
 /*     idio_module_set_symbol_value (idio_S_expander_list, */
 /* 				  idio_pair (idio_pair (id, proc), */
 /* 					     idio_module_symbol_value (idio_S_expander_list, idio_expander_module)), */
->>>>>>> 8a505a2f
 /* 				  idio_expander_module); */
 /* } */
 
 /* static void idio_delete_expander (IDIO id) */
 /* { */
-<<<<<<< HEAD
-/*     IDIO el = idio_module_symbol_value (idio_expander_list_sym, idio_expander_module); */
-=======
 /*     IDIO el = idio_module_symbol_value (idio_S_expander_list, idio_expander_module); */
->>>>>>> 8a505a2f
 /*     IDIO prv = idio_S_false; */
 
 /*     for (;;) { */
@@ -944,11 +900,7 @@
 /* 	    return; */
 /* 	} else if (idio_eqp (IDIO_PAIR_HH (el)), id)) { */
 /* 	    if (idio_S_false == prv) { */
-<<<<<<< HEAD
-/* 		idio_module_set_symbol_value (idio_expander_list_sym, */
-=======
 /* 		idio_module_set_symbol_value (idio_S_expander_list, */
->>>>>>> 8a505a2f
 /* 					      IDIO_PAIR_T (el), */
 /* 					      idio_expander_module); */
 /* 		return; */
@@ -1218,11 +1170,7 @@
     /* idio_debug ("op install %s", id); */
     /* idio_debug (" as %s\n", proc); */
 
-<<<<<<< HEAD
-    idio_install_operator (xi, id, proc, pri, idio_infix_operator_list_sym, idio_infix_operator_group_sym);
-=======
-    idio_install_operator (id, proc, pri, idio_S_infix_operator_list, idio_S_infix_operator_group);
->>>>>>> 8a505a2f
+    idio_install_operator (xi, id, proc, pri, idio_S_infix_operator_list, idio_S_infix_operator_group);
 }
 
 void idio_copy_infix_operator (idio_xi_t xi, IDIO new_id, IDIO fpri, IDIO old_id)
@@ -1234,11 +1182,7 @@
     IDIO_TYPE_ASSERT (symbol, new_id);
     IDIO_TYPE_ASSERT (symbol, old_id);
 
-<<<<<<< HEAD
-    idio_copy_operator (xi, new_id, fpri, old_id, idio_infix_operator_list_sym, idio_infix_operator_group_sym);
-=======
-    idio_copy_operator (new_id, fpri, old_id, idio_S_infix_operator_list, idio_S_infix_operator_group);
->>>>>>> 8a505a2f
+    idio_copy_operator (xi, new_id, fpri, old_id, idio_S_infix_operator_list, idio_S_infix_operator_group);
 }
 
 IDIO idio_evaluate_infix_operator_src_code (IDIO m, IDIO cs)
@@ -1300,11 +1244,7 @@
 {
     IDIO_ASSERT (name);
 
-<<<<<<< HEAD
-    return idio_common_operatorp (name, idio_infix_operator_list_sym);
-=======
     return idio_common_operatorp (name, idio_S_infix_operator_list);
->>>>>>> 8a505a2f
 }
 
 IDIO_DEFINE_PRIMITIVE1_DS ("infix-operator?", infix_operatorp, (IDIO o), "o", "\
@@ -1329,11 +1269,7 @@
     /* idio_debug ("op install %s", id); */
     /* idio_debug (" as %s\n", proc); */
 
-<<<<<<< HEAD
-    idio_install_operator (xi, id, proc, pri, idio_postfix_operator_list_sym, idio_postfix_operator_group_sym);
-=======
-    idio_install_operator (id, proc, pri, idio_S_postfix_operator_list, idio_S_postfix_operator_group);
->>>>>>> 8a505a2f
+    idio_install_operator (xi, id, proc, pri, idio_S_postfix_operator_list, idio_S_postfix_operator_group);
 }
 
 void idio_copy_postfix_operator (idio_xi_t xi, IDIO new_id, IDIO fpri, IDIO old_id)
@@ -1345,11 +1281,7 @@
     IDIO_TYPE_ASSERT (symbol, new_id);
     IDIO_TYPE_ASSERT (symbol, old_id);
 
-<<<<<<< HEAD
-    idio_copy_operator (xi, new_id, fpri, old_id, idio_postfix_operator_list_sym, idio_postfix_operator_group_sym);
-=======
-    idio_copy_operator (new_id, fpri, old_id, idio_S_postfix_operator_list, idio_S_postfix_operator_group);
->>>>>>> 8a505a2f
+    idio_copy_operator (xi, new_id, fpri, old_id, idio_S_postfix_operator_list, idio_S_postfix_operator_group);
 }
 
 IDIO idio_evaluate_postfix_operator_src_code (IDIO m, IDIO cs)
@@ -1382,11 +1314,7 @@
 {
     IDIO_ASSERT (name);
 
-<<<<<<< HEAD
-    return idio_common_operatorp (name, idio_postfix_operator_list_sym);
-=======
     return idio_common_operatorp (name, idio_S_postfix_operator_list);
->>>>>>> 8a505a2f
 }
 
 IDIO_DEFINE_PRIMITIVE1_DS ("postfix-operator?", postfix_operatorp, (IDIO o), "o", "\
@@ -1477,11 +1405,7 @@
 
     /* idio_debug ("infix-operator-expand:   %s\n", e); */
 
-<<<<<<< HEAD
-    IDIO og = idio_module_symbol_value (idio_infix_operator_group_sym, idio_operator_module, idio_S_nil);
-=======
     IDIO og = idio_module_symbol_value (idio_S_infix_operator_group, idio_operator_module, idio_S_nil);
->>>>>>> 8a505a2f
     return idio_common_operator_expand (e, depth, og);
 }
 
@@ -1500,11 +1424,7 @@
 
     /* idio_debug ("postfix-operator-expand:   %s\n", e); */
 
-<<<<<<< HEAD
-    IDIO og = idio_module_symbol_value (idio_postfix_operator_group_sym, idio_operator_module, idio_S_nil);
-=======
     IDIO og = idio_module_symbol_value (idio_S_postfix_operator_group, idio_operator_module, idio_S_nil);
->>>>>>> 8a505a2f
     return idio_common_operator_expand (e, depth, og);
 }
 
@@ -1626,27 +1546,6 @@
     idio_evaluator_extend_str = IDIO_STRING ("idio_evaluator_extend");
     idio_gc_protect_auto (idio_evaluator_extend_str);
 
-<<<<<<< HEAD
-    idio_expander_list_sym = IDIO_SYMBOL ("*expander-list*");
-    idio_module_set_symbol_value (idio_expander_list_sym, idio_S_nil, idio_expander_module);
-
-    idio_expander_list_src_sym = IDIO_SYMBOL ("*expander-list-src*");
-    idio_module_set_symbol_value (idio_expander_list_src_sym, idio_S_nil, idio_expander_module);
-
-    idio_operator_module = idio_module (IDIO_SYMBOL ("operator"));
-
-    idio_infix_operator_list_sym = IDIO_SYMBOL ("*infix-operator-list*");
-    idio_module_set_symbol_value (idio_infix_operator_list_sym, idio_S_nil, idio_operator_module);
-
-    idio_infix_operator_group_sym = IDIO_SYMBOL ("*infix-operator-group*");
-    idio_module_set_symbol_value (idio_infix_operator_group_sym, idio_S_nil, idio_operator_module);
-
-    idio_postfix_operator_list_sym = IDIO_SYMBOL ("*postfix-operator-list*");
-    idio_module_set_symbol_value (idio_postfix_operator_list_sym, idio_S_nil, idio_operator_module);
-
-    idio_postfix_operator_group_sym = IDIO_SYMBOL ("*postfix-operator-group*");
-    idio_module_set_symbol_value (idio_postfix_operator_group_sym, idio_S_nil, idio_operator_module);
-=======
     idio_S_expander_list = IDIO_SYMBOL ("*expander-list*");
     idio_module_set_symbol_value (idio_S_expander_list, idio_S_nil, idio_expander_module);
 
@@ -1666,5 +1565,4 @@
 
     idio_S_postfix_operator_group = IDIO_SYMBOL ("*postfix-operator-group*");
     idio_module_set_symbol_value (idio_S_postfix_operator_group, idio_S_nil, idio_operator_module);
->>>>>>> 8a505a2f
-}
+}
