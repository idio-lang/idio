--- conflicted
+++ resolved
@@ -1,9 +1,5 @@
 /*
-<<<<<<< HEAD
  * Copyright (c) 2015, 2017, 2018, 2020 Ian Fitchet <idf(at)idio-lang.org>
-=======
- * Copyright (c) 2015, 2017, 2020 Ian Fitchet <idf(at)idio-lang.org>
->>>>>>> 5e07c153
  *
  * Licensed under the Apache License, Version 2.0 (the "License"); you
  * may not use this file except in compliance with the License.  You
@@ -763,16 +759,12 @@
     idio_vm_func_start (func, &prim_t0);
 #endif
     IDIO r = idio_vm_run (ethr);
-<<<<<<< HEAD
 #ifdef IDIO_VM_PERF
     struct timespec prim_te;
     idio_vm_func_stop (func, &prim_te);
     idio_vm_prim_time (func, &prim_t0, &prim_te);
 #endif
     
-=======
-
->>>>>>> 5e07c153
     idio_thread_restore_state (ethr);
     idio_thread_set_current_thread (cthr);
 
@@ -946,16 +938,12 @@
     idio_vm_func_start (func, &prim_t0);
 #endif
     IDIO r = idio_vm_run (ethr);
-<<<<<<< HEAD
 #ifdef IDIO_VM_PERF
     struct timespec prim_te;
     idio_vm_func_stop (func, &prim_te);
     idio_vm_prim_time (func, &prim_t0, &prim_te);
 #endif
     
-=======
-
->>>>>>> 5e07c153
     idio_thread_restore_state (ethr);
     idio_thread_set_current_thread (cthr);
 
