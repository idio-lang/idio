/*
 * Copyright (c) 2015, 2017 Ian Fitchet <idf(at)idio-lang.org>
 *
 * Licensed under the Apache License, Version 2.0 (the "License"); you
 * may not use this file except in compliance with the License.  You
 * may obtain a copy of the License at
 *
 *     http://www.apache.org/licenses/LICENSE-2.0
 *
 * Unless required by applicable law or agreed to in writing, software
 * distributed under the License is distributed on an "AS IS" BASIS,
 * WITHOUT WARRANTIES OR CONDITIONS OF ANY KIND, either express or implied.
 * See the License for the specific language governing permissions and
 * limitations under the License.
 *
 */

/*
 * gc.h
 * 
 */

#ifndef GC_H
#define GC_H

<<<<<<< HEAD
/**
 * DOC: Idio Types and Values
 *
 * IDIO
 * ----
 *
 * ``IDIO`` entities are the (references to) Idio *values* that are
 * passed everywhere.
 *
 * They are typedef'd to be pointers to &struct idio_s.
 *
 * struct idio_s
 * -------------
 *
 * This structure essentially contains a ``type`` indicator, some
 * flags then a union of the individual type structures.
 *
 * Idio Types
 * ----------
 *
 * The construction of types is formulaic, so for some new type
 * ``foo``:
 *
 * In ``gc.h``:
 *
 * .. code-block:: c
 * 
 *     #define IDIO_TYPE_FOO	99
 *
 *     struct idio_foo_s {
 *       int i;
 *     };
 *
 *     typedef struct idio_foo_s idio_foo_t;
 *
 *     #define IDIO_FOO_I(S)	((S)->u.foo.i)
 *
 *     struct idio_s {
 *       ...
 *       union idio_s_u {
 *         ...
 *         idio_foo_t          foo;
 *         ...
 *       } u;
 *     };
 *
 * If your value can refer to or "contain" other Idio values then you
 * must have a ``grey`` pointer for the garbage collector to use:
 *
 * .. code-block:: c
 * 
 *     #define IDIO_TYPE_BAR	100
 *
 *     struct idio_bar_s {
 *       struct idio_s *grey;
 *       struct idio_s *ref;
 *       int j;
 *     };
 *
 *     typedef struct idio_bar_s idio_bar_t;
 *
 *     #define IDIO_BAR_GREY(S)	((S)->u.bar.grey)
 *     #define IDIO_BAR_REF(S)	((S)->u.bar.ref)
 *     #define IDIO_BAR_J(S)	((S)->u.bar.j)
 *
 * If your value structure is "large" (probably more than three
 * pointers worth but see the commentary in ``struct idio_s`` for
 * specifics) then your entry in the &struct idio_s union should be a
 * pointer and your accessor macros must reflect that:
 *
 * .. code-block:: c
 * 
 *     #define IDIO_TYPE_BAZ	101
 *
 *     struct idio_baz_s {
 *       struct idio_s *grey;
 *       struct idio_s *ref;
 *       ...
 *       int k;
 *     };
 *
 *     typedef struct idio_baz_s idio_baz_t;
 *
 *     #define IDIO_BAZ_GREY(S)	((S)->u.baz->grey)
 *     #define IDIO_BAZ_REF(S)	((S)->u.baz->ref)
 *     #define IDIO_BAZ_K(S)	((S)->u.baz->k)
 *
 *     struct idio_s {
 *       ...
 *       union idio_s_u {
 *         ...
 *         idio_baz_t          *baz;
 *         ...
 *       } u;
 *     };
 *
 * In ``foo.[ch]``:
 *
 * .. code-block:: c
 * 
 *     IDIO idio_foo (args ...);
 *     int idio_isa_foo (IDIO o);
 *     void idio_free_foo (IDIO f);
 *
 *     void idio_init_foo ();
 *     void idio_foo_add_primitives ();
 *     void idio_final_foo ();
 *
 */

#define IDIO_TYPE_NONE            0
#define IDIO_TYPE_FIXNUM          1
#define IDIO_TYPE_CONSTANT        2
#define IDIO_TYPE_CHARACTER       3
#define IDIO_TYPE_STRING          4
#define IDIO_TYPE_SUBSTRING       5
#define IDIO_TYPE_SYMBOL          6
#define IDIO_TYPE_KEYWORD         7
#define IDIO_TYPE_PAIR            8
#define IDIO_TYPE_ARRAY           9
#define IDIO_TYPE_HASH            10
#define IDIO_TYPE_CLOSURE         11
#define IDIO_TYPE_PRIMITIVE       12
#define IDIO_TYPE_BIGNUM          13

#define IDIO_TYPE_MODULE          20
#define IDIO_TYPE_FRAME           21
#define IDIO_TYPE_HANDLE          22
#define IDIO_TYPE_STRUCT_TYPE     23
#define IDIO_TYPE_STRUCT_INSTANCE 24
#define IDIO_TYPE_THREAD	  25
#define IDIO_TYPE_CONTINUATION	  26

#define IDIO_TYPE_C_INT           30
#define IDIO_TYPE_C_UINT          31
#define IDIO_TYPE_C_FLOAT         32
#define IDIO_TYPE_C_DOUBLE        33
#define IDIO_TYPE_C_POINTER       34
#define IDIO_TYPE_C_VOID          35

#define IDIO_TYPE_C_INT8_T        36
#define IDIO_TYPE_C_UINT8_T       37
#define IDIO_TYPE_C_INT16_T       38
#define IDIO_TYPE_C_UINT16_T      39
#define IDIO_TYPE_C_INT32_T       40
#define IDIO_TYPE_C_UINT32_T      41
#define IDIO_TYPE_C_INT64_T       42
#define IDIO_TYPE_C_UINT64_T      43
=======
>>>>>>> b87ebee6
/*
 * Distinct Idio types
 *
 * This is regardless of implementation, eg. multiple constant types
 */
#define IDIO_TYPE_NONE			0
#define IDIO_TYPE_FIXNUM		1
#define IDIO_TYPE_CONSTANT_IDIO		2
#define IDIO_TYPE_CONSTANT_TOKEN	3
#define IDIO_TYPE_CONSTANT_I_CODE	4
#define IDIO_TYPE_CONSTANT_CHARACTER	5
/*
#define IDIO_TYPE_CONSTANT_5		6
#define IDIO_TYPE_CONSTANT_6		7
#define IDIO_TYPE_CONSTANT_7		8
#define IDIO_TYPE_CONSTANT_8		9
*/
#define IDIO_TYPE_PLACEHOLDER		10
#define IDIO_TYPE_STRING		11
#define IDIO_TYPE_SUBSTRING		12
#define IDIO_TYPE_SYMBOL		13
#define IDIO_TYPE_KEYWORD		14
#define IDIO_TYPE_PAIR			15
#define IDIO_TYPE_ARRAY			16
#define IDIO_TYPE_HASH			17
#define IDIO_TYPE_CLOSURE		18
#define IDIO_TYPE_PRIMITIVE		19
#define IDIO_TYPE_BIGNUM		20

#define IDIO_TYPE_MODULE		21
#define IDIO_TYPE_FRAME			22
#define IDIO_TYPE_HANDLE		23
#define IDIO_TYPE_STRUCT_TYPE		24
#define IDIO_TYPE_STRUCT_INSTANCE	25
#define IDIO_TYPE_THREAD		26
#define IDIO_TYPE_CONTINUATION		27

#define IDIO_TYPE_C_INT         	30
#define IDIO_TYPE_C_UINT        	31
#define IDIO_TYPE_C_FLOAT       	32
#define IDIO_TYPE_C_DOUBLE      	33
#define IDIO_TYPE_C_POINTER     	34
#define IDIO_TYPE_C_VOID        	35

#define IDIO_TYPE_C_INT8_T      	36
#define IDIO_TYPE_C_UINT8_T     	37
#define IDIO_TYPE_C_INT16_T     	38
#define IDIO_TYPE_C_UINT16_T    	39
#define IDIO_TYPE_C_INT32_T     	40
#define IDIO_TYPE_C_UINT32_T    	41
#define IDIO_TYPE_C_INT64_T     	42
#define IDIO_TYPE_C_UINT64_T    	43
/*
#define IDIO_TYPE_C_CHAR        	28
#define IDIO_TYPE_C_UCHAR       	29
#define IDIO_TYPE_C_SHORT       	30
#define IDIO_TYPE_C_USHORT      	31
#define IDIO_TYPE_C_INT         	32
#define IDIO_TYPE_C_UINT        	33
#define IDIO_TYPE_C_LONG        	34
#define IDIO_TYPE_C_ULONG       	35
*/
#define IDIO_TYPE_CTD           	50
#define IDIO_TYPE_C_TYPEDEF     	51
#define IDIO_TYPE_C_STRUCT      	52
#define IDIO_TYPE_C_INSTANCE    	53
#define IDIO_TYPE_C_FFI         	54
#define IDIO_TYPE_OPAQUE        	55
#define IDIO_TYPE_MAX           	56

/**
 * typedef idio_type_e - Idio type discriminator
 *
 * It is an ``unsigned char`` as it consumes space in every Idio value
 * -- rather than an ``enum`` (which might be an ``unsigned int`` thus
 * wasting 3 or 7 bytes per value).
 *
 * Example:
 * #define IDIO_TYPE_STRING	4
 */
typedef unsigned char idio_type_e;

#define IDIO_FLAG_NONE			0
#define IDIO_FLAG_GCC_SHIFT		0	/* GC colours -- four bits */
#define IDIO_FLAG_FREE_SHIFT		4	/* debug */
#define IDIO_FLAG_STICKY_SHIFT		5	/* memory pinning */
#define IDIO_FLAG_FINALIZER_SHIFT	6

#define IDIO_FLAG_GCC_MASK		(0xf << IDIO_FLAG_GCC_SHIFT)
#define IDIO_FLAG_GCC_UMASK		(~ IDIO_FLAG_GCC_MASK)
#define IDIO_FLAG_GCC_BLACK		(1 << (IDIO_FLAG_GCC_SHIFT+0))
#define IDIO_FLAG_GCC_DGREY		(1 << (IDIO_FLAG_GCC_SHIFT+1))
#define IDIO_FLAG_GCC_LGREY		(1 << (IDIO_FLAG_GCC_SHIFT+2))
#define IDIO_FLAG_GCC_WHITE		(1 << (IDIO_FLAG_GCC_SHIFT+3))

#define IDIO_FLAG_FREE_MASK		(1 << IDIO_FLAG_FREE_SHIFT)
#define IDIO_FLAG_FREE_UMASK		(~ IDIO_FLAG_FREE_MASK)
#define IDIO_FLAG_NOTFREE		(0 << IDIO_FLAG_FREE_SHIFT)
#define IDIO_FLAG_FREE			(1 << IDIO_FLAG_FREE_SHIFT)

#define IDIO_FLAG_STICKY_MASK		(1 << IDIO_FLAG_STICKY_SHIFT)
#define IDIO_FLAG_STICKY_UMASK		(~ IDIO_FLAG_STICKY_MASK)
#define IDIO_FLAG_NOTSTICKY		(0 << IDIO_FLAG_STICKY_SHIFT)
#define IDIO_FLAG_STICKY		(1 << IDIO_FLAG_STICKY_SHIFT)

#define IDIO_FLAG_FINALIZER_MASK	(1 << IDIO_FLAG_FINALIZER_SHIFT)
#define IDIO_FLAG_FINALIZER_UMASK	(~ IDIO_FLAG_FINALIZER_MASK)
#define IDIO_FLAG_NOFINALIZER		(0 << IDIO_FLAG_FINALIZER_SHIFT)
#define IDIO_FLAG_FINALIZER		(1 << IDIO_FLAG_FINALIZER_SHIFT)

/**
 * struct idio_string_s - Idio ``string`` structure
 */
struct idio_string_s {
    /**
     * @blen: length in bytes
     *
     * The string is not expected to be NUL-terminated.
     */
    size_t blen;		/* bytes */
    /**
     * @s: the string
     */
    char *s;
};

/**
 * typedef idio_string_t - Idio ``string`` type
 */
typedef struct idio_string_s idio_string_t;

/**
 * IDIO_STRING_BLEN - accessor to @blen in &struct idio_string_s
 * @S: the &struct idio_string_s
 */
#define IDIO_STRING_BLEN(S)	((S)->u.string.blen)
/**
 * IDIO_STRING_S - accessor to @s in &struct idio_string_s
 * @S: the &struct idio_string_s
 */
#define IDIO_STRING_S(S)	((S)->u.string.s)

typedef struct idio_substring_s {
    /*
     * By rights, we should have a *grey here but we know we point to
     * a simple string and can just mark it as seen directly
     */
    struct idio_s *parent;
    size_t blen;		/* bytes */
    char *s;			/* no allocation, just a pointer into
				   parent's string */
} idio_substring_t;

#define IDIO_SUBSTRING_BLEN(S)	((S)->u.substring.blen)
#define IDIO_SUBSTRING_S(S)	((S)->u.substring.s)
#define IDIO_SUBSTRING_PARENT(S) ((S)->u.substring.parent)

typedef struct idio_symbol_s {
    char *s;			/* C string */
} idio_symbol_t;

#define IDIO_SYMBOL_S(S)	((S)->u.symbol.s)

typedef struct idio_keyword_s {
    char *s;			/* C string */
} idio_keyword_t;

#define IDIO_KEYWORD_S(S)	((S)->u.keyword.s)

typedef struct idio_pair_s {
    struct idio_s *grey;
    struct idio_s *h;
    struct idio_s *t;
} idio_pair_t;

#define IDIO_PAIR_GREY(P)	((P)->u.pair.grey)
#define IDIO_PAIR_H(P)		((P)->u.pair.h)
#define IDIO_PAIR_T(P)		((P)->u.pair.t)

#define IDIO_PAIR_HH(P)		IDIO_PAIR_H (IDIO_PAIR_H (P))
#define IDIO_PAIR_HT(P)		IDIO_PAIR_H (IDIO_PAIR_T (P))
#define IDIO_PAIR_TH(P)		IDIO_PAIR_T (IDIO_PAIR_H (P))
#define IDIO_PAIR_TT(P)		IDIO_PAIR_T (IDIO_PAIR_T (P))

#define IDIO_PAIR_HHH(P)	IDIO_PAIR_H (IDIO_PAIR_HH (P))
#define IDIO_PAIR_THH(P)	IDIO_PAIR_T (IDIO_PAIR_HH (P))
#define IDIO_PAIR_HHT(P)	IDIO_PAIR_H (IDIO_PAIR_HT (P))
#define IDIO_PAIR_THT(P)	IDIO_PAIR_T (IDIO_PAIR_HT (P))

#define IDIO_PAIR_HTH(P)	IDIO_PAIR_H (IDIO_PAIR_TH (P))
#define IDIO_PAIR_TTH(P)	IDIO_PAIR_T (IDIO_PAIR_TH (P))
#define IDIO_PAIR_HTT(P)	IDIO_PAIR_H (IDIO_PAIR_TT (P))
#define IDIO_PAIR_TTT(P)	IDIO_PAIR_T (IDIO_PAIR_TT (P))

#define IDIO_PAIR_TTH(P)	IDIO_PAIR_T (IDIO_PAIR_TH (P))
#define IDIO_PAIR_HTTH(P)	IDIO_PAIR_H (IDIO_PAIR_TTH (P))

#define IDIO_PAIR_TTT(P)	IDIO_PAIR_T (IDIO_PAIR_TT (P))
#define IDIO_PAIR_HTTT(P)	IDIO_PAIR_H (IDIO_PAIR_TTT (P))

/*
 * This character is used by util.c and read.c
 */
#define IDIO_PAIR_SEPARATOR	'&'

/**
 * typedef idio_ai_t - Idio ``array`` index
 */
typedef ptrdiff_t idio_ai_t;

/**
 * struct idio_array_s - Idio ``array`` structure
 */
struct idio_array_s {
    /**
     * @grey: grey list pointer (garbage collector)
     */
    struct idio_s *grey;
    /**
     * @asize: allocated size
     */
    idio_ai_t asize;
    /**
     * @usize: used size/user-visible size
     *
     * In practice it is the index of the lowest unused index.  An
     * empty array will have @usize of 0 -- there are zero elements
     * used in the array. 
     *
     * Push an element on (therefore at index 0 itself) will have
     * @usize be 1 -- there is one element in the array.
     *
     * Then insert into directly into index 5 then @usize will be 6.
     * Even though you've only inserted two elements, elements at
     * indexes 1 through 4 will have the default value and appear to
     * have sprung into life.  There are now six elements in the
     * array.
     */
    idio_ai_t usize;
    /**
     * @dv: default value
     */
    struct idio_s *dv;	
    /**
     * @ae: array elements
     */
    struct idio_s* *ae;
};

/**
 * typedef idio_array_t - Idio ``array`` type
 */
typedef struct idio_array_s idio_array_t;

#define IDIO_ARRAY_GREY(A)	((A)->u.array->grey)
#define IDIO_ARRAY_ASIZE(A)	((A)->u.array->asize)
#define IDIO_ARRAY_USIZE(A)	((A)->u.array->usize)
#define IDIO_ARRAY_DV(A)	((A)->u.array->dv)
#define IDIO_ARRAY_AE(A,i)	((A)->u.array->ae[i])

/*
 * idio_hi_t must be a size_t as, though we may only create an
 * array of 2**(n-1)-1, we need a size+1 marker to indicate out of
 * bounds.
 *
 *   As a real-world example, on an OpenSolaris 4GB/32bit machine:
 *
 *     make-hash #n #n ((expt 2 27) - 1)
 *
 *   was successful.  2**28-1 was not.
 *
 *   XXX This is two powers less than make-array (see array.h).  Why?
 *
 */
typedef size_t idio_hi_t;

typedef struct idio_hash_entry_s {
    struct idio_s *k;
    struct idio_s *v;
    idio_hi_t n;		/* next in chain */
} idio_hash_entry_t;

#define IDIO_HASH_FLAG_NONE		0
#define IDIO_HASH_FLAG_STRING_KEYS	(1<<0)
#define IDIO_HASH_FLAG_WEAK_KEYS	(1<<1)

typedef struct idio_hash_s {
    struct idio_s *grey;
    idio_hi_t size;	      /* nominal hash size */
    idio_hi_t mask;	      /* bitmask for easy modulo arithmetic */
    int (*equal) (void *k1, void *k2);		    /* C equivalence function */
    idio_hi_t (*hashf) (struct idio_s *h, void *k); /* C hashing function */
    struct idio_s *comp;	/* user-supplied comparator */
    struct idio_s *hash;	/* user-supplied hashing function */
    idio_hash_entry_t *he;	/* a C array */
} idio_hash_t;

#define IDIO_HASH_GREY(H)	((H)->u.hash->grey)
#define IDIO_HASH_SIZE(H)	((H)->u.hash->size)
#define IDIO_HASH_MASK(H)	((H)->u.hash->mask)
#define IDIO_HASH_EQUAL(H)	((H)->u.hash->equal)
#define IDIO_HASH_HASHF(H)	((H)->u.hash->hashf)
#define IDIO_HASH_COMP(H)	((H)->u.hash->comp)
#define IDIO_HASH_HASH(H)	((H)->u.hash->hash)
#define IDIO_HASH_HE_KEY(H,i)	((H)->u.hash->he[i].k)
#define IDIO_HASH_HE_VALUE(H,i)	((H)->u.hash->he[i].v)
#define IDIO_HASH_HE_NEXT(H,i)	((H)->u.hash->he[i].n)
#define IDIO_HASH_FLAGS(H)	((H)->tflags)

/*
 * If we wanted to store the arity and varargs boolean of a closure
 * (for a possible thunk? predicate) without increasing the size of
 * idio_closure_s (and thus spoiling idio_s' union) then we should be
 * able to sneak in an extra char in idio_s (after tflags) for the
 * arity -- with a special value of 255 for 255+ arguments (how many
 * of those might we see?) and use a bit in tflags for varargs.
 */
typedef struct idio_closure_s {
    struct idio_s *grey;
    size_t code;
    struct idio_s *frame;
    struct idio_s *env;
    struct idio_s *properties;
#ifdef IDIO_VM_PERF
    uint64_t called;
    struct timespec call_time;
#endif
} idio_closure_t;

#define IDIO_CLOSURE_GREY(C)       ((C)->u.closure->grey)
#define IDIO_CLOSURE_CODE(C)       ((C)->u.closure->code)
#define IDIO_CLOSURE_FRAME(C)      ((C)->u.closure->frame)
#define IDIO_CLOSURE_ENV(C)        ((C)->u.closure->env)
#define IDIO_CLOSURE_PROPERTIES(C) ((C)->u.closure->properties)
#ifdef IDIO_VM_PERF
#define IDIO_CLOSURE_CALLED(C)     ((C)->u.closure->called)
#define IDIO_CLOSURE_CALL_TIME(C)  ((C)->u.closure->call_time)
#endif

/*
 * idio_prinitimve_desc_t is for the static allocation in C of the
 * description of a primitive value.
 *
 * Yes, it contains much of an idio_primitive_t but it is never *used*
 * as an idio_primitive_t, the data is always copied in
 * idio_primitive_data()
 */
typedef struct idio_primitive_desc_s {
    struct idio_s *(*f) ();	/* don't declare args */
    char *name;
    uint8_t arity;
    char varargs;
    char *sigstr;
    char *docstr;
} idio_primitive_desc_t;

/*
 * Having varargs (a boolean) using a slot in this data structure is a
 * waste as it could be a flag (in tflags).  However, initialisation
 * then becomes more opaque.  There's only a few (hundred) of them and
 * we're currently are OK size-wise for a native object in the idio_s
 * union.  So we'll leave as is.
 */
typedef struct idio_primitive_s {
    struct idio_s *grey;
    struct idio_s *(*f) ();	/* don't declare args */
    char *name;
    struct idio_s *properties;
    uint8_t arity;
    char varargs;
#ifdef IDIO_VM_PERF
    uint64_t called;
    struct timespec call_time;
#endif
} idio_primitive_t;

#define IDIO_PRIMITIVE_GREY(P)       ((P)->u.primitive->grey)
#define IDIO_PRIMITIVE_F(P)          ((P)->u.primitive->f)
#define IDIO_PRIMITIVE_NAME(P)       ((P)->u.primitive->name)
#define IDIO_PRIMITIVE_PROPERTIES(P) ((P)->u.primitive->properties)
#define IDIO_PRIMITIVE_ARITY(P)      ((P)->u.primitive->arity)
#define IDIO_PRIMITIVE_VARARGS(P)    ((P)->u.primitive->varargs)
#ifdef IDIO_VM_PERF
#define IDIO_PRIMITIVE_CALLED(P)     ((P)->u.primitive->called)
#define IDIO_PRIMITIVE_CALL_TIME(P)  ((P)->u.primitive->call_time)
#endif

typedef struct idio_module_s {
    struct idio_s *grey;
    struct idio_s *name;
    struct idio_s *exports;	/* symbols */
    struct idio_s *imports;	/* modules */
    struct idio_s *symbols;	/* hash table */
    struct idio_s *vci;		/* hash table: VM constant index mapping: module-specific -> global */
    struct idio_s *vvi;		/* hash table: VM value index mapping: module-specific -> global */
} idio_module_t;

#define IDIO_MODULE_GREY(F)	((F)->u.module->grey)
#define IDIO_MODULE_NAME(F)	((F)->u.module->name)
#define IDIO_MODULE_EXPORTS(F)	((F)->u.module->exports)
#define IDIO_MODULE_IMPORTS(F)	((F)->u.module->imports)
#define IDIO_MODULE_SYMBOLS(F)	((F)->u.module->symbols)
#define IDIO_MODULE_VCI(F)	((F)->u.module->vci)
#define IDIO_MODULE_VVI(F)	((F)->u.module->vvi)

#define IDIO_FRAME_FLAG_NONE	 0
#define IDIO_FRAME_FLAG_ETRACE   (1<<0)
#define IDIO_FRAME_FLAG_KTRACE   (1<<1)
#define IDIO_FRAME_FLAG_PROFILE  (1<<2)
#define IDIO_FRAME_FLAG_C_STRUCT (1<<3)

typedef struct idio_frame_s {
    struct idio_s *grey;
    struct idio_s *next;
    idio_ai_t nargs;
    struct idio_s *args;
} idio_frame_t;

#define IDIO_FRAME_GREY(F)	((F)->u.frame->grey)
#define IDIO_FRAME_NEXT(F)	((F)->u.frame->next)
#define IDIO_FRAME_NARGS(F)	((F)->u.frame->nargs)
#define IDIO_FRAME_ARGS(F)	((F)->u.frame->args)
#define IDIO_FRAME_FLAGS(F)	((F)->tflags)

#define IDIO_BIGNUM_FLAG_NONE          (0)
#define IDIO_BIGNUM_FLAG_INTEGER       (1<<0)
#define IDIO_BIGNUM_FLAG_REAL          (1<<1)
#define IDIO_BIGNUM_FLAG_REAL_NEGATIVE (1<<2)
#define IDIO_BIGNUM_FLAG_REAL_INEXACT  (1<<3)
#define IDIO_BIGNUM_FLAG_NAN           (1<<4)

/*
 * Bignum Significand Array
 *
 * The array of words where each word holds IDIO_BIGNUM_DPW
 * significant digits.
 */

typedef intptr_t IDIO_BS_T;

typedef struct idio_bsa_s {
    size_t refs;
    size_t avail;
    size_t size;
    IDIO_BS_T *ae;
} idio_bsa_t;

typedef idio_bsa_t* IDIO_BSA;

#define IDIO_BSA_AVAIL(BSA)	((BSA)->avail)
#define IDIO_BSA_SIZE(BSA)	((BSA)->size)
#define IDIO_BSA_AE(BSA,i)	((BSA)->ae[i])

typedef struct idio_bignum_s {
    IDIO_BS_T exp;		/* exponent, a raw int64_t */
    IDIO_BSA sig;
} idio_bignum_t;

#define IDIO_BIGNUM_FLAGS(B) ((B)->tflags)
#define IDIO_BIGNUM_EXP(B)   ((B)->u.bignum.exp)
#define IDIO_BIGNUM_SIG(B)   ((B)->u.bignum.sig)
#define IDIO_BIGNUM_SIG_AE(B,i)   IDIO_BSA_AE((B)->u.bignum.sig,i)

typedef struct idio_handle_methods_s {
    void (*free) (struct idio_s *h);
    int (*readyp) (struct idio_s *h);
    int (*getc) (struct idio_s *h);
    int (*eofp) (struct idio_s *h);
    int (*close) (struct idio_s *h);
    int (*putc) (struct idio_s *h, int c);
    size_t (*puts) (struct idio_s *h, char *s, size_t slen);
    int (*flush) (struct idio_s *h);
    off_t (*seek) (struct idio_s *h, off_t offset, int whence);
    void (*print) (struct idio_s *h, struct idio_s *o);
} idio_handle_methods_t;

#define IDIO_HANDLE_FLAG_NONE		0
#define IDIO_HANDLE_FLAG_READ		(1<<0)
#define IDIO_HANDLE_FLAG_WRITE		(1<<1)
#define IDIO_HANDLE_FLAG_CLOSED		(1<<2)
#define IDIO_HANDLE_FLAG_FILE		(1<<3)
#define IDIO_HANDLE_FLAG_STRING		(1<<4)

typedef struct idio_handle_s {
    void *stream;		/* file/string specific stream data */
    idio_handle_methods_t *methods; /* file/string specific methods */
    int lc;			/* lookahead char */
    off_t line;			/* 1+ */
    off_t pos;			/* position in file: 0+ */
    char *name;			/* filename or some other identifying data */
} idio_handle_t;

#define IDIO_HANDLE_STREAM(H)	((H)->u.handle->stream)
#define IDIO_HANDLE_METHODS(H)	((H)->u.handle->methods)
#define IDIO_HANDLE_LC(H)	((H)->u.handle->lc)
#define IDIO_HANDLE_LINE(H)	((H)->u.handle->line)
#define IDIO_HANDLE_POS(H)	((H)->u.handle->pos)
#define IDIO_HANDLE_NAME(H)	((H)->u.handle->name)
#define IDIO_HANDLE_FLAGS(H)	((H)->tflags)

#define IDIO_HANDLE_INPUTP(H)	(IDIO_HANDLE_FLAGS(H) & IDIO_HANDLE_FLAG_READ)
#define IDIO_HANDLE_OUTPUTP(H)	(IDIO_HANDLE_FLAGS(H) & IDIO_HANDLE_FLAG_WRITE)
#define IDIO_HANDLE_CLOSEDP(H)	(IDIO_HANDLE_FLAGS(H) & IDIO_HANDLE_FLAG_CLOSED)
#define IDIO_HANDLE_FILEP(H)	(IDIO_HANDLE_FLAGS(H) & IDIO_HANDLE_FLAG_FILE)
#define IDIO_HANDLE_STRINGP(H)	(IDIO_HANDLE_FLAGS(H) & IDIO_HANDLE_FLAG_STRING)

#define IDIO_HANDLE_M_FREE(H)	(IDIO_HANDLE_METHODS (H)->free)
#define IDIO_HANDLE_M_READYP(H)	(IDIO_HANDLE_METHODS (H)->readyp)
#define IDIO_HANDLE_M_GETC(H)	(IDIO_HANDLE_METHODS (H)->getc)
#define IDIO_HANDLE_M_EOFP(H)	(IDIO_HANDLE_METHODS (H)->eofp)
#define IDIO_HANDLE_M_CLOSE(H)	(IDIO_HANDLE_METHODS (H)->close)
#define IDIO_HANDLE_M_PUTC(H)	(IDIO_HANDLE_METHODS (H)->putc)
#define IDIO_HANDLE_M_PUTS(H)	(IDIO_HANDLE_METHODS (H)->puts)
#define IDIO_HANDLE_M_FLUSH(H)	(IDIO_HANDLE_METHODS (H)->flush)
#define IDIO_HANDLE_M_SEEK(H)	(IDIO_HANDLE_METHODS (H)->seek)
#define IDIO_HANDLE_M_PRINT(H)	(IDIO_HANDLE_METHODS (H)->print)

typedef struct idio_struct_type_s {
    struct idio_s *grey;
    struct idio_s *name;	/* a string */
    struct idio_s *parent;	/* a struct-type */
    struct idio_s *fields;	/* an array of strings */
} idio_struct_type_t;

#define IDIO_STRUCT_TYPE_GREY(S)	((S)->u.struct_type->grey)
#define IDIO_STRUCT_TYPE_NAME(S)	((S)->u.struct_type->name)
#define IDIO_STRUCT_TYPE_PARENT(S)	((S)->u.struct_type->parent)
#define IDIO_STRUCT_TYPE_FIELDS(S)	((S)->u.struct_type->fields)

typedef struct idio_struct_instance_s {
    struct idio_s *grey;
    struct idio_s *type;	/* a struct-type */
    struct idio_s *fields;	/* an array */
} idio_struct_instance_t;

#define IDIO_STRUCT_INSTANCE_GREY(I)	((I)->u.struct_instance->grey)
#define IDIO_STRUCT_INSTANCE_TYPE(I)	((I)->u.struct_instance->type)
#define IDIO_STRUCT_INSTANCE_FIELDS(I)	((I)->u.struct_instance->fields)

typedef struct idio_thread_s {
    struct idio_s *grey;
    size_t pc;
    struct idio_s *stack;
    struct idio_s *val;

    /*
     * frame is linked arrays of local variable values for the
     * currently executing closure
     */
    struct idio_s *frame;

    /*
     * env is the operating module for the currently executing closure
     */
    struct idio_s *env;
    
    /*
     * handler_sp is the SP of the current handler with SP-1
     * containing the SP of the next handler
     */
    struct idio_s *handler_sp;

    /*
     * trap_sp is the SP of the current trap with SP-2 containing the
     * SP of the next trap
     */
    struct idio_s *trap_sp;

    /*
     * jmp_buf is used to clear the C-stack
     *
     * NB it is a pointer to a C stack variable
     */
    jmp_buf *jmp_buf;

    /*
     * dynamic_sp, environ_sp are the SP of the topmost
     * dynamic/environ variable
     */
    struct idio_s *dynamic_sp;
    struct idio_s *environ_sp;

    /*
     * func, reg1 and reg1 are transient registers, ie. they don't
     * require preserving/restoring
     */
    struct idio_s *func;
    struct idio_s *reg1;
    struct idio_s *reg2;

    struct idio_s *input_handle;
    struct idio_s *output_handle;
    struct idio_s *error_handle;

    /*
     * module is the current module -- distinct from env, above
     */
    struct idio_s *module;
} idio_thread_t;

#define IDIO_THREAD_GREY(T)           ((T)->u.thread->grey)
#define IDIO_THREAD_PC(T)             ((T)->u.thread->pc)
#define IDIO_THREAD_STACK(T)          ((T)->u.thread->stack)
#define IDIO_THREAD_VAL(T)            ((T)->u.thread->val)
#define IDIO_THREAD_FRAME(T)          ((T)->u.thread->frame)
#define IDIO_THREAD_ENV(T)            ((T)->u.thread->env)
#define IDIO_THREAD_HANDLER_SP(T)     ((T)->u.thread->handler_sp)
#define IDIO_THREAD_TRAP_SP(T)        ((T)->u.thread->trap_sp)
#define IDIO_THREAD_JMP_BUF(T)        ((T)->u.thread->jmp_buf)
#define IDIO_THREAD_DYNAMIC_SP(T)     ((T)->u.thread->dynamic_sp)
#define IDIO_THREAD_ENVIRON_SP(T)     ((T)->u.thread->environ_sp)
#define IDIO_THREAD_FUNC(T)           ((T)->u.thread->func)
#define IDIO_THREAD_REG1(T)           ((T)->u.thread->reg1)
#define IDIO_THREAD_REG2(T)           ((T)->u.thread->reg2)
#define IDIO_THREAD_INPUT_HANDLE(T)   ((T)->u.thread->input_handle)
#define IDIO_THREAD_OUTPUT_HANDLE(T)  ((T)->u.thread->output_handle)
#define IDIO_THREAD_ERROR_HANDLE(T)   ((T)->u.thread->error_handle)
#define IDIO_THREAD_MODULE(T)	      ((T)->u.thread->module)
#define IDIO_THREAD_FLAGS(T)          ((T)->tflags)

/*
 * A continuation needs to save everything important about the state
 * of the current thread.  So all the SPs, the current frame and the
 * stack itself.
 *
 * Also, the current jmp_buf.  In a single span of code the jmp_buf is
 * unchanged, however when we "load" a file we get a new, nested
 * jmp_buf. If a continuation from the "outer" idio_vm_run() is
 * invoked then we must use its contextually correct jmp_buf.
 *
 * We'll be duplicating the efforts of idio_vm_preserve_state() but we
 * can't call that as it modifies the stack.  That said, we'll be
 * copying the stack so once we've done that we can push everything
 * else idio_vm_restore_state() needs onto that copy of the stack.
 */
typedef struct idio_continuation_s {
    struct idio_s *grey;
    jmp_buf *jmp_buf;
    struct idio_s *stack;
} idio_continuation_t;

#define IDIO_CONTINUATION_GREY(T)	((T)->u.continuation->grey)
#define IDIO_CONTINUATION_JMP_BUF(T)	((T)->u.continuation->jmp_buf)
#define IDIO_CONTINUATION_STACK(T)	((T)->u.continuation->stack)

/*
 * Who called longjmp?  
 */
#define IDIO_VM_LONGJMP_CONDITION	1
#define IDIO_VM_LONGJMP_CONTINUATION    2
#define IDIO_VM_LONGJMP_CALLCC		3
#define IDIO_VM_LONGJMP_EVENT		4

typedef struct idio_C_pointer_s {
    void *p;
    char freep;
} idio_C_pointer_t;

typedef struct idio_C_type_s {
    union {
	intmax_t          C_int;
	uintmax_t         C_uint;
/*
	int8_t            C_int8;
	uint8_t           C_uint8;
	int16_t           C_int16;
	uint16_t          C_uint16;
	int32_t           C_int32;
	uint32_t          C_uint32;
	int64_t           C_int64;
	uint64_t          C_uint64;
	char              C_char;
	unsigned char     C_uchar;
	short             C_short;
	unsigned short    C_ushort;
	int               C_int;
	unsigned int      C_uint;
	long              C_long;
	unsigned long     C_ulong;
*/
	float             C_float;
	double            C_double;
	idio_C_pointer_t *C_pointer;
    } u;
} idio_C_type_t;

#define IDIO_C_TYPE_INT(C)           ((C)->u.C_type.u.C_int)
#define IDIO_C_TYPE_UINT(C)          ((C)->u.C_type.u.C_uint)
/*
#define IDIO_C_TYPE_INT8(C)          ((C)->u.C_type->u.C_int8)
#define IDIO_C_TYPE_UINT8(C)         ((C)->u.C_type->u.C_uint8)
#define IDIO_C_TYPE_INT16(C)         ((C)->u.C_type->u.C_int16)
#define IDIO_C_TYPE_UINT16(C)        ((C)->u.C_type->u.C_uint16)
#define IDIO_C_TYPE_INT32(C)         ((C)->u.C_type->u.C_int32)
#define IDIO_C_TYPE_UINT32(C)        ((C)->u.C_type->u.C_uint32)
#define IDIO_C_TYPE_INT64(C)         ((C)->u.C_type->u.C_int64)
#define IDIO_C_TYPE_UINT64(C)        ((C)->u.C_type->u.C_uint64)
#define IDIO_C_TYPE_CHAR(C)          ((C)->u.C_type->u.C_char)
#define IDIO_C_TYPE_UCHAR(C)         ((C)->u.C_type->u.C_uchar)
#define IDIO_C_TYPE_SHORT(C)         ((C)->u.C_type->u.C_short)
#define IDIO_C_TYPE_USHORT(C)        ((C)->u.C_type->u.C_ushort)
#define IDIO_C_TYPE_INT(C)           ((C)->u.C_type->u.C_int)
#define IDIO_C_TYPE_UINT(C)          ((C)->u.C_type->u.C_uint)
#define IDIO_C_TYPE_LONG(C)          ((C)->u.C_type->u.C_long)
#define IDIO_C_TYPE_ULONG(C)         ((C)->u.C_type->u.C_ulong)
*/
#define IDIO_C_TYPE_FLOAT(C)         ((C)->u.C_type.u.C_float)
#define IDIO_C_TYPE_DOUBLE(C)        ((C)->u.C_type.u.C_double)
/*
#define IDIO_C_TYPE_POINTER(C)       ((C)->u.C_type->u.C_pointer)
*/
#define IDIO_C_TYPE_POINTER_P(C)     ((C)->u.C_type.u.C_pointer->p)
#define IDIO_C_TYPE_POINTER_FREEP(C) ((C)->u.C_type.u.C_pointer->freep)

typedef struct idio_C_typedef_s {
    struct idio_s *grey;
    struct idio_s *sym;		/* a symbol */
} idio_C_typedef_t;

#define IDIO_C_TYPEDEF_GREY(C) ((C)->u.C_typedef->grey)
#define IDIO_C_TYPEDEF_SYM(C)  ((C)->u.C_typedef->sym)

typedef struct idio_C_struct_s {
    struct idio_s *grey;
    struct idio_s *fields;
    struct idio_s *methods;
    struct idio_s *frame;
    size_t size;
} idio_C_struct_t;

#define IDIO_C_STRUCT_GREY(C)    ((C)->u.C_struct->grey)
#define IDIO_C_STRUCT_FIELDS(C)   ((C)->u.C_struct->fields)
#define IDIO_C_STRUCT_METHODS(C) ((C)->u.C_struct->methods)
#define IDIO_C_STRUCT_FRAME(C)   ((C)->u.C_struct->frame)
#define IDIO_C_STRUCT_SIZE(C)    ((C)->u.C_struct->size)

typedef struct idio_C_instance_s {
    struct idio_s *grey;
    void *p;
    struct idio_s *C_struct;
    struct idio_s *frame;
} idio_C_instance_t;

#define IDIO_C_INSTANCE_GREY(C)     ((C)->u.C_instance->grey)
#define IDIO_C_INSTANCE_P(C)        ((C)->u.C_instance->p)
#define IDIO_C_INSTANCE_C_STRUCT(C) ((C)->u.C_instance->C_struct)
#define IDIO_C_INSTANCE_FRAME(C)    ((C)->u.C_instance->frame)

typedef struct idio_C_FFI_s {
    struct idio_s *grey;
    struct idio_s *symbol;
    struct idio_s *result;
    struct idio_s *args;
    struct idio_s *name;
    ffi_cif *ffi_cifp;
    ffi_type *ffi_rtype;
    ffi_type **ffi_arg_types;
    size_t nargs;
} idio_C_FFI_t;

#define IDIO_C_FFI_GREY(C)      ((C)->u.C_FFI->grey)
#define IDIO_C_FFI_SYMBOL(C)    ((C)->u.C_FFI->symbol)
#define IDIO_C_FFI_RESULT(C)    ((C)->u.C_FFI->result)
#define IDIO_C_FFI_ARGS(C)      ((C)->u.C_FFI->args)
#define IDIO_C_FFI_NAME(C)      ((C)->u.C_FFI->name)
#define IDIO_C_FFI_CIFP(C)      ((C)->u.C_FFI->ffi_cifp)
#define IDIO_C_FFI_RTYPE(C)     ((C)->u.C_FFI->ffi_rtype)
#define IDIO_C_FFI_ARG_TYPES(C) ((C)->u.C_FFI->ffi_arg_types)
#define IDIO_C_FFI_NARGS(C)     ((C)->u.C_FFI->nargs)

typedef struct idio_opaque_s {
    struct idio_s *grey;
    void *p;
    struct idio_s *args;
} idio_opaque_t;

#define IDIO_OPAQUE_GREY(C) ((C)->u.opaque->grey)
#define IDIO_OPAQUE_P(C)    ((C)->u.opaque->p)
#define IDIO_OPAQUE_ARGS(C) ((C)->u.opaque->args)

typedef unsigned char FLAGS_T;

/**
 * struct idio_s - Idio type structure
 * @next: use by the garbage collector
 * @type: the type of this value (&typedef idio_type_e)
 * @flags: generic flags
 * @tflags: type-specific flags
 * @u: union of the type structures
 */
struct idio_s {
    struct idio_s *next;

    /*
     * The union will be word-aligned (or larger) so we have 4-8 bytes
     * of room for "info"
     */
    idio_type_e type;
    FLAGS_T flags;		/* generic type flags */
    FLAGS_T tflags;		/* type-specific flags (since we have
				   room here) */
    /*
     * Rationale for union.  We need to decide whether the union
     * should embed the object or have a pointer to it.
     *
     * Far and away the most commonly used object is a pair(*) which
     * consists of three pointers (grey, head and tail).  If this
     * union is a pointer to such an object then we use a pointer here
     * in the union and then two pointers from malloc(3) as well as
     * the three pointers in the pair.
     *
     * (*) Unless you start using bignums (two pointers) in which case
     * they dominate.
     *
     * Of course, the moment we use the (three pointer) object
     * directly in the union then the original pointer from the union
     * is shadowed by the three pointers of the pair directly here.
     * We still save the two malloc(3) pointers and the cost of
     * malloc(3)/free(3).
     *
     * Any other object that is three pointers or less can then also
     * be used directly in the union with no extra cost.
     */
    union idio_s_u {
	idio_string_t          string;
	idio_substring_t       substring;
	idio_symbol_t          symbol;
	idio_keyword_t         keyword;
	idio_pair_t            pair;
	idio_array_t           *array;
	idio_hash_t            *hash;
	idio_closure_t         *closure;
	idio_primitive_t       *primitive;
	idio_bignum_t          bignum;
	idio_module_t          *module;
	idio_frame_t           *frame;
	idio_handle_t          *handle;
	idio_struct_type_t     *struct_type;
	idio_struct_instance_t *struct_instance;
	idio_thread_t	       *thread;
                               
	idio_C_type_t          C_type;
                               
	idio_C_typedef_t       *C_typedef;
	idio_C_struct_t        *C_struct;
	idio_C_instance_t      *C_instance;
	idio_C_FFI_t           *C_FFI;
	idio_opaque_t          *opaque;
	idio_continuation_t    *continuation;
    } u;
};

typedef struct idio_s idio_t;
					 
/**
 * typedef IDIO - Idio *value*
 *
 * ``IDIO`` entities are the (references to) Idio values that are used
 * everywhere.  They are typedef'd to be pointers to &struct idio_s.
 */
typedef idio_t* IDIO;

typedef struct idio_root_s {
    struct idio_root_s *next;
    struct idio_s *object;
} idio_root_t;

typedef struct idio_gc_s {
    struct idio_gc_s *next;
    idio_root_t *roots;
    IDIO dynamic_roots;
    IDIO free;
    IDIO used;
    IDIO grey;
    unsigned int pause;
    unsigned char verbose;
    unsigned char request;
    struct stats {
	unsigned long long nfree; /* # on free list */
	unsigned long long tgets[IDIO_TYPE_MAX];
	unsigned long long igets; /* gets since last collection */
	unsigned long long mgets; /* max igets */
	unsigned long long reuse; /* objects from free list */
	unsigned long long allocs; /* # allocations */
	unsigned long long tbytes; /* # bytes ever allocated */
	unsigned long long nbytes; /* # bytes currently allocated */
	unsigned long long nused[IDIO_TYPE_MAX]; /* per-type usage */
	unsigned long long collections;	/* # times gc has been run */
	unsigned long long bounces;
	struct timeval dur;
    }  stats;
} idio_gc_t;

/*
  the alignment of a structure field of type TYPE can be determined by
  looking at the offset of such a field in a structure where the first
  element is a single char
*/

#define IDIO_C_STRUCT_ALIGNMENT(TYPE)	offsetof (struct { char __gc_c_struct_1; TYPE __gc_c_struct_2; }, __gc_c_struct_2)

/*
 * Fixnums, characters and small constants

 * On a 32 bit processor a pointer to an Idio type structure will be
 * four-byte word-aligned meaning the bottom two bits will always be
 * 00.  We can use this to identify up to three other types which
 * require less than one word of data.

 * The three types are:

 * - fixnums: small integers (for small being ~ +/- 2**29 on 32 bit
     platforms: 32 less the two bits above and a sign bit)

     Fixnums, being architecture-related have a porting issue as
     clearly a 2**60 fixnum from a 64-bit machine encoded in a
     compiled file can't be read as a fixnum on a 32-bit machine.

     While we ponder the nuances, compiled files are
     architecture-oriented.

 * - (small) constants the user can see and use: #t, #f, #eof etc.. as
     well as various internal well-known values (reader tokens,
     idio_T_*, intermediate code idio_I_*, VM instructions idio_A_*
     etc.).

     These are fixed sets -- fixed in the sense that we know it isn't
     going to be troubling a 32-bit boundary as we, in C-land, are in
     control of it.

     Let's reserve three bits to cover distinguishing between constant
     types although we only have four at the moment.

     Another subset (although much much larger) is characters: as a
     distinct type from fixnums to avoid the awkwardness of trying to
     assign a meaning to: 1 + #\®.

     Unicode, is a popular choice and is also a fixed set, not
     troubling a 32-bit boundary.

     Although *how* we store Unicode is an interesting point.  With
     the various different constants chewing up a few bits of
     identification we should have ~27 bits on a 32bit platform to
     play with.  We can obviously store Unicode internally as UTF-16.
     However, we are much more likely to interact with the world in
     UTF-8.

     UTF-8 itself isn't perfect as the original Unicode spec, ISO
     10646, called for up to 6 octets although UTF-8 only encodes up
     to four.  Of those four, the worst case, from
     https://tools.ietf.org/html/rfc3629, is: 11110xxx 10xxxxxx
     10xxxxxx 10xxxxxx; which is 21 bits of data.  The leading 11110
     to indicate this is the fourth of the four multi-octet encodings,
     ie, two bits of alternatives, isn't strictly neceesary as it can
     be derived from the (binary) value.

 * - not yet determined but something that will use the whole address
     space usefully.  Probably, flonums based on IEEE 794.  Do shells
     need flonums?  Who cares, they sound interesting to implement.

 * All three will then have a minimum of 30 bits of useful space to
 * work with on a 32bit machine.

 * Of course, we could subdivide any of these into further types each
 * using proportionally less space.  The constants (there's maybe a
 * few hundred) are the obvious candidate.
 */

/*
 * two bits to distinguish the four broad types
 */
#define IDIO_TYPE_BITS			2
#define IDIO_TYPE_BITS_SHIFT		IDIO_TYPE_BITS
#define IDIO_TYPE_MASK			0x3

#define IDIO_TYPE_POINTER_MARK		0x00
#define IDIO_TYPE_FIXNUM_MARK		0x01
#define IDIO_TYPE_CONSTANT_MARK		0x02
#define IDIO_TYPE_PLACEHOLDER_MARK	0x03

/*
 * three bits to distinguish between the constant types, shifted by
 * the two bits above
 *
 * The _MARKs include the _CONSTANT_MARK so the _MASK is the first
 * five bits
 */
#define IDIO_TYPE_CONSTANT_BITS			3
#define IDIO_TYPE_CONSTANT_BITS_SHIFT		(IDIO_TYPE_BITS + IDIO_TYPE_CONSTANT_BITS)
#define IDIO_TYPE_CONSTANT_MASK			0x1f
#define IDIO_TYPE_CONSTANT_IDIO_MARK		((0x00 << IDIO_TYPE_BITS_SHIFT) | IDIO_TYPE_CONSTANT_MARK)
#define IDIO_TYPE_CONSTANT_TOKEN_MARK		((0x01 << IDIO_TYPE_BITS_SHIFT) | IDIO_TYPE_CONSTANT_MARK)
#define IDIO_TYPE_CONSTANT_I_CODE_MARK		((0x02 << IDIO_TYPE_BITS_SHIFT) | IDIO_TYPE_CONSTANT_MARK)
#define IDIO_TYPE_CONSTANT_CHARACTER_MARK	((0x03 << IDIO_TYPE_BITS_SHIFT) | IDIO_TYPE_CONSTANT_MARK)

#define IDIO_TYPE_POINTERP(x)		((((intptr_t) x) & IDIO_TYPE_MASK) == IDIO_TYPE_POINTER_MARK)
#define IDIO_TYPE_FIXNUMP(x)		((((intptr_t) x) & IDIO_TYPE_MASK) == IDIO_TYPE_FIXNUM_MARK)
#define IDIO_TYPE_CONSTANTP(x)		((((intptr_t) x) & IDIO_TYPE_MASK) == IDIO_TYPE_CONSTANT_MARK)
#define IDIO_TYPE_PLACEHOLDERP(x)	((((intptr_t) x) & IDIO_TYPE_MASK) == IDIO_TYPE_PLACEHOLDER_MARK)

#define IDIO_TYPE_CONSTANT_IDIOP(x)		((((intptr_t) x) & IDIO_TYPE_CONSTANT_MASK) == IDIO_TYPE_CONSTANT_IDIO_MARK)
#define IDIO_TYPE_CONSTANT_TOKENP(x)		((((intptr_t) x) & IDIO_TYPE_CONSTANT_MASK) == IDIO_TYPE_CONSTANT_TOKEN_MARK)
#define IDIO_TYPE_CONSTANT_I_CODEP(x)		((((intptr_t) x) & IDIO_TYPE_CONSTANT_MASK) == IDIO_TYPE_CONSTANT_I_CODE_MARK)
#define IDIO_TYPE_CONSTANT_CHARACTERP(x)	((((intptr_t) x) & IDIO_TYPE_CONSTANT_MASK) == IDIO_TYPE_CONSTANT_CHARACTER_MARK)

#define IDIO_FIXNUM_VAL(x)	(((intptr_t) x) >> IDIO_TYPE_BITS_SHIFT)
#define IDIO_FIXNUM(x)		((IDIO) ((x) << IDIO_TYPE_BITS_SHIFT | IDIO_TYPE_FIXNUM_MARK))
#define IDIO_FIXNUM_MIN		(INTPTR_MIN >> IDIO_TYPE_BITS_SHIFT)
#define IDIO_FIXNUM_MAX		(INTPTR_MAX >> IDIO_TYPE_BITS_SHIFT)

#define IDIO_CONSTANT_IDIO_VAL(x)	(((intptr_t) x) >> IDIO_TYPE_CONSTANT_BITS_SHIFT)
#define IDIO_CONSTANT_IDIO(x)		((const IDIO) ((x) << IDIO_TYPE_CONSTANT_BITS_SHIFT | IDIO_TYPE_CONSTANT_IDIO_MARK))
#define IDIO_CONSTANT_TOKEN_VAL(x)	(((intptr_t) x) >> IDIO_TYPE_CONSTANT_BITS_SHIFT)
#define IDIO_CONSTANT_TOKEN(x)		((const IDIO) ((x) << IDIO_TYPE_CONSTANT_BITS_SHIFT | IDIO_TYPE_CONSTANT_TOKEN_MARK))
#define IDIO_CONSTANT_I_CODE_VAL(x)	(((intptr_t) x) >> IDIO_TYPE_CONSTANT_BITS_SHIFT)
#define IDIO_CONSTANT_I_CODE(x)	((const IDIO) ((x) << IDIO_TYPE_CONSTANT_BITS_SHIFT | IDIO_TYPE_CONSTANT_I_CODE_MARK))

#define IDIO_CHARACTER_VAL(x)	(((intptr_t) x) >> IDIO_TYPE_CONSTANT_BITS_SHIFT)
/* #define IDIO_CHARACTER_IVAL(x)	(tolower (IDIO_CHARACTER_VAL (x))) */
#define IDIO_CHARACTER(x)	((const IDIO) (((intptr_t) x) << IDIO_TYPE_CONSTANT_BITS_SHIFT | IDIO_TYPE_CONSTANT_CHARACTER_MARK))

/**
 * typedef IDIO_I - byte compiler instruction
 */
typedef uint8_t IDIO_I;
#define IDIO_I_MAX	UINT8_MAX

/*
 * Idio instruction arrays.
 *
 * We generate our byte compiled code into these.  There's often
 * several floating around at once as, in order to determine how far
 * to jump over some not-immediately-relevant code to move onto the
 * next (source code) statement, we need to have already byte compiled
 * the not-immediately-relevant code.  Which we can then copy.
 *
 * XXX These are reference counted for reasons to do with an
 * undiscovered bug^W^Wundocumented feature.
 *
 * Used in both codegen.c and vm.c.
 */
typedef struct idio_ia_s {
    size_t asize;		/* alloc()'d */
    size_t usize;		/* used */
    IDIO_I *ae;
} idio_ia_t;

typedef idio_ia_t* IDIO_IA_T;

#define IDIO_IA_ASIZE(A)	((A)->asize)
#define IDIO_IA_USIZE(A)	((A)->usize)
#define IDIO_IA_AE(A,i)		((A)->ae[i])
    
void idio_gc_register_finalizer (IDIO o, void (*func) (IDIO o));
void idio_gc_deregister_finalizer (IDIO o);
void idio_run_finalizer (IDIO o);
void *idio_alloc (size_t s);
void *idio_realloc (void *p, size_t s);
IDIO idio_gc_get (idio_type_e type);
void idio_gc_alloc (void **p, size_t size);
/**
 * IDIO_GC_ALLOC() - normalised call to allocate ``IDIO`` value data
 * @p: pointer to be set
 * @s: size in bytes
 *
 * Normally used to allocate the internal parts of an ``IDIO`` value,
 * eg. the array of bytes for the string inside an ``IDIO`` string
 * value.
 */
#define IDIO_GC_ALLOC(p,s)	(idio_gc_alloc ((void **)&(p), s))
IDIO idio_clone_base (IDIO o);
int idio_isa (IDIO o, idio_type_e type);
void idio_gc_stats_free (size_t n);

void idio_mark (IDIO o, unsigned colour);
void idio_process_grey (unsigned colour);
unsigned idio_bw (IDIO o);
idio_root_t *idio_root_new ();
void idio_root_dump (idio_root_t *root);
void idio_root_mark (idio_root_t *root, unsigned colour);
idio_gc_t *idio_gc_new ();
#if IDIO_DEBUG > 2
void IDIO_FPRINTF (FILE *stream, const char *format, ...);
#else
#define IDIO_FPRINTF(...)	((void) 0)
#endif
void idio_gc_dump ();
void idio_gc_stats_inc (idio_type_e type);
void idio_gc_protect (IDIO o);
void idio_gc_protect_auto (IDIO o);
void idio_gc_expose (IDIO o);
void idio_gc_expose_all ();
void idio_gc_mark ();
void idio_gc_sweep ();
void idio_gc_possibly_collect ();
void idio_gc_collect ();
void idio_gc_pause ();
void idio_gc_resume ();
void idio_gc_free ();

char *idio_strcat (char *s1, const char *s2);
char *idio_strcat_free (char *s1, char *s2);

#define IDIO_STRCAT(s1,s2)	((s1) = idio_strcat ((s1), (s2)))
#define IDIO_STRCAT_FREE(s1,s2)	((s1) = idio_strcat_free ((s1), (s2)))

int idio_gc_verboseness (int n);
void idio_gc_set_verboseness (int n);

void idio_init_gc ();
void idio_gc_add_primitives ();
void idio_final_gc ();

/*
  XXX delete me
 */
#define idio_expr_dump(e)	(idio_expr_dump_ ((e), (#e), 1))
#define idio_expr_dumpn(e,d)	(idio_expr_dump_ ((e), (#e), (d)))
void idio_expr_dump_ (IDIO e, const char *en, int depth);

#endif

/* Local Variables: */
/* mode: C */
/* coding: utf-8-unix */
/* End: */<|MERGE_RESOLUTION|>--- conflicted
+++ resolved
@@ -23,7 +23,6 @@
 #ifndef GC_H
 #define GC_H
 
-<<<<<<< HEAD
 /**
  * DOC: Idio Types and Values
  *
@@ -134,46 +133,6 @@
  *
  */
 
-#define IDIO_TYPE_NONE            0
-#define IDIO_TYPE_FIXNUM          1
-#define IDIO_TYPE_CONSTANT        2
-#define IDIO_TYPE_CHARACTER       3
-#define IDIO_TYPE_STRING          4
-#define IDIO_TYPE_SUBSTRING       5
-#define IDIO_TYPE_SYMBOL          6
-#define IDIO_TYPE_KEYWORD         7
-#define IDIO_TYPE_PAIR            8
-#define IDIO_TYPE_ARRAY           9
-#define IDIO_TYPE_HASH            10
-#define IDIO_TYPE_CLOSURE         11
-#define IDIO_TYPE_PRIMITIVE       12
-#define IDIO_TYPE_BIGNUM          13
-
-#define IDIO_TYPE_MODULE          20
-#define IDIO_TYPE_FRAME           21
-#define IDIO_TYPE_HANDLE          22
-#define IDIO_TYPE_STRUCT_TYPE     23
-#define IDIO_TYPE_STRUCT_INSTANCE 24
-#define IDIO_TYPE_THREAD	  25
-#define IDIO_TYPE_CONTINUATION	  26
-
-#define IDIO_TYPE_C_INT           30
-#define IDIO_TYPE_C_UINT          31
-#define IDIO_TYPE_C_FLOAT         32
-#define IDIO_TYPE_C_DOUBLE        33
-#define IDIO_TYPE_C_POINTER       34
-#define IDIO_TYPE_C_VOID          35
-
-#define IDIO_TYPE_C_INT8_T        36
-#define IDIO_TYPE_C_UINT8_T       37
-#define IDIO_TYPE_C_INT16_T       38
-#define IDIO_TYPE_C_UINT16_T      39
-#define IDIO_TYPE_C_INT32_T       40
-#define IDIO_TYPE_C_UINT32_T      41
-#define IDIO_TYPE_C_INT64_T       42
-#define IDIO_TYPE_C_UINT64_T      43
-=======
->>>>>>> b87ebee6
 /*
  * Distinct Idio types
  *
@@ -255,6 +214,10 @@
  * #define IDIO_TYPE_STRING	4
  */
 typedef unsigned char idio_type_e;
+
+/* byte compiler instruction */
+typedef uint8_t IDIO_I;
+#define IDIO_I_MAX	UINT8_MAX
 
 #define IDIO_FLAG_NONE			0
 #define IDIO_FLAG_GCC_SHIFT		0	/* GC colours -- four bits */
@@ -1195,12 +1158,6 @@
 /* #define IDIO_CHARACTER_IVAL(x)	(tolower (IDIO_CHARACTER_VAL (x))) */
 #define IDIO_CHARACTER(x)	((const IDIO) (((intptr_t) x) << IDIO_TYPE_CONSTANT_BITS_SHIFT | IDIO_TYPE_CONSTANT_CHARACTER_MARK))
 
-/**
- * typedef IDIO_I - byte compiler instruction
- */
-typedef uint8_t IDIO_I;
-#define IDIO_I_MAX	UINT8_MAX
-
 /*
  * Idio instruction arrays.
  *
