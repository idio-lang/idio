/*
 * Copyright (c) 2015, 2017, 2020 Ian Fitchet <idf(at)idio-lang.org>
 *
 * Licensed under the Apache License, Version 2.0 (the "License"); you
 * may not use this file except in compliance with the License.  You
 * may obtain a copy of the License at
 *
 *     http://www.apache.org/licenses/LICENSE-2.0
 *
 * Unless required by applicable law or agreed to in writing, software
 * distributed under the License is distributed on an "AS IS" BASIS,
 * WITHOUT WARRANTIES OR CONDITIONS OF ANY KIND, either express or implied.
 * See the License for the specific language governing permissions and
 * limitations under the License.
 *
 */

/*
 * hash.c
 *
 * We use a form of Coalesced hashing
 * (http://en.wikipedia.org/wiki/Coalesced_hashing) to avoid buckets
 * -- everything lives in the hash with some clever number crunching
 * to chain same-hash values together.
 *
 * To speed up modulo arithmetic we don't (necessarily) allocate the
 * request hash size.  Instead we round up to the nearest 2**n and can
 * use a bitmask of (2**n)-1 to do modulo arithmetic.
 *
 * Coalesced hashing prefers you have a "cellar" for clashes so we end
 * up allocating (1/8) more anyway.
 *
 * A hash entry will be a key, a value and a number indicating the
 * index of the next same-hash value in the chain.
 *
 * We use hsize+1, ie. beyond the allocated size, as a marker that
 * there is no next in chain.
 *
 * With a coalesced hash the internal API (which leaks out -- grr!!)
 * is slightly different.  Having determing the hash value of a key
 * (idio_hash_hashval ()) we need to walk the chain of same-hash-value
 * keys until we find the one equal to us or walk off the end of the
 * chain (idio_hash_hv_follow_chain ()).
 *
 * To add fun to the mix there are several symbol tables (symbols,
 * tags, C_typedefs etc.) where we start with a C string.  For these
 * we need a _C variant as uniqueness is determined by strncmp ().
 */

#include "idio.h"

void idio_hash_verify_chain (IDIO h, void *k, int reqd);
void idio_hash_verify_all_keys (IDIO h);
size_t idio_hash_find_free_slot (IDIO h);
size_t idio_hash_hv_follow_chain (IDIO h, void *k);

void idio_hash_error (char *m, IDIO loc)
{
    IDIO_C_ASSERT (m);
    IDIO_ASSERT (loc);
    IDIO_TYPE_ASSERT (string, loc);

    idio_error_printf (loc, "%s", m);
}

void idio_hash_error_key_not_found (IDIO key, IDIO loc)
{
    IDIO_ASSERT (key);
    IDIO_ASSERT (loc);
    IDIO_TYPE_ASSERT (string, loc);

    IDIO msh = idio_open_output_string_handle_C ();
    idio_display_C ("key not found", msh);

    IDIO c = idio_struct_instance (idio_condition_rt_hash_key_not_found_error_type,
				   IDIO_LIST4 (idio_get_output_string (msh),
					       loc,
					       idio_S_nil,
					       key));
    idio_raise_condition (idio_S_true, c);
}

static int idio_assign_hash_he (IDIO h, idio_hi_t size)
{
    IDIO_ASSERT (h);
    IDIO_TYPE_ASSERT (hash, h);

    IDIO_FPRINTF (stderr, "idio_assign_hash: %10p = reqd size {%d}\n", h, size);

    /*
     * We need to round size up to the nearest multiple of 2 for
     * which we need to find the MSB in size, calculating a possible
     * mask as we go.
     */
    idio_hi_t s = size;
    idio_hi_t m = 0;
    idio_hi_t mask;

    while (s) {
	s >>= 1;
	m = (m << 1) | 1;
    }
    /*
     * This gives the following sample results:

     s=6 => m=0x7
     s=8 => m=0xf
     s=10 => m=0xf

     * 8 is the awkward one, a power of two, as we went round the loop
     * one more time than the mask needs.  It means we'll be
     * allocating sixteen slots when the user asked for eight.  This
     * is only really a problem if you're asking for a large array
     * when it becomes twice the problem you first thought of.
     *
     * We could try a quick check to see if this is a power of two:
     * shift the mask down and AND it with the size.  If the answer
     * is zero then it was a power of two.
    */

    if (size & (m >> 1)) {
	mask = m;
    } else {
	mask = (m >> 1);
    }

    /*
     * Now we can calculate our preferred size which is just mask+1
     * (cf. 2**n vs. (2**n)-1)
     */
    size = mask + 1;

    /*
      http://en.wikipedia.org/wiki/Coalesced_hashing

      add a cellar of 16% (1/0.86), approx 1/8
     */
    size += (size >> 3);

    IDIO_FPRINTF (stderr, "idio_assign_hash: %10p = true size {%d}\n", h, size);

    IDIO_GC_ALLOC (h->u.hash->he, size * sizeof (idio_hash_entry_t));

    IDIO_HASH_MASK (h) = mask;
    IDIO_HASH_SIZE (h) = size;

    idio_hi_t i;
    for (i = 0; i < size; i++) {
	IDIO_HASH_HE_KEY (h, i) = idio_S_nil;
	IDIO_HASH_HE_VALUE (h, i) = idio_S_nil;
	IDIO_HASH_HE_NEXT (h, i) = size + 1;
    }

    return 1;
}

IDIO idio_hash (idio_hi_t size, int (*equal) (void *k1, void *k2), idio_hi_t (*hashf) (IDIO h, void *k), IDIO comp, IDIO hash)
{
    IDIO_C_ASSERT (size);
    /* IDIO_C_ASSERT (equal); */
    /* IDIO_C_ASSERT (hashf); */
    IDIO_ASSERT (comp);
    IDIO_ASSERT (hash);

    if (NULL == equal) {
	if (idio_S_nil == comp) {
	    idio_hash_error ("no comparator supplied", IDIO_C_LOCATION ("idio_hash"));
	}
    } else if (idio_S_nil != comp) {
	idio_hash_error ("two comparators supplied", IDIO_C_LOCATION ("idio_hash"));
    }

    if (NULL == hashf) {
	if (idio_S_nil == hash) {
	    idio_hash_error ("no hashing function supplied", IDIO_C_LOCATION ("idio_hash"));
	}
    } else if (idio_S_nil != hash) {
	idio_hash_error ("two hashing functions supplied", IDIO_C_LOCATION ("idio_hash"));
    }

    IDIO h = idio_gc_get (IDIO_TYPE_HASH);
    IDIO_GC_ALLOC (h->u.hash, sizeof (idio_hash_t));
    IDIO_HASH_GREY (h) = NULL;
    IDIO_HASH_EQUAL (h) = equal;
    IDIO_HASH_HASHF (h) = hashf;
    IDIO_HASH_COMP (h) = comp;
    IDIO_HASH_HASH (h) = hash;
    IDIO_HASH_FLAGS (h) = IDIO_HASH_FLAG_NONE;

    idio_assign_hash_he (h, size);

    return h;
}

IDIO idio_hash_copy (IDIO orig)
{
    IDIO_ASSERT (orig);
    IDIO_TYPE_ASSERT (hash, orig);

    IDIO new = idio_gc_get (IDIO_TYPE_HASH);
    IDIO_GC_ALLOC (new->u.hash, sizeof (idio_hash_t));
    IDIO_HASH_GREY (new) = NULL;
    IDIO_HASH_EQUAL (new) = IDIO_HASH_EQUAL (orig);
    IDIO_HASH_HASHF (new) = IDIO_HASH_HASHF (orig);
    IDIO_HASH_COMP (new) = IDIO_HASH_COMP (orig);
    IDIO_HASH_HASH (new) = IDIO_HASH_HASH (orig);
    IDIO_HASH_FLAGS (new) = IDIO_HASH_FLAGS (orig);

    idio_assign_hash_he (new, idio_hash_hcount (orig));

    idio_hi_t i;
    for (i = 0; i < IDIO_HASH_SIZE (orig); i++) {
	IDIO k = IDIO_HASH_HE_KEY (orig, i);
	if (! k) {
	    char em[BUFSIZ];
	    sprintf (em, "hash-copy: key #%zd is NULL", i);
	    idio_error_C (em, orig, IDIO_C_LOCATION ("idio_hash_copy"));
	}
	if (idio_S_nil != k) {
	    IDIO v = IDIO_HASH_HE_VALUE (orig, i);
	    idio_hash_put (new, k, v);
	}
    }

    return new;
}

/*
 * SRFI 69 -- allows a destructive merge
 */
IDIO idio_hash_merge (IDIO ht1, IDIO ht2)
{
    idio_hi_t i;
    for (i = 0; i < IDIO_HASH_SIZE (ht2); i++) {
	IDIO k = IDIO_HASH_HE_KEY (ht2, i);
	if (! k) {
	    char em[BUFSIZ];
	    sprintf (em, "hash-merge: key #%zd is NULL", i);
	    idio_error_C (em, ht2, IDIO_C_LOCATION ("idio_hash_merge"));
	}
	if (idio_S_nil != k) {
	    IDIO v = IDIO_HASH_HE_VALUE (ht2, i);
	    idio_hash_put (ht1, k, v);
	}
    }

    return ht1;
}

int idio_isa_hash (IDIO h)
{
    IDIO_ASSERT (h);

    return idio_isa (h, IDIO_TYPE_HASH);
}

void idio_free_hash (IDIO h)
{
    IDIO_ASSERT (h);
    IDIO_TYPE_ASSERT (hash, h);

    idio_gc_stats_free (sizeof (idio_hash_t));
    idio_gc_stats_free (IDIO_HASH_SIZE (h) * sizeof (idio_hash_entry_t));

    if (IDIO_HASH_FLAGS (h) & IDIO_HASH_FLAG_STRING_KEYS) {
	idio_hi_t i;
	for (i = 0; i < IDIO_HASH_SIZE (h); i++) {
	    void *kv = IDIO_HASH_HE_KEY (h, i);
	    if (idio_S_nil != kv) {
		free (kv);
	    }
	}
    }

    free (h->u.hash->he);
    free (h->u.hash);
}

idio_hi_t idio_hash_hcount (IDIO h)
{
    IDIO_ASSERT (h);
    IDIO_TYPE_ASSERT (hash, h);

    idio_hi_t count = 0;

    idio_hi_t i;
    for (i = 0 ; i < IDIO_HASH_SIZE (h); i++) {
	if (idio_S_nil != IDIO_HASH_HE_KEY (h, i)) {
	    count++;
	}
    }

    return count;
}

void idio_hash_resize (IDIO h)
{
    IDIO_ASSERT (h);
    IDIO_TYPE_ASSERT (hash, h);

    idio_hi_t ohsize = h->u.hash->size;
    idio_hash_entry_t *ohe = h->u.hash->he;

    /*
     * if we said osize = ohash->size it would be including the
     * existing +16%, as we are growing this then we only want to
     * double not 2*116%
     */
    idio_hi_t osize = IDIO_HASH_MASK (h) + 1;

    idio_hi_t hcount = idio_hash_hcount (h);

    idio_hi_t nsize = osize;
    if (nsize <= hcount) {
	while (nsize <= hcount) {
	    nsize <<= 1;
	}
    } else {
	while (nsize > hcount) {
	    nsize >>= 1;
	}
	nsize <<= 1;
    }

    IDIO_FPRINTF (stderr, "idio_hash_resize: %10p = %zd/%zd/%zd -> %zd\n", h, hcount, osize, IDIO_HASH_SIZE (h), nsize);
    idio_assign_hash_he (h, nsize);

    idio_hi_t i;
    for (i = 0 ; i < ohsize; i++) {
	if (idio_S_nil != ohe[i].k) {
	    idio_hash_put (h, ohe[i].k, ohe[i].v);
	}
    }

    idio_gc_stats_free (osize * sizeof (idio_hash_entry_t));
    idio_gc_stats_free (osize * sizeof (idio_hash_entry_t));

    free (ohe);

    idio_hash_verify_all_keys (h);
}

idio_hi_t idio_hash_hashval_void (void *p)
{
    IDIO_C_ASSERT (p);

    unsigned long ul = (unsigned long) p;

    /*
     * all our objects are at least 16 bytes so pointer alignment
     * means the bottom 4-5 bits are always 0
    */
    idio_hi_t hv = idio_hash_hashval_uintmax_t (ul ^ (ul >> 5));
    return hv;
}

idio_hi_t idio_hash_hashval_uintmax_t (uintmax_t i)
{

    idio_hi_t hv = i ^ (i << 8) ^ (i << 16) ^ (i << 24);

    return hv;
}

idio_hi_t idio_hash_hashval_character (IDIO c)
{
    IDIO_ASSERT (c);

    return idio_hash_hashval_uintmax_t (IDIO_CHARACTER_VAL (c));
}

idio_hi_t idio_hash_hashval_string_C (idio_hi_t blen, const char *s_C)
{
    IDIO_C_ASSERT (s_C);

    idio_hi_t hv = idio_hash_hashval_uintmax_t (blen);

    /*
     * We could hash every character in the string.  However, a
     * hashing function's goal is to get an evenly distributed hash
     * value not necessarily to require every character be used.
     *
     * The trick here is to say that using 32 characters should be
     * sufficient to "sample" the uniqueness of the string.  If it
     * isn't (and examples are trivial) then we fall back to chaining
     * within the hash table and the use of eq?/strncmp to
     * differentitate between strings.
     *
     * Note that there are always pathological examples for whatever
     * hashing algorithm you choose such that we rely on eq?/strncmp
     * to differentiate between keys.
     */

    idio_hi_t skip = blen >> 5;
    if (0 == skip) {
	skip++;
    }

    idio_hi_t i;
    for (i = 0; i < blen ; i+=skip) {
	hv ^= (unsigned)(s_C[i]);
    }

    return hv;
}

idio_hi_t idio_hash_hashval_string (IDIO s)
{
    IDIO_ASSERT (s);

    return idio_hash_hashval_string_C (IDIO_STRING_BLEN (s), IDIO_STRING_S (s));
}

idio_hi_t idio_hash_hashval_symbol (IDIO h)
{
    IDIO_ASSERT (h);

    return idio_hash_hashval_void (IDIO_SYMBOL_S (h));
}

idio_hi_t idio_hash_hashval_keyword (IDIO h)
{
    IDIO_ASSERT (h);

    return idio_hash_hashval_void (IDIO_KEYWORD_S (h));
}

idio_hi_t idio_hash_hashval_pair (IDIO h)
{
    IDIO_ASSERT (h);

    return idio_hash_hashval_uintmax_t ((unsigned long) IDIO_PAIR_H (h) ^ (unsigned long) IDIO_PAIR_T (h));
}

idio_hi_t idio_hash_hashval_array (IDIO h)
{
    IDIO_ASSERT (h);

    return idio_hash_hashval_void (h->u.array);
}

idio_hi_t idio_hash_hashval_hash (IDIO h)
{
    IDIO_ASSERT (h);

    return idio_hash_hashval_void (h->u.hash);
}

idio_hi_t idio_idio_hash_hashval_closure (IDIO h)
{
    IDIO_ASSERT (h);

    idio_hi_t hv = idio_hash_hashval_uintmax_t (IDIO_CLOSURE_CODE (h));
    hv ^= idio_hash_hashval_void (IDIO_CLOSURE_ENV (h));
    return hv;
}

idio_hi_t idio_idio_hash_hashval_primitive (IDIO h)
{
    IDIO_ASSERT (h);

    return idio_hash_hashval_void (IDIO_PRIMITIVE_F (h));
}

idio_hi_t idio_idio_hash_hashval_module (IDIO h)
{
    IDIO_ASSERT (h);

    return idio_hash_hashval_void (IDIO_MODULE_NAME (h));
}

idio_hi_t idio_idio_hash_hashval_frame (IDIO h)
{
    IDIO_ASSERT (h);

    return idio_hash_hashval_void (h->u.frame);
}

idio_hi_t idio_idio_hash_hashval_bignum (IDIO h)
{
    IDIO_ASSERT (h);

    return idio_hash_hashval_void (IDIO_BIGNUM_SIG (h));
}

idio_hi_t idio_idio_hash_hashval_handle (IDIO h)
{
    IDIO_ASSERT (h);

    return idio_hash_hashval_void (IDIO_HANDLE_STREAM (h));
}

idio_hi_t idio_hash_hashval_C_struct (IDIO h)
{
    IDIO_ASSERT (h);

    return idio_hash_hashval_void (IDIO_C_STRUCT_METHODS (h));
}

idio_hi_t idio_hash_hashval_C_instance (IDIO h)
{
    IDIO_ASSERT (h);

    return idio_hash_hashval_void (IDIO_C_INSTANCE_P (h));
}

idio_hi_t idio_hash_hashval_C_FFI (IDIO h)
{
    IDIO_ASSERT (h);

    return idio_hash_hashval_void (IDIO_C_FFI_CIFP (h));
}

idio_hi_t idio_hash_hashval (IDIO h, void *kv)
{
    IDIO_ASSERT (h);

    IDIO k = (IDIO) kv;
    IDIO_ASSERT (k);

    idio_hi_t hv = IDIO_HASH_SIZE (h) + 1;
    idio_type_e type = idio_type (k);

    switch (type) {
    case IDIO_TYPE_FIXNUM:
    case IDIO_TYPE_CONSTANT_IDIO:
    case IDIO_TYPE_CONSTANT_TOKEN:
    case IDIO_TYPE_CONSTANT_I_CODE:
    case IDIO_TYPE_CONSTANT_CHARACTER:
    case IDIO_TYPE_PLACEHOLDER:
	hv = idio_hash_hashval_uintmax_t ((uintptr_t) k);
	break;
    case IDIO_TYPE_STRING:
	hv = idio_hash_hashval_string_C (IDIO_STRING_BLEN (k), IDIO_STRING_S (k));
	break;
    case IDIO_TYPE_SUBSTRING:
	hv = idio_hash_hashval_string_C (IDIO_SUBSTRING_BLEN (k), IDIO_SUBSTRING_S (k));
	break;
    case IDIO_TYPE_SYMBOL:
	hv = idio_hash_hashval_symbol (k);
	break;
    case IDIO_TYPE_KEYWORD:
	hv = idio_hash_hashval_keyword (k);
	break;
    case IDIO_TYPE_PAIR:
	hv = idio_hash_hashval_pair (k);
	break;
    case IDIO_TYPE_ARRAY:
	hv = idio_hash_hashval_array (k);
	break;
    case IDIO_TYPE_HASH:
	hv = idio_hash_hashval_hash (k);
	break;
    case IDIO_TYPE_CLOSURE:
	hv = idio_idio_hash_hashval_closure (k);
	break;
    case IDIO_TYPE_PRIMITIVE:
	hv = idio_idio_hash_hashval_primitive (k);
	break;
    case IDIO_TYPE_MODULE:
	hv = idio_idio_hash_hashval_module (k);
	break;
    case IDIO_TYPE_FRAME:
	hv = idio_idio_hash_hashval_frame (k);
	break;
    case IDIO_TYPE_BIGNUM:
	hv = idio_idio_hash_hashval_bignum (k);
	break;
    case IDIO_TYPE_HANDLE:
	hv = idio_idio_hash_hashval_handle (k);
	break;
    case IDIO_TYPE_C_INT:
	hv = idio_hash_hashval_uintmax_t ((uintmax_t) IDIO_C_TYPE_INT (k));
	break;
    case IDIO_TYPE_C_UINT:
	hv = idio_hash_hashval_uintmax_t ((uintmax_t) IDIO_C_TYPE_UINT (k));
	break;
    case IDIO_TYPE_C_FLOAT:
	hv = idio_hash_hashval_uintmax_t ((uintmax_t) IDIO_C_TYPE_FLOAT (k));
	break;
    case IDIO_TYPE_C_DOUBLE:
	hv = idio_hash_hashval_uintmax_t ((uintmax_t) IDIO_C_TYPE_DOUBLE (k));
	break;
    case IDIO_TYPE_C_POINTER:
	hv = idio_hash_hashval_void (IDIO_C_TYPE_POINTER_P (k));
	break;
    case IDIO_TYPE_C_STRUCT:
	hv = idio_hash_hashval_C_struct (k);
	break;
    case IDIO_TYPE_C_INSTANCE:
	hv = idio_hash_hashval_C_instance (k);
	break;
    case IDIO_TYPE_C_FFI:
	hv = idio_hash_hashval_C_FFI (k);
	break;
    default:
	idio_error_C ("idio_hash_hashval: unexpected type", k, IDIO_C_LOCATION ("idio_hash_hashval"));
    }

    return (hv & IDIO_HASH_MASK (h));
}

idio_hi_t idio_hash_value (IDIO ht, void *kv)
{
    IDIO_ASSERT (ht);
    IDIO_TYPE_ASSERT (hash, ht);

    if (IDIO_HASH_HASHF (ht) != NULL) {
	return IDIO_HASH_HASHF (ht) (ht, kv);
    } else {
	IDIO ihv = idio_vm_invoke_C (idio_thread_current_thread (), IDIO_LIST2 (IDIO_HASH_HASH (ht), (IDIO) kv));

	idio_hi_t hv = IDIO_HASH_SIZE (ht) + 1;

	if (idio_isa_fixnum (ihv)) {
	    hv = IDIO_FIXNUM_VAL (ihv);
	} else if (idio_isa_bignum (ihv)) {
	    /*
	     * idio_ht_t is a size_t so the fact that ptrdiff_t &
	     * size_t on non-segemented architectures are *the same
	     * size* means we can technically return a negative value
	     * here.
	     *
	     * Technically wrong is the worst kind of wrong.
	     */
	    hv = idio_bignum_ptrdiff_value (ihv);
	} else {
	    idio_error_param_type ("fixnum|bignum", ihv, IDIO_C_LOCATION ("idio_hash_value"));
	}

	return (hv & IDIO_HASH_MASK (ht));
    }

    /* notreached */
    return -1;
}

int idio_hash_equal (IDIO ht, void *kv1, void *kv2)
{
    IDIO_ASSERT (ht);
    IDIO_TYPE_ASSERT (hash, ht);

    if (IDIO_HASH_EQUAL (ht) != NULL) {
	return IDIO_HASH_EQUAL (ht) (kv1, kv2);
    } else {
	IDIO r = idio_vm_invoke_C (idio_thread_current_thread (), IDIO_LIST3 (IDIO_HASH_COMP (ht), (IDIO) kv1, (IDIO) kv2));
	if (idio_S_false == r) {
	    return 0;
	} else {
	    return 1;
	}
    }
}

void idio_hash_verify_chain (IDIO h, void *kv, int reqd)
{
    IDIO_ASSERT (h);
    IDIO_TYPE_ASSERT (hash, h);

    if (idio_gc_verboseness (2)) {
	/* fprintf (stderr, "idio_hash_verify_chain: h=%10p size=%zu\n", h, IDIO_HASH_SIZE (h)); */
	idio_hi_t ohv = idio_hash_value (h, kv);
	idio_hi_t nhv = ohv;
	/* fprintf (stderr, "idio_hash_verify_chain: kv=%10p ohv=%" PRIuPTR "\n", kv, ohv); */
	size_t i = 0;
	int seen = 0;
	while (nhv < IDIO_HASH_SIZE (h)) {
	    void *nkv = IDIO_HASH_HE_KEY (h, nhv);
	    if (idio_S_nil != nkv) {
		idio_hi_t hv = idio_hash_value (h, nkv);
		if (hv != ohv) {
		    fprintf (stderr, "idio_hash_verify_chain: kv=%10p nkv=%10p nhv=%" PRIuPTR " hv %" PRIuPTR " != ohv %" PRIuPTR "\n", kv, nkv, nhv, hv, ohv); 
		    fprintf (stderr, "risky recurse for %10p!\n", nkv); 
		    idio_hash_verify_chain (h, nkv, 1);
		    fprintf (stderr, "risky recurse for %10p done!\n", nkv);
		    idio_error_printf (IDIO_C_LOCATION ("idio_hash_verify_chain"), "in-chain hv mismatch");
		    abort ();
		}
	    }
	    if (nkv == kv) {
		seen = 1;
	    }
	    /* fprintf (stderr, "idio_hash_verify_chain: kv=%10p nkv=%10p nhv=%" PRIuPTR " -> nnhv=%" PRIuPTR "\n", kv, nkv, nhv, IDIO_HASH_HE_NEXT (h, nhv)); */
	    nhv = IDIO_HASH_HE_NEXT (h, nhv);
	    i++;
	}
	/* fprintf (stderr, "idio_hash_verify_chain: kv=%10p %sseen in %zu\n", kv, seen ? "" : "NOT ", i); */
	if (reqd &&
	    ! seen) {
	    idio_error_printf (IDIO_C_LOCATION ("idio_hash_verify_chain"), "kv not in chain!");
	    abort ();
	}
    }
}

void idio_hash_verify_all_keys (IDIO h)
{
    IDIO_ASSERT (h);
    IDIO_TYPE_ASSERT (hash, h);

    IDIO_FPRINTF (stderr, "idio_hash_verify_all_keys:\n");
    /* idio_dump (h, 1); */
    idio_hi_t hv = 0;
    for (hv = 0; hv < IDIO_HASH_SIZE (h); hv++) {
	void *kv = IDIO_HASH_HE_KEY (h, hv);
	if (idio_S_nil != kv) {
	    IDIO_FPRINTF (stderr, "idio_hash_verify_all_keys: hv=%zd %p ", hv, kv);
	    if (IDIO_HASH_FLAGS (h) & IDIO_HASH_FLAG_STRING_KEYS) {
		IDIO_FPRINTF (stderr, "\"%s\"", (char *) kv);
	    }
	    IDIO_FPRINTF (stderr, "\n");
<<<<<<< HEAD
	
	    idio_hash_verify_chain (h, kv, 1);
=======

	    idio_hash_verify_chain (h, kv);
>>>>>>> 5e07c153
	}
    }
    IDIO_FPRINTF (stderr, "idio_hash_verify_all_keys: done\n");
}

idio_hi_t idio_hash_find_free_slot (IDIO h)
{
    IDIO_ASSERT (h);
    IDIO_TYPE_ASSERT (hash, h);

    /*
     * We want to start at the top to use free slots in the "cellar"
     * (attic?)  first however the post-loop "i--" means i would go
     * negative which means an unsigned loop variable (idio_hi_t)
     * would wrap and the test "var >= 0" would not work --
     * subsequently we ought to get a SEGV but YMMV.
     *
     * To avoid determining if a safer signed type, say, intptr_t ==
     * idio_hi_t/size_t on any given machine we can set the loop check
     * to be "var > 0" and repeat the test for the case "var == 0"
     * after the loop.
     *
     * Think of this as a special case...
     *
     * Of course, if we did reach i == 0 then our load factor is
     * effectively 1.00.  Which isn't good for other reasons.
     */
    idio_hi_t i;
    for (i = IDIO_HASH_SIZE (h) - 1; i > 0 ; i--) {
	if (idio_S_nil == IDIO_HASH_HE_KEY (h, i)) {
	    return i;
	}
    }

    /* i == 0 */
    if (idio_S_nil == IDIO_HASH_HE_KEY (h, i)) {
	return i;
    }

    return (IDIO_HASH_SIZE (h) + 1);
}

IDIO idio_hash_put (IDIO h, void *kv, IDIO v)
{
    IDIO_ASSERT (h);
    IDIO_TYPE_ASSERT (hash, h);

    if (idio_S_nil == kv) {
	idio_error_param_nil ("key", IDIO_C_LOCATION ("idio_hash_put"));
	return idio_S_nil;
    }

    idio_hi_t hi = idio_hash_hv_follow_chain (h, kv);

    if (hi > IDIO_HASH_SIZE (h)) {
	/* XXX this was just done in idio_hash_hv_follow_chain !!! */
	hi = idio_hash_value (h, kv);
    }

    idio_gc_set_verboseness (3);
    IDIO_FPRINTF (stderr, "idio_hash_put: kv=%10p hi=%" PRIuPTR " nhi=%" PRIuPTR "\n", kv, hi, IDIO_HASH_HE_NEXT (h, hi));

    /* current object @hi */
    IDIO ck = IDIO_HASH_HE_KEY (h, hi);

    if (idio_S_nil == ck) {
	IDIO_HASH_HE_KEY (h, hi) = kv;
	IDIO_HASH_HE_VALUE (h, hi) = v;
	IDIO_HASH_HE_NEXT (h, hi) = IDIO_HASH_SIZE (h) + 1;
	idio_hash_verify_chain (h, kv, 1);
	return kv;
    }

    if (idio_hash_equal (h, ck, kv)) {
	IDIO_HASH_HE_VALUE (h, hi) = v;
	idio_hash_verify_chain (h, kv, 1);
	return kv;
    }

    idio_hi_t fhi = idio_hash_find_free_slot (h);
    if (fhi > IDIO_HASH_SIZE (h)) {
	IDIO_FPRINTF (stderr, "idio_hash_put: no free slot -> resize\n");
	idio_hash_resize (h);
	idio_hash_put (h, kv, v);
	return kv;
    }
    IDIO_FPRINTF (stderr, "idio_hash_put: fhi %" PRIuPTR "\n", fhi);

    idio_hash_verify_chain (h, ck, 1);
    idio_hi_t ckhv = idio_hash_value (h, ck);

    /* either me or him is going to go to the end of the chain */
    if (ckhv != hi) {
	/* he's in the wrong place */
	IDIO_FPRINTF (stderr, "idio_hash_put: kv=%10p insert hv(k@%" PRIuPTR " ck=%10p)=%" PRIuPTR "; mv -> %" PRIuPTR "\n", kv, hi, ck, ckhv, fhi);

	/* who points to him? */
	idio_hi_t phi = ckhv;
	idio_hi_t nhi = IDIO_HASH_HE_NEXT (h, phi);
	IDIO_FPRINTF (stderr, "idio_hash_put: kv=%10p start phi=%" PRIuPTR " -> nhi=%" PRIuPTR "\n", kv, phi, nhi);
	while (nhi != hi) {
	    phi = nhi;
	    nhi = IDIO_HASH_HE_NEXT (h, phi);
	    IDIO_FPRINTF (stderr, "idio_hash_put: kv=%10p step phi=%" PRIuPTR " -> nhi=%" PRIuPTR "\n", kv, phi, nhi);

	    if (nhi > IDIO_HASH_SIZE (h)) {
		fprintf (stderr, "idio_hash_put: kv=%10p  ck=%10p\n", kv, ck);
		fprintf (stderr, "idio_hash_put: hi=%" PRIuPTR " ckhv=%" PRIuPTR " phi=%" PRIuPTR "\n", hi, ckhv, phi);
		fprintf (stderr, "idio_hash_put: nhi=%" PRIuPTR " > size %" PRIuPTR "\n", nhi, IDIO_HASH_SIZE (h));
		idio_gc_set_verboseness (3);
		idio_hash_verify_chain (h, kv, 1);
		idio_hash_verify_chain (h, ck, 1);
		idio_error_printf (IDIO_C_LOCATION ("idio_hash_put"), "oh dear");
	    }
	}

	IDIO_FPRINTF (stderr, "idio_hash_put: kv=%10p insert phi=%" PRIuPTR " -> fhi=%" PRIuPTR "\n", kv, phi, fhi);

	/* point them at fhi */
	IDIO_HASH_HE_NEXT (h, phi) = fhi;

	IDIO_FPRINTF (stderr, "idio_hash_put: kv=%10p insert fhi=%" PRIuPTR " = HE (hi=%" PRIuPTR ")\n", kv, fhi, hi);

	/* shift ck */
	IDIO_HASH_HE_KEY (h, fhi) = IDIO_HASH_HE_KEY (h, hi);
	IDIO_HASH_HE_VALUE (h, fhi) = IDIO_HASH_HE_VALUE (h, hi);
	IDIO_HASH_HE_NEXT (h, fhi) = IDIO_HASH_HE_NEXT (h, hi);

	IDIO_FPRINTF (stderr, "idio_hash_put: kv=%10p insert hi=%" PRIuPTR " = kv + -> nhv=%" PRIuPTR "\n", kv, hi, IDIO_HASH_SIZE (h) + 1);

	/* insert k */
	IDIO_HASH_HE_KEY (h, hi) = kv;
	IDIO_HASH_HE_VALUE (h, hi) = v;
	IDIO_HASH_HE_NEXT (h, hi) = IDIO_HASH_SIZE (h) + 1;

	idio_hash_verify_chain (h, ck, 1);
	idio_hash_verify_chain (h, kv, 1);
    } else {
	/* I go to the end of the chain */

	IDIO_FPRINTF (stderr, "idio_hash_put: kv=%10p append\n", kv);

	/* find the end of the chain */
	idio_hi_t phi = hi;
	idio_hi_t nhi = IDIO_HASH_HE_NEXT (h, phi);
	IDIO_FPRINTF (stderr, "idio_hash_put: kv=%10p start phi=%" PRIuPTR " -> nhi=%" PRIuPTR "\n", kv, phi, nhi);
	while (nhi < IDIO_HASH_SIZE (h)) {
	    phi = nhi;
	    nhi = IDIO_HASH_HE_NEXT (h, phi);
	    IDIO_FPRINTF (stderr, "idio_hash_put: kv=%10p step phi=%" PRIuPTR " -> nhi=%" PRIuPTR "\n", kv, phi, nhi);
	}

	IDIO_FPRINTF (stderr, "idio_hash_put: kv=%10p append phi=%" PRIuPTR " -> fhi=%" PRIuPTR "\n", kv, phi, fhi);

	/* point them at fhi */
	IDIO_HASH_HE_NEXT (h, phi) = fhi;

	IDIO_FPRINTF (stderr, "idio_hash_put: kv=%10p append fhi=%" PRIuPTR " = kv=%10p -> nhv=%" PRIuPTR "\n", kv, fhi, kv, IDIO_HASH_SIZE (h) + 1);

	IDIO_HASH_HE_KEY (h, fhi) = kv;
	IDIO_HASH_HE_VALUE (h, fhi) = v;
	IDIO_HASH_HE_NEXT (h, fhi) = IDIO_HASH_SIZE (h) + 1;

	idio_hash_verify_chain (h, kv, 1);
    }

    return kv;
}

idio_hi_t idio_hash_hv_follow_chain (IDIO h, void *kv)
{
    IDIO_ASSERT (h);
    IDIO_TYPE_ASSERT (hash, h);

    if (idio_S_nil == kv) {
	idio_error_param_nil ("key", IDIO_C_LOCATION ("idio_hash_hv_follow_chain"));

	/* notreached */
	return IDIO_HASH_SIZE (h) + 1;
    }

    idio_hi_t hv = idio_hash_value (h, kv);

    if (hv > IDIO_HASH_SIZE (h)) {
	idio_error_printf (IDIO_C_LOCATION ("idio_hash_hv_follow_chain"), "hv %" PRIuPTR " > size %" PRIuPTR " kv=%10p", hv, IDIO_HASH_SIZE (h), kv);
    }

    IDIO_FPRINTF (stderr, "idio_hash_hv_follow_chain: kv=%10p hv=%" PRIuPTR "\n", kv, hv);
    if (IDIO_HASH_FLAGS (h) & IDIO_HASH_FLAG_STRING_KEYS) {
	IDIO_FPRINTF (stderr, "idio_hash_hv_follow_chain: SK kv=%s\n", (char *) kv);
    }

<<<<<<< HEAD
    idio_hi_t chi = hv;
    IDIO ck = IDIO_HASH_HE_KEY (h, chi);
    
    IDIO_FPRINTF (stderr, "idio_hash_hv_follow_chain: kv=%10p chi=%" PRIuPTR " ck=%10p nhi=%" PRIuPTR "\n", kv, chi, ck, IDIO_HASH_HE_NEXT (h, chi));
=======
    idio_hi_t chv = hv;
    IDIO ck = IDIO_HASH_HE_KEY (h, chv);

    IDIO_FPRINTF (stderr, "%10p: @%zd %10p -> %zd\n", kv, chv, ck, IDIO_HASH_HE_NEXT (h, chv));
>>>>>>> 5e07c153
    if (idio_S_nil != ck) {
	if (IDIO_HASH_FLAGS (h) & IDIO_HASH_FLAG_STRING_KEYS) {
	    IDIO_FPRINTF (stderr, "SK ck=%s\n", (char *) ck);
	} else {
	    IDIO_ASSERT (ck);
	}
    }

    while (! idio_hash_equal (h, ck, kv) &&
	   IDIO_HASH_HE_NEXT (h, chi) < IDIO_HASH_SIZE (h)) {
	chi = IDIO_HASH_HE_NEXT (h, chi);
	ck = IDIO_HASH_HE_KEY (h, chi);
	IDIO_FPRINTF (stderr, "idio_hash_hv_follow_chain: kv=%10p chi=%" PRIuPTR " ck=%10p nhi=%" PRIuPTR "\n", kv, chi, ck, IDIO_HASH_HE_NEXT (h, chi));
	if (idio_S_nil != ck &&
	    IDIO_HASH_FLAGS (h) & IDIO_HASH_FLAG_STRING_KEYS) {
	    IDIO_FPRINTF (stderr, "idio_hash_hv_follow_chain: SK ck=%s\n", (char *) ck);
	}
    }

    if (! idio_hash_equal (h, ck, kv)) {
	IDIO_FPRINTF (stderr, "idio_hash_hv_follow_chain: kv=%10p not found\n", kv);
	return (IDIO_HASH_SIZE (h) + 1);
    }

    IDIO_FPRINTF (stderr, "idio_hash_hv_follow_chain: kv=%10p found @ chi=%" PRIuPTR "\n", kv, chi);

    return chi;
}

int idio_hash_exists_key (IDIO h, void *kv)
{
    IDIO_ASSERT (h);

    if (idio_S_nil == h) {
	return 0;
    }

    if (idio_S_nil == kv) {
	idio_error_param_nil ("key", IDIO_C_LOCATION ("idio_hash_exists_key"));
	return IDIO_HASH_SIZE (h) + 1;
    }

    idio_hi_t hv = idio_hash_hv_follow_chain (h, kv);

    if (hv > IDIO_HASH_SIZE (h)) {
	return 0;
    } else {
	return 1;
    }
}

IDIO idio_hash_exists (IDIO h, void *kv)
{
    IDIO_ASSERT (h);

    if (idio_S_nil == kv) {
	idio_error_param_nil ("key", IDIO_C_LOCATION ("idio_hash_exists"));
	return idio_S_nil;
    }

    IDIO_TYPE_ASSERT (hash, h);

    idio_hi_t hv = idio_hash_hv_follow_chain (h, kv);

    if (hv > IDIO_HASH_SIZE (h)) {
	return idio_S_nil;
    }

    return kv;

    /*
    IDIO_C_ASSERT (k == IDIO_HASH_HE_KEY (h, hv));

    return IDIO_HASH_HE_KEY (h, hv);
    */
}

IDIO idio_hash_get (IDIO h, void *kv)
{
    IDIO_ASSERT (h);

    if (idio_S_nil == kv) {
	idio_error_param_nil ("key", IDIO_C_LOCATION ("idio_hash_get"));
	return idio_S_nil;
    }

    IDIO_TYPE_ASSERT (hash, h);

    IDIO_FPRINTF (stderr, "idio_hash_get: %10p\n", kv);
    idio_hi_t hv = idio_hash_hv_follow_chain (h, kv);

    if (hv > IDIO_HASH_SIZE (h)) {
	return idio_S_unspec;
    }

    return IDIO_HASH_HE_VALUE (h, hv);
}

int idio_hash_delete (IDIO h, void *kv)
{
    IDIO_ASSERT (h);

    if (idio_S_nil == h) {
	return 0;
    }

    IDIO_TYPE_ASSERT (hash, h);

    if (idio_S_nil == kv) {
	idio_error_param_nil ("key", IDIO_C_LOCATION ("idio_hash_delete"));
	return 0;
    }

    idio_hi_t hv = idio_hash_value (h, kv);

    if (hv > IDIO_HASH_SIZE (h)) {
	idio_error_printf (IDIO_C_LOCATION ("idio_hash_delete"), "hv %" PRIuPTR " > size %" PRIuPTR, hv, IDIO_HASH_SIZE (h));
    }

    IDIO_FPRINTF (stderr, "idio_hash_delete: %10p starting @%" PRIuPTR "\n", kv, hv);

    idio_hi_t phv = 0;
    idio_hi_t chv = hv;
    IDIO ck = IDIO_HASH_HE_KEY (h, chv);
    while (! idio_hash_equal (h, ck, kv) &&
	   IDIO_HASH_HE_NEXT (h, chv) < IDIO_HASH_SIZE (h)) {
	phv = chv;
	chv = IDIO_HASH_HE_NEXT (h, chv);
	ck = IDIO_HASH_HE_KEY (h, chv);
	IDIO_FPRINTF (stderr, "idio_hash_delete: %10p stepped to %" PRIuPTR " -> @%" PRIuPTR " -> %" PRIuPTR "\n", ck, phv, chv, IDIO_HASH_HE_NEXT (h, chv));
    }

    if (idio_S_nil == ck) {
	IDIO_FPRINTF (stderr, "idio_hash_delete: %10p nil found @%" PRIuPTR "?\n", kv, chv);
	return 0;
    }

    if (! idio_hash_equal (h, ck, kv)) {
	IDIO_FPRINTF (stderr, "idio_hash_delete: %10p not found\n", kv);
	return 0;
    }

    idio_hi_t nhv = IDIO_HASH_HE_NEXT (h, chv);
    IDIO_FPRINTF (stderr, "idio_hash_delete: %10p deleting from phv=%" PRIuPTR " -> chv=%" PRIuPTR " -> nhv=%" PRIuPTR "\n", ck, phv, chv, nhv);

    if (0 == phv) {
	/* head of chain */
	if (nhv < IDIO_HASH_SIZE (h)) {
	    IDIO_FPRINTF (stderr, "idio_hash_delete: %10p head of chain: chv=%" PRIuPTR " <- nhv=%" PRIuPTR "\n", ck, chv, nhv);
	    IDIO_HASH_HE_KEY (h, chv) = IDIO_HASH_HE_KEY (h, nhv);
	    IDIO_HASH_HE_VALUE (h, chv) = IDIO_HASH_HE_VALUE (h, nhv);
	    IDIO_HASH_HE_NEXT (h, chv) = IDIO_HASH_HE_NEXT (h, nhv);
<<<<<<< HEAD
	
	    IDIO_FPRINTF (stderr, "idio_hash_delete: %10p head of chain: nullify nhv=%" PRIuPTR "\n", ck, nhv);
=======

	    IDIO_FPRINTF (stderr, "idio_hash_delete: %10p head of chain: nullify %" PRIuPTR "\n", ck, nhv);
>>>>>>> 5e07c153
	    IDIO_HASH_HE_KEY (h, nhv) = idio_S_nil;
	    IDIO_HASH_HE_VALUE (h, nhv) = idio_S_nil;
	    IDIO_HASH_HE_NEXT (h, nhv) = IDIO_HASH_SIZE (h) + 1;
	} else {
	    IDIO_FPRINTF (stderr, "idio_hash_delete: %10p head of chain: nullify chv=%" PRIuPTR "\n", ck, chv);
	    IDIO_HASH_HE_KEY (h, chv) = idio_S_nil;
	    IDIO_HASH_HE_VALUE (h, chv) = idio_S_nil;
	    IDIO_HASH_HE_NEXT (h, chv) = IDIO_HASH_SIZE (h) + 1;
	}
    } else {
	IDIO_FPRINTF (stderr, "idio_hash_delete: %10p link phv=%" PRIuPTR " -> nhv=%" PRIuPTR "\n", ck, phv, nhv);
	IDIO_HASH_HE_NEXT (h, phv) = nhv;
<<<<<<< HEAD
    
	IDIO_FPRINTF (stderr, "idio_hash_delete: %10p nullify chv=%" PRIuPTR "\n", ck, chv);
=======

	IDIO_FPRINTF (stderr, "idio_hash_delete: %10p nullify %" PRIuPTR "\n", ck, chv);
>>>>>>> 5e07c153
	IDIO_HASH_HE_KEY (h, chv) = idio_S_nil;
	IDIO_HASH_HE_VALUE (h, chv) = idio_S_nil;
	IDIO_HASH_HE_NEXT (h, chv) = IDIO_HASH_SIZE (h) + 1;
    }

    idio_hash_verify_chain (h, kv, 0);

    return 1;
}

IDIO idio_hash_keys_to_list (IDIO h)
{
    IDIO_ASSERT (h);
    IDIO_TYPE_ASSERT (hash, h);

    IDIO r = idio_S_nil;

    idio_hi_t i;
    for (i = 0; i < IDIO_HASH_SIZE (h); i++) {
	IDIO k = IDIO_HASH_HE_KEY (h, i);
	if (! k) {
	    char em[BUFSIZ];
	    sprintf (em, "key #%zd is NULL", i);
	    idio_error_C (em, h, IDIO_C_LOCATION ("idio_hash_keys_to_list"));
	}
	if (idio_S_nil != k) {
	    if (IDIO_HASH_FLAGS (h) & IDIO_HASH_FLAG_STRING_KEYS) {
		r = idio_pair (idio_string_C ((char *) k), r);
	    } else {
		IDIO_ASSERT (k);
		r = idio_pair (k, r);
	    }
	}
    }

    return r;
}

IDIO idio_hash_values_to_list (IDIO h)
{
    IDIO_ASSERT (h);
    IDIO_TYPE_ASSERT (hash, h);

    IDIO r = idio_S_nil;

    idio_hi_t i;
    for (i = 0; i < IDIO_HASH_SIZE (h); i++) {
	IDIO k = IDIO_HASH_HE_KEY (h, i);
	if (! k) {
	    char em[BUFSIZ];
	    sprintf (em, "hash-values-to-list: key #%zd is NULL", i);
	    idio_error_C (em, h, IDIO_C_LOCATION ("idio_hash_values_to_list"));
	}
	if (idio_S_nil != k) {
	    r = idio_pair (IDIO_HASH_HE_VALUE (h, i), r);
	}
    }

    return r;
}

IDIO_DEFINE_PRIMITIVE1 ("hash?", hash_p, (IDIO o))
{
    IDIO_ASSERT (o);

    IDIO r = idio_S_false;

    if (idio_isa_hash (o)) {
	r = idio_S_true;
    }

    return r;
}

/*
 * SRFI-69
 *
 * make-hash-table [ equiv-func [ hash-func [size]]]
 *
 * hash-func defaults to hash-table-hash
 * equiv-func defaults to equal?
 *
 * If either is #n use the default.
 *
 * As an accelerator if comp is the *symbol* eq? eqv? equal? then use
 * the underlying C function.  So:
 *
 *  make-hash eq?
 *
 *  make-hash 'eq?
 *
 * are not (necessarily) the same.
 */
IDIO idio_hash_make_hash (IDIO args)
{
    IDIO_ASSERT (args);
    IDIO_VERIFY_PARAM_TYPE (list, args);

    idio_hi_t size = 32;
    int (*equal) (void *k1, void *k2) = idio_equalp;
    idio_hi_t (*hashf) (IDIO h, void *k) = idio_hash_hashval;
    IDIO comp = idio_S_nil;
    IDIO hash = idio_S_nil;

    if (idio_S_nil != args) {
	comp = IDIO_PAIR_H (args);

	if (idio_S_nil != comp) {
	    equal = NULL;
	    if (idio_S_eqp == comp) {
		equal = idio_eqp;
		comp = idio_S_nil;
	    } else if (idio_S_eqvp == comp) {
		equal = idio_eqvp;
		comp = idio_S_nil;
	    } else if (idio_S_equalp == comp) {
		equal = idio_equalp;
		comp = idio_S_nil;
	    }
	}

	args = IDIO_PAIR_T (args);
    }

    if (idio_S_nil != args) {
	hash = IDIO_PAIR_H (args);

	if (idio_S_nil != hash) {
	    hashf = NULL;
	}

	args = IDIO_PAIR_T (args);
    }

    /*
     * SRFI-69 -- remaining args are implementation specific
     */
    if (idio_S_nil != args) {
	IDIO isize = IDIO_PAIR_H (args);

	if (idio_isa_fixnum (isize)) {
	    size = IDIO_FIXNUM_VAL (isize);
	} else {
	    idio_error_param_type ("fixnum", isize, IDIO_C_LOCATION ("make-hash"));
	}

	args = IDIO_PAIR_T (args);
    }


    IDIO ht = idio_hash (size, equal, hashf, comp, hash);

    return ht;
}

IDIO_DEFINE_PRIMITIVE0V ("make-hash", make_hash, (IDIO args))
{
    IDIO_ASSERT (args);
    IDIO_VERIFY_PARAM_TYPE (list, args);

    return idio_hash_make_hash (args);
}

IDIO idio_hash_alist_to_hash (IDIO alist, IDIO args)
{
    IDIO_ASSERT (alist);
    IDIO_ASSERT (args);
    IDIO_VERIFY_PARAM_TYPE (list, alist);
    IDIO_VERIFY_PARAM_TYPE (list, args);

    IDIO ht = idio_hash_make_hash (args);

    while (idio_S_nil != alist) {
	IDIO p = IDIO_PAIR_H (alist);

	if (idio_isa_pair (p)) {
	    IDIO k = IDIO_PAIR_H (p);

	    /*
	     * SRFI 69: If some key occurs multiple times in alist,
	     * the value in the first association will take precedence
	     * over later ones.
	     */
	    if (idio_hash_exists_key (ht, k) == 0) {
		idio_hash_put (ht, k, IDIO_PAIR_T (p));
	    }
	} else {
	    idio_error_param_type ("not a pair in alist", p, IDIO_C_LOCATION ("alist->hash"));
	}

	alist = IDIO_PAIR_T (alist);
    }

    return ht;
}

IDIO_DEFINE_PRIMITIVE1V ("alist->hash", alist2hash, (IDIO alist, IDIO args))
{
    IDIO_ASSERT (alist);
    IDIO_ASSERT (args);
    IDIO_VERIFY_PARAM_TYPE (list, alist);
    IDIO_VERIFY_PARAM_TYPE (list, args);

    return idio_hash_alist_to_hash (alist, args);
}

IDIO_DEFINE_PRIMITIVE1 ("hash-equivalence-function", hash_equivalence_function, (IDIO ht))
{
    IDIO_ASSERT (ht);
    IDIO_VERIFY_PARAM_TYPE (hash, ht);

    IDIO r = idio_S_unspec;

    if (IDIO_HASH_EQUAL (ht) != NULL) {
	if (IDIO_HASH_EQUAL (ht) == idio_eqp) {
	    r = idio_S_eqp;
	} else if (IDIO_HASH_EQUAL (ht) == idio_eqvp) {
	    r = idio_S_eqvp;
	} else if (IDIO_HASH_EQUAL (ht) == idio_equalp) {
	    r = idio_S_equalp;
	}
    } else {
	r = IDIO_HASH_COMP (ht);
    }

    return r;
}

IDIO_DEFINE_PRIMITIVE1 ("hash-hash-function", hash_hash_function, (IDIO ht))
{
    IDIO_ASSERT (ht);
    IDIO_VERIFY_PARAM_TYPE (hash, ht);

    IDIO r = idio_S_unspec;

    if (IDIO_HASH_HASHF (ht) != NULL) {
	if (IDIO_HASH_HASHF (ht) == idio_hash_hashval) {
	    r = idio_S_nil;
	}
    } else {
	r = IDIO_HASH_HASH (ht);
    }

    return r;
}

IDIO_DEFINE_PRIMITIVE1 ("hash-size", hash_size, (IDIO ht))
{
    IDIO_ASSERT (ht);
    IDIO_VERIFY_PARAM_TYPE (hash, ht);

    /*
     * Can we create a hash table with entries than IDIO_FIXNUM_MAX?
     * You imagine something else would have fallen over first...
     *
     * Better safe than sorry, though.  Call idio_integer() rather
     * than idio_fixnum().
     */
    return idio_integer (idio_hash_hcount (ht));
}

IDIO idio_hash_ref (IDIO ht, IDIO key, IDIO args)
{
    IDIO_ASSERT (ht);
    IDIO_ASSERT (key);
    IDIO_ASSERT (args);
    IDIO_VERIFY_PARAM_TYPE (hash, ht);
    IDIO_VERIFY_PARAM_TYPE (list, args);

    IDIO r = idio_hash_get (ht, key);

    if (idio_S_unspec == r) {
	if (idio_S_nil != args) {
	    IDIO dv = IDIO_PAIR_H (args);
	    r = idio_vm_invoke_C (idio_thread_current_thread (), dv);
	} else {
	    idio_hash_error_key_not_found (key, IDIO_C_LOCATION ("hash-ref"));
	}
    }

    return r;
}

IDIO_DEFINE_PRIMITIVE2V ("hash-ref", hash_ref, (IDIO ht, IDIO key, IDIO args))
{
    IDIO_ASSERT (ht);
    IDIO_ASSERT (key);
    IDIO_ASSERT (args);
    IDIO_VERIFY_PARAM_TYPE (hash, ht);
    IDIO_VERIFY_PARAM_TYPE (list, args);

    return idio_hash_ref (ht, key, args);
}

IDIO idio_hash_set (IDIO ht, IDIO key, IDIO v)
{
    IDIO_ASSERT (ht);
    IDIO_ASSERT (key);
    IDIO_ASSERT (v);
    IDIO_TYPE_ASSERT (hash, ht);

    idio_hash_put (ht, key, v);

    return idio_S_unspec;
}

IDIO_DEFINE_PRIMITIVE3 ("hash-set!", hash_set, (IDIO ht, IDIO key, IDIO v))
{
    IDIO_ASSERT (ht);
    IDIO_ASSERT (key);
    IDIO_ASSERT (v);
    IDIO_VERIFY_PARAM_TYPE (hash, ht);

    return idio_hash_set (ht, key, v);
}

/*
 * SRFI 69 -- not an error to delete a non-existent key
 */
IDIO_DEFINE_PRIMITIVE2 ("hash-delete!", hash_delete, (IDIO ht, IDIO key))
{
    IDIO_ASSERT (ht);
    IDIO_ASSERT (key);
    IDIO_VERIFY_PARAM_TYPE (hash, ht);

    idio_hash_delete (ht, key);

    return idio_S_unspec;
}

IDIO_DEFINE_PRIMITIVE2 ("hash-exists?", hash_existsp, (IDIO ht, IDIO key))
{
    IDIO_ASSERT (ht);
    IDIO_ASSERT (key);
    IDIO_VERIFY_PARAM_TYPE (hash, ht);

    IDIO r = idio_S_false;

    if (idio_hash_exists_key (ht, key)) {
	r = idio_S_true;
    }

    return r;
}

/*
 * SRFI 69:
 *
 * Semantically equivalent to, but may be implemented more efficiently
 * than, the following code:

   (hash-table-set! hash-table key
		    (function (hash-table-ref hash-table key thunk)))

 *
 * That is, call {func} on the existing value and set the key to the
 * returned value
 */
IDIO_DEFINE_PRIMITIVE3V ("hash-update!", hash_update, (IDIO ht, IDIO key, IDIO func, IDIO args))
{
    IDIO_ASSERT (ht);
    IDIO_ASSERT (key);
    IDIO_ASSERT (func);
    IDIO_ASSERT (args);
    IDIO_VERIFY_PARAM_TYPE (hash, ht);
    IDIO_VERIFY_PARAM_TYPE (list, args);

    IDIO cv = idio_hash_ref (ht, key, args);

    IDIO nv = idio_vm_invoke_C (idio_thread_current_thread (), IDIO_LIST2 (func, cv));

    idio_hash_put (ht, key, nv);

    return idio_S_unspec;
}

IDIO_DEFINE_PRIMITIVE1 ("hash-keys", hash_keys, (IDIO ht))
{
    IDIO_ASSERT (ht);
    IDIO_VERIFY_PARAM_TYPE (hash, ht);

    return idio_hash_keys_to_list (ht);
}

IDIO_DEFINE_PRIMITIVE1 ("hash-values", hash_values, (IDIO ht))
{
    IDIO_ASSERT (ht);
    IDIO_VERIFY_PARAM_TYPE (hash, ht);

    return idio_hash_values_to_list (ht);
}

IDIO_DEFINE_PRIMITIVE2 ("hash-walk", hash_walk, (IDIO ht, IDIO func))
{
    IDIO_ASSERT (ht);
    IDIO_ASSERT (func);
    IDIO_VERIFY_PARAM_TYPE (hash, ht);

    idio_hi_t i;
    for (i = 0; i < IDIO_HASH_SIZE (ht); i++) {
	IDIO k = IDIO_HASH_HE_KEY (ht, i);
	if (! k) {
	    char em[BUFSIZ];
	    sprintf (em, "hash-walk: key #%zd is NULL", i);
	    idio_error_C (em, ht, IDIO_C_LOCATION ("hash-walk"));
	}
	if (idio_S_nil != k) {
	    IDIO v = IDIO_HASH_HE_VALUE (ht, i);
	    idio_vm_invoke_C (idio_thread_current_thread (), IDIO_LIST3 (func, k, v));
	}
    }

    return idio_S_unspec;
}

IDIO_DEFINE_PRIMITIVE3 ("hash-fold", hash_fold, (IDIO ht, IDIO func, IDIO val))
{
    IDIO_ASSERT (ht);
    IDIO_ASSERT (func);
    IDIO_ASSERT (val);
    IDIO_VERIFY_PARAM_TYPE (hash, ht);

    idio_hi_t i;
    for (i = 0; i < IDIO_HASH_SIZE (ht); i++) {
	IDIO k = IDIO_HASH_HE_KEY (ht, i);
	if (! k) {
	    char em[BUFSIZ];
	    sprintf (em, "hash-fold: key #%zd is NULL", i);
	    idio_error_C (em, ht, IDIO_C_LOCATION ("hash-fold"));
	}
	if (idio_S_nil != k) {
	    IDIO v = IDIO_HASH_HE_VALUE (ht, i);
	    val = idio_vm_invoke_C (idio_thread_current_thread (), IDIO_LIST4 (func, k, v, val));
	}
    }

    return val;
}

IDIO_DEFINE_PRIMITIVE1 ("hash-copy", hash_copy, (IDIO ht))
{
    IDIO_ASSERT (ht);
    IDIO_VERIFY_PARAM_TYPE (hash, ht);

    return idio_hash_copy (ht);
}

IDIO_DEFINE_PRIMITIVE2 ("hash-merge!", hash_merge, (IDIO ht1, IDIO ht2))
{
    IDIO_ASSERT (ht1);
    IDIO_ASSERT (ht2);
    IDIO_VERIFY_PARAM_TYPE (hash, ht1);
    IDIO_VERIFY_PARAM_TYPE (hash, ht2);

    return idio_hash_merge (ht1, ht2);
}

void idio_init_hash ()
{
    idio_gc_set_verboseness (3);
}

void idio_hash_add_primitives ()
{
    IDIO_ADD_PRIMITIVE (hash_p);
    IDIO_ADD_PRIMITIVE (make_hash);
    IDIO_ADD_PRIMITIVE (alist2hash);
    IDIO_ADD_PRIMITIVE (hash_size);
    IDIO_ADD_PRIMITIVE (hash_equivalence_function);
    IDIO_ADD_PRIMITIVE (hash_hash_function);
    IDIO_ADD_PRIMITIVE (hash_ref);
    IDIO_ADD_PRIMITIVE (hash_set);
    IDIO_ADD_PRIMITIVE (hash_delete);
    IDIO_ADD_PRIMITIVE (hash_existsp);
    IDIO_ADD_PRIMITIVE (hash_update);
    IDIO_ADD_PRIMITIVE (hash_keys);
    IDIO_ADD_PRIMITIVE (hash_values);
    IDIO_ADD_PRIMITIVE (hash_walk);
    IDIO_ADD_PRIMITIVE (hash_fold);
    IDIO_ADD_PRIMITIVE (hash_copy);
    IDIO_ADD_PRIMITIVE (hash_merge);
}

void idio_final_hash ()
{
}
<|MERGE_RESOLUTION|>--- conflicted
+++ resolved
@@ -709,13 +709,8 @@
 		IDIO_FPRINTF (stderr, "\"%s\"", (char *) kv);
 	    }
 	    IDIO_FPRINTF (stderr, "\n");
-<<<<<<< HEAD
 	
 	    idio_hash_verify_chain (h, kv, 1);
-=======
-
-	    idio_hash_verify_chain (h, kv);
->>>>>>> 5e07c153
 	}
     }
     IDIO_FPRINTF (stderr, "idio_hash_verify_all_keys: done\n");
@@ -908,17 +903,10 @@
 	IDIO_FPRINTF (stderr, "idio_hash_hv_follow_chain: SK kv=%s\n", (char *) kv);
     }
 
-<<<<<<< HEAD
     idio_hi_t chi = hv;
     IDIO ck = IDIO_HASH_HE_KEY (h, chi);
     
     IDIO_FPRINTF (stderr, "idio_hash_hv_follow_chain: kv=%10p chi=%" PRIuPTR " ck=%10p nhi=%" PRIuPTR "\n", kv, chi, ck, IDIO_HASH_HE_NEXT (h, chi));
-=======
-    idio_hi_t chv = hv;
-    IDIO ck = IDIO_HASH_HE_KEY (h, chv);
-
-    IDIO_FPRINTF (stderr, "%10p: @%zd %10p -> %zd\n", kv, chv, ck, IDIO_HASH_HE_NEXT (h, chv));
->>>>>>> 5e07c153
     if (idio_S_nil != ck) {
 	if (IDIO_HASH_FLAGS (h) & IDIO_HASH_FLAG_STRING_KEYS) {
 	    IDIO_FPRINTF (stderr, "SK ck=%s\n", (char *) ck);
@@ -1071,13 +1059,8 @@
 	    IDIO_HASH_HE_KEY (h, chv) = IDIO_HASH_HE_KEY (h, nhv);
 	    IDIO_HASH_HE_VALUE (h, chv) = IDIO_HASH_HE_VALUE (h, nhv);
 	    IDIO_HASH_HE_NEXT (h, chv) = IDIO_HASH_HE_NEXT (h, nhv);
-<<<<<<< HEAD
 	
 	    IDIO_FPRINTF (stderr, "idio_hash_delete: %10p head of chain: nullify nhv=%" PRIuPTR "\n", ck, nhv);
-=======
-
-	    IDIO_FPRINTF (stderr, "idio_hash_delete: %10p head of chain: nullify %" PRIuPTR "\n", ck, nhv);
->>>>>>> 5e07c153
 	    IDIO_HASH_HE_KEY (h, nhv) = idio_S_nil;
 	    IDIO_HASH_HE_VALUE (h, nhv) = idio_S_nil;
 	    IDIO_HASH_HE_NEXT (h, nhv) = IDIO_HASH_SIZE (h) + 1;
@@ -1090,13 +1073,8 @@
     } else {
 	IDIO_FPRINTF (stderr, "idio_hash_delete: %10p link phv=%" PRIuPTR " -> nhv=%" PRIuPTR "\n", ck, phv, nhv);
 	IDIO_HASH_HE_NEXT (h, phv) = nhv;
-<<<<<<< HEAD
     
 	IDIO_FPRINTF (stderr, "idio_hash_delete: %10p nullify chv=%" PRIuPTR "\n", ck, chv);
-=======
-
-	IDIO_FPRINTF (stderr, "idio_hash_delete: %10p nullify %" PRIuPTR "\n", ck, chv);
->>>>>>> 5e07c153
 	IDIO_HASH_HE_KEY (h, chv) = idio_S_nil;
 	IDIO_HASH_HE_VALUE (h, chv) = idio_S_nil;
 	IDIO_HASH_HE_NEXT (h, chv) = IDIO_HASH_SIZE (h) + 1;
