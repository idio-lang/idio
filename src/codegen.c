/*
 * Copyright (c) 2015-2022 Ian Fitchet <idf(at)idio-lang.org>
 *
 * Licensed under the Apache License, Version 2.0 (the "License"); you
 * may not use this file except in compliance with the License.  You
 * may obtain a copy of the License at
 *
 *     http://www.apache.org/licenses/LICENSE-2.0
 *
 * Unless required by applicable law or agreed to in writing, software
 * distributed under the License is distributed on an "AS IS" BASIS,
 * WITHOUT WARRANTIES OR CONDITIONS OF ANY KIND, either express or implied.
 * See the License for the specific language governing permissions and
 * limitations under the License.
 *
 */

/*
 * codegen.c
 *
 */

#define _GNU_SOURCE

#include <sys/types.h>
#include <sys/time.h>
#include <sys/resource.h>

#include <assert.h>
#include <setjmp.h>
#include <stdarg.h>
#include <stddef.h>
#include <stdint.h>
#include <stdio.h>
#include <string.h>
#include <unistd.h>

#include "idio-config.h"

#include "gc.h"
#include "idio.h"

#include "array.h"
#include "codegen.h"
#include "error.h"
#include "evaluate.h"
#include "fixnum.h"
#include "hash.h"
#include "idio-string.h"
#include "module.h"
#include "pair.h"
#include "read.h"
#include "struct.h"
#include "symbol.h"
#include "thread.h"
#include "util.h"
#include "vm-asm.h"
#include "vm.h"
#include "vtable.h"

static IDIO idio_codegen_module = idio_S_nil;
IDIO_C_STRUCT_IDENT_DECL (idio_ia_s);

static void idio_codegen_error_param_args (char const *m, IDIO mt, IDIO c_location)
{
    IDIO_C_ASSERT (m);
    IDIO_ASSERT (mt);
    IDIO_ASSERT (c_location);
    IDIO_TYPE_ASSERT (string, c_location);

    idio_coding_error_C (m, mt, c_location);
}

static void idio_codegen_error_param_type (char const *m, IDIO t, IDIO c_location)
{
    IDIO_C_ASSERT (m);
    IDIO_ASSERT (t);
    IDIO_ASSERT (c_location);
    IDIO_TYPE_ASSERT (string, c_location);

    idio_error_param_type (m, t, c_location);
}

IDIO_IA_T idio_ia (size_t const asize)
{
    size_t sz = asize;
    if (sz <= 0) {
	sz = 100;
    }

    IDIO_IA_T ia = idio_alloc (sizeof (idio_ia_t));
    ia->ae = idio_alloc (sz * sizeof (IDIO_I));
    ia->asize = sz;
    ia->usize = 0;

    return ia;
}

void idio_ia_free (IDIO_IA_T ia)
{
    if (ia) {
	idio_free (ia->ae);
	idio_free (ia);
    } else {
	fprintf (stderr, "idio_ia_free: already freed ia %10p?\n", ia);
    }
}

static void idio_ia_resize_by (IDIO_IA_T ia, size_t const n)
{
    IDIO_IA_ASIZE (ia) += n;
    ia->ae = idio_realloc (ia->ae, IDIO_IA_ASIZE (ia));
}

void idio_ia_resize (IDIO_IA_T ia)
{
    /*
     * Default resize is 50% more.
     */
    idio_ia_resize_by (ia, IDIO_IA_ASIZE (ia) >> 1);
}

void idio_ia_append (IDIO_IA_T ia1, IDIO_IA_T ia2)
{
    if (NULL == ia2) {
	return;
    }

    IDIO_C_ASSERT (IDIO_IA_USIZE (ia1) <= IDIO_IA_ASIZE (ia1));
    IDIO_C_ASSERT (IDIO_IA_USIZE (ia2) <= IDIO_IA_ASIZE (ia2));

    if ((IDIO_IA_ASIZE (ia1) - IDIO_IA_USIZE (ia1)) < IDIO_IA_USIZE (ia2)) {
	idio_ia_resize_by (ia1, IDIO_IA_USIZE (ia2));
    }
    idio_pc_t i;
    for (i = 0; i < IDIO_IA_USIZE (ia2); i++) {
	IDIO_IA_AE (ia1, IDIO_IA_USIZE (ia1)++) = IDIO_IA_AE (ia2, i);
    }
}

void idio_ia_append_free (IDIO_IA_T ia1, IDIO_IA_T ia2)
{
    idio_ia_append (ia1, ia2);
    idio_ia_free (ia2);
}

void idio_ia_copy (IDIO_IA_T iad, IDIO_IA_T ias)
{
    if (IDIO_IA_ASIZE (iad) < IDIO_IA_USIZE (ias)) {
	idio_ia_resize_by (iad, IDIO_IA_USIZE (ias) - IDIO_IA_ASIZE (iad));
    }
    idio_pc_t i;
    for (i = 0; i < IDIO_IA_USIZE (ias); i++) {
	IDIO_IA_AE (iad, i) = IDIO_IA_AE (ias, i);
    }
    IDIO_IA_USIZE (iad) = IDIO_IA_USIZE (ias);
}

void idio_ia_push (IDIO_IA_T ia, IDIO_I ins)
{
    if (IDIO_IA_USIZE (ia) >= IDIO_IA_ASIZE (ia)) {
	idio_ia_resize (ia);
    }
    IDIO_IA_AE (ia, IDIO_IA_USIZE (ia)++) = ins;
}

/*
 * These macros assume {ia} is an accessible value
 */
#define IDIO_IA_PUSH1(i1)		(idio_ia_push (ia, i1))
#define IDIO_IA_PUSH2(i1,i2)		IDIO_IA_PUSH1 (i1); IDIO_IA_PUSH1 (i2)
#define IDIO_IA_PUSH3(i1,i2,i3)		IDIO_IA_PUSH1 (i1); IDIO_IA_PUSH1 (i2); IDIO_IA_PUSH1 (i3)
#define IDIO_IA_PUSH4(i1,i2,i3,i4)	IDIO_IA_PUSH1 (i1); IDIO_IA_PUSH1 (i2); IDIO_IA_PUSH1 (i3); IDIO_IA_PUSH1 (i4)
#define IDIO_IA_PUSH5(i1,i2,i3,i4,i5)	IDIO_IA_PUSH1 (i1); IDIO_IA_PUSH1 (i2); IDIO_IA_PUSH1 (i3); IDIO_IA_PUSH1 (i4); IDIO_IA_PUSH1 (i5)

/*
 * Variable length integers
 *
 * We want to be able to encode integers -- usually indexes but also
 * fixnums and characters -- reasonably efficiently (ie. a small
 * number of bytes) but there is the potential for some large values.

 * SQLite4 varuint: https://sqlite.org/src4/doc/trunk/www/varint.wiki
 *
 * This encoding supports positive numbers only hence extra
 * instructions to reference negative values.
 */

#define IDIO_IA_VARUINT_1BYTE	240
#define IDIO_IA_VARUINT_2BYTES	2287
#define IDIO_IA_VARUINT_3BYTES	67823

IDIO_IA_T idio_ia_compute_varuint (uint64_t offset)
{
    IDIO_IA_T ia = idio_ia (10);

    if (offset <= IDIO_IA_VARUINT_1BYTE) {
	IDIO_IA_PUSH1 (offset);
    } else if (offset <= IDIO_IA_VARUINT_2BYTES) {
	IDIO_IA_PUSH1 (((offset - 240) / 256) + 241);
	IDIO_IA_PUSH1 ((offset - 240) % 256);
    } else if (offset <= IDIO_IA_VARUINT_3BYTES) {
	IDIO_IA_PUSH1 (249);
	IDIO_IA_PUSH1 ((offset - 2288) / 256);
	IDIO_IA_PUSH1 ((offset - 2288) % 256);
    } else {
	int n;
	if (offset <= 16777215) {
	    IDIO_IA_PUSH1 (250);
	    n = 3;
	} else if (offset <= 4294967295LL) {
	    IDIO_IA_PUSH1 (251);
	    n = 4;
	} else if (offset <= 1099511627775LL) {
	    IDIO_IA_PUSH1 (252);
	    n = 5;
	} else if (offset <= 281474976710655LL) {
	    IDIO_IA_PUSH1 (253);
	    n = 6;
	} else if (offset <= 72057594037927935LL) {
	    IDIO_IA_PUSH1 (254);
	    n = 7;
	} else {
	    IDIO_IA_PUSH1 (255);
	    n = 8;
	}

	/*
	 * Do the hard work here so that decoding can simply
	 * bitwise-shift left the current value by 8, read a byte,
	 * bitwise-or it onto the current value.
	 */
	int i0 = IDIO_IA_USIZE (ia);
	int i;
	for (i = 0; i < n; i++) {
	    IDIO_IA_AE (ia, i0 + n -1 - i) = (offset & 0xff);
	    offset >>= 8;
	}
	IDIO_IA_USIZE (ia) += n;
    }

    return ia;
}

IDIO_IA_T idio_ia_compute_fixuint (const int n, const uint64_t offset)
{
    IDIO_C_ASSERT (n < 9 && n > 0);

    IDIO_IA_T ia = idio_ia (n);

    IDIO_IA_USIZE (ia) = n;
    int i = n;
    uint64_t off = offset;
    for (i--; i >= 0; i--) {
	IDIO_IA_AE (ia, i) = off & 0xff;
	off >>= 8;
    }

    /*
     * Check there's nothing left!
     */
    IDIO_C_ASSERT (0 == off);

    return ia;
}

IDIO_IA_T idio_ia_compute_8uint (uint64_t offset)
{
    IDIO_C_ASSERT (offset <= 0xff);
    return idio_ia_compute_fixuint (1, offset);
}

IDIO_IA_T idio_ia_compute_16uint (uint64_t offset)
{
    IDIO_C_ASSERT (offset <= 0xffff);
    return idio_ia_compute_fixuint (2, offset);
}

IDIO_IA_T idio_ia_compute_32uint (uint64_t offset)
{
    IDIO_C_ASSERT (offset <= 0xffffffff);
    return idio_ia_compute_fixuint (4, offset);
}

IDIO_IA_T idio_ia_compute_64uint (uint64_t offset)
{
    return idio_ia_compute_fixuint (8, offset);
}

#define IDIO_IA_PUSH_VARUINT_BC(bc, n)				\
    {								\
	IDIO_IA_T ia_pv = idio_ia_compute_varuint (n);	\
	idio_ia_append_free ((bc), ia_pv);			\
    }

/*
 * These macros assume {ia} is an accessible value
 */
#define IDIO_IA_PUSH_VARUINT(n)   { IDIO_IA_PUSH_VARUINT_BC (ia, n); }
#define IDIO_IA_PUSH_8UINT(n)     { IDIO_IA_T ia_p8 = idio_ia_compute_8uint (n);   idio_ia_append_free (ia, ia_p8); }
#define IDIO_IA_PUSH_16UINT(n)    { IDIO_IA_T ia_p16 = idio_ia_compute_16uint (n);  idio_ia_append_free (ia, ia_p16); }
#define IDIO_IA_PUSH_32UINT(n)    { IDIO_IA_T ia_p32 = idio_ia_compute_32uint (n);  idio_ia_append_free (ia, ia_p32); }
#define IDIO_IA_PUSH_64UINT(n)    { IDIO_IA_T ia_p64 = idio_ia_compute_64uint (n);  idio_ia_append_free (ia, ia_p64); }

idio_as_t idio_codegen_extend_values (IDIO eenv)
{
    IDIO_ASSERT (eenv);

    IDIO_TYPE_ASSERT (struct_instance, eenv);

    if (idio_S_false == IDIO_MEANING_EENV_AOT (eenv)) {
	return idio_vm_extend_default_values ();
    }

    IDIO vs = IDIO_MEANING_EENV_VALUES (eenv);

    idio_ai_t C_id = 1;
    if (idio_S_nil != vs) {
	IDIO id = IDIO_PAIR_H (vs);
	C_id = IDIO_FIXNUM_VAL (id);
	C_id++;
    }
    idio_struct_instance_set_direct (eenv, IDIO_EENV_ST_VALUES, idio_pair (idio_fixnum (C_id), vs));

    return C_id;
}

idio_as_t idio_codegen_extend_constants (IDIO eenv, IDIO v)
{
    IDIO_ASSERT (eenv);
    IDIO_ASSERT (v);

    IDIO_TYPE_ASSERT (struct_instance, eenv);

    IDIO cs = IDIO_MEANING_EENV_CONSTANTS (eenv);

    idio_as_t gci = idio_array_size (cs);
    idio_array_push (cs, v);

    if (idio_S_nil != v) {
	idio_hash_put (idio_struct_instance_ref_direct (eenv, IDIO_EENV_ST_CONSTANTS_HASH), v, idio_fixnum (gci));
    }

    return gci;
}

idio_ai_t idio_codegen_constants_lookup (IDIO eenv, IDIO v)
{
    IDIO_ASSERT (eenv);
    IDIO_ASSERT (v);

    IDIO_TYPE_ASSERT (struct_instance, eenv);
    IDIO cs = IDIO_MEANING_EENV_CONSTANTS (eenv);

    if (idio_S_nil != v) {
	IDIO fgci = idio_hash_ref (idio_struct_instance_ref_direct (eenv, IDIO_EENV_ST_CONSTANTS_HASH), v);

	if (idio_S_unspec == fgci) {
	    /*
	     * hash(pair) is pair specific not generalised to the
	     * equal?-ness of pair
	     *
	     * So, walk through the array anyway.  Instances mean we
	     * have to use eq?.
	     */
	    return -1;
	} else {
	    return IDIO_FIXNUM_VAL (fgci);
	}
    }

    /*
     * This should only be for #n and we should have put that in slot
     * 0...
     */
    return idio_array_find_eqp (cs, v, 0);
}

idio_as_t idio_codegen_constants_lookup_or_extend (IDIO eenv, IDIO v)
{
    IDIO_ASSERT (eenv);
    IDIO_ASSERT (v);

    IDIO_TYPE_ASSERT (struct_instance, eenv);

    idio_ai_t gci = idio_codegen_constants_lookup (eenv, v);

    if (-1 == gci) {
	gci = idio_codegen_extend_constants (eenv, v);
    }

    return gci;
}

IDIO_DEFINE_PRIMITIVE2_DS ("codegen-constants-lookup-or-extend", codegen_constants_lookup_or_extend, (IDIO eenv, IDIO v), "eenv v", "\
Find `v` in `eenv` or extend `eenv`		\n\
						\n\
:param eenv: tuple				\n\
:type eenv: evaluation environment		\n\
:param v: constant				\n\
:type v: any					\n\
:return: index					\n\
:type args: integer				\n\
")
{
    IDIO_ASSERT (eenv);
    IDIO_ASSERT (v);

    IDIO_TYPE_ASSERT (struct_instance, eenv);

    idio_as_t gci = idio_codegen_constants_lookup_or_extend (eenv, v);

    return idio_integer (gci);
}

idio_as_t idio_codegen_extend_src_constants (IDIO eenv, IDIO src)
{
    IDIO_ASSERT (eenv);
    IDIO_ASSERT (src);

    IDIO_TYPE_ASSERT (struct_instance, eenv);

    IDIO scs = idio_struct_instance_ref_direct (eenv, IDIO_EENV_ST_SRC_EXPRS);
    IDIO_TYPE_ASSERT (array, scs);

    idio_ai_t gci = idio_array_size (scs);
    idio_array_push (scs, src);

    IDIO sps = idio_struct_instance_ref_direct (eenv, IDIO_EENV_ST_SRC_PROPS);
    IDIO_TYPE_ASSERT (array, sps);

    IDIO sp = idio_S_nil;
    if (idio_isa_pair (src)) {
	IDIO lo = idio_hash_ref (idio_src_properties, src);

	if (idio_S_unspec != lo){
	    /*
	     * The src_props entry wants to look like (fci line) where
	     * {fci} is the constants index for the filename.
	     *
	     * Otherwise we'll have the compiled byte code referencing
	     * long filenames repeatedly.
	     */
	    IDIO fn = idio_struct_instance_ref_direct (lo, IDIO_LEXOBJ_ST_NAME);
	    idio_as_t ci = idio_codegen_constants_lookup_or_extend (eenv, fn);

	    sp = IDIO_LIST2 (idio_fixnum (ci),
			     idio_struct_instance_ref_direct (lo, IDIO_LEXOBJ_ST_LINE));
	}
    }
    idio_array_push (sps, sp);

    return gci;
}

/*
 * By and large we want to generate the source code expr describing
 * *this* function call after the code describing the argument
 * function calls (if any).  Otherwise (+ 1 (length foo)) means that
 * the source code EXPR for the argument expression (length foo) will
 * be the outstanding declaration when we come to make the + function
 * call.
 *
 * That won't always work as there's no sensible place for an {if}
 * expression where even the {condition} expression can be arbitrarily
 * complex.
 *
 * Also, ensure the mci is unique: the source properties of this (+ 1
 * 1) are different to the source properties of the next (+ 1 1)
 */
#define IDIO_CODEGEN_SRC_EXPR(iat,e,eenv)				\
    if (idio_isa_pair (e)) {						\
	IDIO_FLAGS (e) |= IDIO_FLAG_CONST;				\
	idio_ai_t mci = idio_codegen_extend_src_constants (eenv, e);	\
	IDIO fmci = idio_fixnum (mci);					\
	idio_module_set_vci (idio_thread_current_env (), fmci, fmci);	\
	idio_ia_push (iat, IDIO_A_SRC_EXPR);				\
	IDIO_IA_PUSH_VARUINT_BC (iat, mci);				\
    }


/*
 * Compiling
 *
 * Compiling the intermediate code (IDIO_I_*) is a reasonably
 * straightforward swap to IDIO_A_*.
 *
 * There's some specialisation for particularly common tuples to
 * reduce the size of the byte code and, hopefully, make the resultant
 * interpretation quicker as there's less fetching and decoding of
 * arguments to do.
 *
 * The flip side of that is more C code dedicated to compilation and
 * interpretation of the resultant byte code.
 *
 * Much of the code below, particularly macros, assumes there is an
 * {ia} variable in scope.
 */

void idio_codegen_compile (IDIO thr, IDIO_IA_T ia, IDIO eenv, IDIO m, int depth)
{
    IDIO_ASSERT (eenv);
    IDIO_ASSERT (m);

    IDIO_TYPE_ASSERT (struct_instance, eenv);
    IDIO_TYPE_ASSERT (pair, m);

    /* idio_debug ("compile: %s\n", m); */

    if (! idio_isa_pair (m)) {
	idio_error_param_type ("pair", m, IDIO_C_FUNC_LOCATION ());

	/* notreached */
	return;
    }

    IDIO mh = IDIO_PAIR_H (m);
    IDIO mt = IDIO_PAIR_T (m);

    if (! IDIO_TYPE_CONSTANT_I_CODEP (mh)) {
	/*
	 * A sequence of IDIO_I_* code segments will appear here as a
	 * list so we simply recurse for each one.
	 */
	if (idio_isa_pair (mh)) {
	    while (idio_S_nil != m) {
		idio_codegen_compile (thr, ia, eenv, IDIO_PAIR_H (m), depth + 1);
		m = IDIO_PAIR_T (m);
		if (! idio_isa_list (m)) {
		    idio_error_param_type ("list", m, IDIO_C_FUNC_LOCATION ());

		    /* notreached */
		    return;
		}
	    }
	    return;
	} else {
	    idio_debug ("\nWARNING: codegen: not a CONSTANT|pair: unexpected intermediate code: %s\n", mh);
	    idio_debug ("%s\n\n", m);
	    idio_dump (mh, 1);
	    idio_codegen_error_param_args ("unknown I-code", m, IDIO_C_FUNC_LOCATION ());

	    /* notreached */
	    return;
	}
    }

    int aot = idio_S_true == IDIO_MEANING_EENV_AOT (eenv);
    IDIO CTP_bc = idio_struct_instance_ref_direct (eenv, IDIO_EENV_ST_BYTE_CODE);
    if (idio_CSI_idio_ia_s != IDIO_C_TYPE_POINTER_PTYPE (CTP_bc)) {
	/*
	 * Test Case: ??
	 */
	idio_error_param_value_exp ("codegen-compile", "byte-code", CTP_bc, "struct-idio-ia-s", IDIO_C_FUNC_LOCATION ());

	/* notreached */
	return;
    }
    IDIO_IA_T byte_code = IDIO_C_TYPE_POINTER_P (CTP_bc);

    switch (IDIO_CONSTANT_I_CODE_VAL (mh)) {
    case IDIO_I_CODE_SHALLOW_ARGUMENT_REF:
	{
	    if (! idio_isa_pair (mt) ||
		idio_list_length (mt) != 1) {
		idio_codegen_error_param_args ("SHALLOW-ARGUMENT-REF j", mt, IDIO_C_FUNC_LOCATION_S ("SHALLOW-ARGUMENT-REF"));

		/* notreached */
		return;
	    }

	    IDIO j = IDIO_PAIR_H (mt);

	    if (! idio_isa_fixnum (j)) {
		idio_codegen_error_param_type ("fixnum", j, IDIO_C_FUNC_LOCATION_S ("SHALLOW-ARGUMENT-REF"));

		/* notreached */
		return;
	    }

	    switch (IDIO_FIXNUM_VAL (j)) {
	    case 0: IDIO_IA_PUSH1 (IDIO_A_SHALLOW_ARGUMENT_REF0); break;
	    case 1: IDIO_IA_PUSH1 (IDIO_A_SHALLOW_ARGUMENT_REF1); break;
	    case 2: IDIO_IA_PUSH1 (IDIO_A_SHALLOW_ARGUMENT_REF2); break;
	    case 3: IDIO_IA_PUSH1 (IDIO_A_SHALLOW_ARGUMENT_REF3); break;
	    default:
		IDIO_IA_PUSH1 (IDIO_A_SHALLOW_ARGUMENT_REF);
		IDIO_IA_PUSH_VARUINT (IDIO_FIXNUM_VAL (j));
		break;
	    }
	}
	break;
    case IDIO_I_CODE_DEEP_ARGUMENT_REF:
	{
	    if (! idio_isa_pair (mt) ||
		idio_list_length (mt) != 2) {
		idio_codegen_error_param_args ("DEEP-ARGUMENT-REF i j", mt, IDIO_C_FUNC_LOCATION_S ("DEEP-ARGUMENT-REF"));

		/* notreached */
		return;
	    }

	    IDIO i = IDIO_PAIR_H (mt);

	    if (! idio_isa_fixnum (i)) {
		idio_codegen_error_param_type ("fixnum", i, IDIO_C_FUNC_LOCATION_S ("DEEP-ARGUMENT-REF"));

		/* notreached */
		return;
	    }

	    IDIO j = IDIO_PAIR_HT (mt);

	    if (! idio_isa_fixnum (j)) {
		idio_codegen_error_param_type ("fixnum", j, IDIO_C_FUNC_LOCATION_S ("DEEP-ARGUMENT-REF"));

		/* notreached */
		return;
	    }

	    IDIO_IA_PUSH1 (IDIO_A_DEEP_ARGUMENT_REF);
	    IDIO_IA_PUSH_VARUINT (IDIO_FIXNUM_VAL (i));
	    IDIO_IA_PUSH_VARUINT (IDIO_FIXNUM_VAL (j));
	}
	break;
    case IDIO_I_CODE_SHALLOW_ARGUMENT_SET:
	{
	    if (! idio_isa_pair (mt) ||
		idio_list_length (mt) != 2) {
		idio_codegen_error_param_args ("SHALLOW-ARGUMENT-SET j m1", mt, IDIO_C_FUNC_LOCATION_S ("SHALLOW-ARGUMENT-SET"));

		/* notreached */
		return;
	    }

	    IDIO j = IDIO_PAIR_H (mt);

	    if (! idio_isa_fixnum (j)) {
		idio_codegen_error_param_type ("fixnum", j, IDIO_C_FUNC_LOCATION_S ("SHALLOW-ARGUMENT-SET"));

		/* notreached */
		return;
	    }

	    IDIO m1 = IDIO_PAIR_HT (mt);

	    idio_codegen_compile (thr, ia, eenv, m1, depth + 1);

	    switch (IDIO_FIXNUM_VAL (j)) {
	    case 0: IDIO_IA_PUSH1 (IDIO_A_SHALLOW_ARGUMENT_SET0); break;
	    case 1: IDIO_IA_PUSH1 (IDIO_A_SHALLOW_ARGUMENT_SET1); break;
	    case 2: IDIO_IA_PUSH1 (IDIO_A_SHALLOW_ARGUMENT_SET2); break;
	    case 3: IDIO_IA_PUSH1 (IDIO_A_SHALLOW_ARGUMENT_SET3); break;
	    default:
		IDIO_IA_PUSH1 (IDIO_A_SHALLOW_ARGUMENT_SET);
		IDIO_IA_PUSH_VARUINT (IDIO_FIXNUM_VAL (j));
		break;
	    }
	}
	break;
    case IDIO_I_CODE_DEEP_ARGUMENT_SET:
	{
	    if (! idio_isa_pair (mt) ||
		idio_list_length (mt) != 3) {
		idio_codegen_error_param_args ("DEEP-ARGUMENT-SET i j m1", mt, IDIO_C_FUNC_LOCATION_S ("DEEP-ARGUMENT-SET"));

		/* notreached */
		return;
	    }

	    IDIO i = IDIO_PAIR_H (mt);

	    if (! idio_isa_fixnum (i)) {
		idio_codegen_error_param_type ("fixnum", i, IDIO_C_FUNC_LOCATION_S ("DEEP-ARGUMENT-SET"));

		/* notreached */
		return;
	    }

	    IDIO j = IDIO_PAIR_HT (mt);

	    if (! idio_isa_fixnum (j)) {
		idio_codegen_error_param_type ("fixnum", j, IDIO_C_FUNC_LOCATION_S ("DEEP-ARGUMENT-SET"));

		/* notreached */
		return;
	    }

	    IDIO m1 = IDIO_PAIR_HTT (mt);

	    idio_codegen_compile (thr, ia, eenv, m1, depth + 1);

	    IDIO_IA_PUSH1 (IDIO_A_DEEP_ARGUMENT_SET);
	    IDIO_IA_PUSH_VARUINT (IDIO_FIXNUM_VAL (i));
	    IDIO_IA_PUSH_VARUINT (IDIO_FIXNUM_VAL (j));
	}
	break;
    case IDIO_I_CODE_SYM_REF:
	{
	    if (! idio_isa_pair (mt) ||
		idio_list_length (mt) != 1) {
		idio_codegen_error_param_args ("SYM-REF mci", mt, IDIO_C_FUNC_LOCATION_S ("SYM-REF"));

		/* notreached */
		return;
	    }

	    IDIO mci = IDIO_PAIR_H (mt);

	    if (! idio_isa_fixnum (mci)) {
		idio_codegen_error_param_type ("fixnum", mci, IDIO_C_FUNC_LOCATION_S ("SYM-REF"));

		/* notreached */
		return;
	    }

	    IDIO_IA_PUSH1 (aot ? IDIO_A_SYM_IREF : IDIO_A_SYM_REF);
	    IDIO_IA_PUSH_REF (IDIO_FIXNUM_VAL (mci));
	}
	break;
    case IDIO_I_CODE_FUNCTION_SYM_REF:
	{
	    if (! idio_isa_pair (mt) ||
		idio_list_length (mt) != 1) {
		idio_codegen_error_param_args ("FUNCTION-SYM-REF mci", mt, IDIO_C_FUNC_LOCATION_S ("FUNCTION-SYM-REF"));

		/* notreached */
		return;
	    }

	    IDIO mci = IDIO_PAIR_H (mt);

	    if (! idio_isa_fixnum (mci)) {
		idio_codegen_error_param_type ("fixnum", mci, IDIO_C_FUNC_LOCATION_S ("FUNCTION-SYM-REF"));

		/* notreached */
		return;
	    }

	    IDIO_IA_PUSH1 (aot ? IDIO_A_FUNCTION_SYM_IREF : IDIO_A_FUNCTION_SYM_REF);
	    IDIO_IA_PUSH_REF (IDIO_FIXNUM_VAL (mci));
	}
	break;
    case IDIO_I_CODE_CONSTANT_REF:
	{
	    if (! idio_isa_pair (mt) ||
		idio_list_length (mt) != 1) {
		idio_codegen_error_param_args ("CONSTANT c", mt, IDIO_C_FUNC_LOCATION_S ("CONSTANT"));

		/* notreached */
		return;
	    }

	    IDIO c = IDIO_PAIR_H (mt);

	    /*
	     * A constant can be any quoted value or any non-symbol
	     * atom.
	     */

	    switch ((intptr_t) c & IDIO_TYPE_MASK) {
	    case IDIO_TYPE_FIXNUM_MARK:
		{
		    intptr_t v = IDIO_FIXNUM_VAL (c);
		    switch (v) {
		    case 0:
			IDIO_IA_PUSH1 (IDIO_A_CONSTANT_0);
			return;
		    case 1:
			IDIO_IA_PUSH1 (IDIO_A_CONSTANT_1);
			return;
		    case 2:
			IDIO_IA_PUSH1 (IDIO_A_CONSTANT_2);
			return;
		    case 3:
			IDIO_IA_PUSH1 (IDIO_A_CONSTANT_3);
			return;
		    case 4:
			IDIO_IA_PUSH1 (IDIO_A_CONSTANT_4);
			return;
		    default:
			{
			    if (v >= 0) {
				IDIO_IA_PUSH1 (IDIO_A_FIXNUM);
				IDIO_IA_PUSH_VARUINT (v);
			    } else {
				IDIO_IA_PUSH1 (IDIO_A_NEG_FIXNUM);
				IDIO_IA_PUSH_VARUINT (-v);
			    }
			    return;
			}
			break;
		    }
		}
		break;
	    case IDIO_TYPE_CONSTANT_MARK:
		{
		    switch ((intptr_t) c & IDIO_TYPE_CONSTANT_MASK) {
		    case IDIO_TYPE_CONSTANT_IDIO_MARK:
			{
			    if (idio_S_true == c) {
				IDIO_IA_PUSH1 (IDIO_A_PREDEFINED0);
				return;
			    } else if (idio_S_false == c) {
				IDIO_IA_PUSH1 (IDIO_A_PREDEFINED1);
				return;
			    } else if (idio_S_nil == c) {
				IDIO_IA_PUSH1 (IDIO_A_PREDEFINED2);
				return;
			    } else {
				intptr_t cv = IDIO_CONSTANT_IDIO_VAL (c);

				if (cv >= 0) {
				    IDIO_IA_PUSH1 (IDIO_A_CONSTANT);
				    IDIO_IA_PUSH_VARUINT (cv);
				} else {
				    IDIO_IA_PUSH1 (IDIO_A_NEG_CONSTANT);
				    IDIO_IA_PUSH_VARUINT (-cv);
				}
				return;
			    }
			}
			break;
		    case IDIO_TYPE_CONSTANT_UNICODE_MARK:
			{
			    intptr_t v = IDIO_UNICODE_VAL (c);

			    IDIO_IA_PUSH1 (IDIO_A_UNICODE);
			    IDIO_IA_PUSH_VARUINT (v);
			    return;
			}
			break;
		    default:
			idio_coding_error_C ("unexpected constant/CONSTANT/??", c, IDIO_C_FUNC_LOCATION_S ("CONSTANT/CONSTANT"));

			/* notreached */
			break;
		    }
		}
		break;
	    case IDIO_TYPE_PLACEHOLDER_MARK:
		idio_coding_error_C ("unexpected constant/PLACEHOLDER", c, IDIO_C_FUNC_LOCATION_S ("CONSTANT"));

		/* notreached */
		break;
	    default:
		{
		    /*
		     * A quoted value...probably.
		     */

		    IDIO_FLAGS (c) |= IDIO_FLAG_CONST;

		    idio_as_t mci = idio_codegen_constants_lookup_or_extend (eenv, c);
		    IDIO fmci = idio_fixnum (mci);

		    if (! aot) {
			idio_module_set_vci (idio_thread_current_env (), fmci, fmci);
		    }

		    IDIO_IA_PUSH1 (aot ? IDIO_A_CONSTANT_IREF : IDIO_A_CONSTANT_REF);
		    IDIO_IA_PUSH_VARUINT (mci);
		    return;
		}
	    }

	}
	break;
    case IDIO_I_CODE_COMPUTED_SYM_REF:
	{
	    if (! idio_isa_pair (mt) ||
		idio_list_length (mt) != 1) {
		idio_codegen_error_param_args ("COMPUTED-SYM-REF mci", mt, IDIO_C_FUNC_LOCATION_S ("COMPUTED-SYM-REF"));

		/* notreached */
		return;
	    }

	    IDIO mci = IDIO_PAIR_H (mt);

	    if (! idio_isa_fixnum (mci)) {
		idio_codegen_error_param_type ("fixnum", mci, IDIO_C_FUNC_LOCATION_S ("COMPUTED-SYM-REF"));

		/* notreached */
		return;
	    }

	    IDIO_IA_PUSH1 (aot ? IDIO_A_COMPUTED_SYM_IREF : IDIO_A_COMPUTED_SYM_REF);
	    IDIO_IA_PUSH_REF (IDIO_FIXNUM_VAL (mci));
	}
	break;
    case IDIO_I_CODE_SYM_DEF:
	{
	    if (! idio_isa_pair (mt) ||
		idio_list_length (mt) != 3) {
		idio_codegen_error_param_args ("SYM-DEF name kind mci", mt, IDIO_C_FUNC_LOCATION_S ("SYM-DEF"));

		/* notreached */
		return;
	    }

	    IDIO name = IDIO_PAIR_H (mt);
	    IDIO kind = IDIO_PAIR_HT (mt);
	    IDIO fmci = IDIO_PAIR_HTT (mt);

	    if (! idio_isa_symbol (name)) {
		idio_codegen_error_param_type ("symbol", name, IDIO_C_FUNC_LOCATION_S ("SYM-DEF"));

		/* notreached */
		return;
	    }

	    if (! (idio_S_predef == kind ||
		   idio_S_toplevel == kind ||
		   idio_S_dynamic == kind ||
		   idio_S_environ == kind ||
		   idio_S_computed == kind)) {
		idio_codegen_error_param_type ("symbol predef|toplevel|dynamic|environ|computed", kind, IDIO_C_FUNC_LOCATION_S ("SYM-DEF"));

		/* notreached */
		return;
	    }

	    if (! idio_isa_fixnum (fmci)) {
		idio_codegen_error_param_type ("fixnum", fmci, IDIO_C_FUNC_LOCATION_S ("SYM-DEF"));

		/* notreached */
		return;
	    }

	    IDIO_IA_PUSH1 (aot ? IDIO_A_SYM_IDEF : IDIO_A_SYM_DEF);
	    idio_ai_t mci = IDIO_FIXNUM_VAL (fmci);
	    IDIO_IA_PUSH_REF (mci);
	    mci = idio_codegen_constants_lookup_or_extend (eenv, kind);
	    IDIO_IA_PUSH_VARUINT (mci);
	}
	break;
    case IDIO_I_CODE_SYM_SET:
	{
	    if (! idio_isa_pair (mt) ||
		idio_list_length (mt) != 3) {
		idio_codegen_error_param_args ("SYM-SET e mci m1", mt, IDIO_C_FUNC_LOCATION_S ("SYM-SET"));

		/* notreached */
		return;
	    }

	    IDIO e   = IDIO_PAIR_H (mt);
	    IDIO mci = IDIO_PAIR_HT (mt);

	    if (! idio_isa_fixnum (mci)) {
		idio_codegen_error_param_type ("fixnum", mci, IDIO_C_FUNC_LOCATION_S ("SYM-SET"));

		/* notreached */
		return;
	    }

	    IDIO m1 = IDIO_PAIR_HTT (mt);

	    idio_codegen_compile (thr, ia, eenv, m1, depth + 1);

	    IDIO_CODEGEN_SRC_EXPR (ia, e, eenv);

	    IDIO_IA_PUSH1 (aot ? IDIO_A_SYM_ISET : IDIO_A_SYM_SET);
	    IDIO_IA_PUSH_REF (IDIO_FIXNUM_VAL (mci));
	}
	break;
    case IDIO_I_CODE_COMPUTED_SYM_SET:
	{
	    if (! idio_isa_pair (mt) ||
		idio_list_length (mt) != 2) {
		idio_codegen_error_param_args ("COMPUTED-SYM-SET mci m1", mt, IDIO_C_FUNC_LOCATION_S ("COMPUTED-SYM-SET"));

		/* notreached */
		return;
	    }

	    IDIO mci = IDIO_PAIR_H (mt);

	    if (! idio_isa_fixnum (mci)) {
		idio_codegen_error_param_type ("fixnum", mci, IDIO_C_FUNC_LOCATION_S ("COMPUTED-SYM-SET"));

		/* notreached */
		return;
	    }

	    IDIO m1 = IDIO_PAIR_HT (mt);

	    idio_codegen_compile (thr, ia, eenv, m1, depth + 1);

	    IDIO_IA_PUSH1 (aot ? IDIO_A_COMPUTED_SYM_ISET : IDIO_A_COMPUTED_SYM_SET);
	    IDIO_IA_PUSH_REF (IDIO_FIXNUM_VAL (mci));
	}
	break;
    case IDIO_I_CODE_COMPUTED_SYM_DEF:
	{
	    if (! idio_isa_pair (mt) ||
		idio_list_length (mt) != 2) {
		idio_codegen_error_param_args ("COMPUTED-SYM-DEF mci m1", mt, IDIO_C_FUNC_LOCATION_S ("COMPUTED-SYM-DEF"));

		/* notreached */
		return;
	    }

	    IDIO mci = IDIO_PAIR_H (mt);

	    if (! idio_isa_fixnum (mci)) {
		idio_codegen_error_param_type ("fixnum", mci, IDIO_C_FUNC_LOCATION_S ("COMPUTED-SYM-DEF"));

		/* notreached */
		return;
	    }

	    IDIO m1 = IDIO_PAIR_HT (mt);

	    idio_codegen_compile (thr, ia, eenv, m1, depth + 1);

	    IDIO_IA_PUSH1 (aot ? IDIO_A_COMPUTED_SYM_IDEF : IDIO_A_COMPUTED_SYM_DEF);
	    IDIO_IA_PUSH_REF (IDIO_FIXNUM_VAL (mci));
	}
	break;
    case IDIO_I_CODE_VAL_REF:
	{
	    if (! idio_isa_pair (mt) ||
		idio_list_length (mt) != 1) {
		idio_codegen_error_param_args ("VAL-REF gvi", mt, IDIO_C_FUNC_LOCATION_S ("VAL-REF"));

		/* notreached */
		return;
	    }

	    IDIO gvi = IDIO_PAIR_H (mt);

	    if (! idio_isa_fixnum (gvi)) {
		idio_codegen_error_param_type ("fixnum", gvi, IDIO_C_FUNC_LOCATION_S ("VAL-REF"));

		/* notreached */
		return;
	    }

	    IDIO_IA_PUSH1 (aot ? IDIO_A_VAL_IREF : IDIO_A_VAL_REF);
	    IDIO_IA_PUSH_REF (IDIO_FIXNUM_VAL (gvi));
	}
	break;
    case IDIO_I_CODE_FUNCTION_VAL_REF:
	{
	    if (! idio_isa_pair (mt) ||
		idio_list_length (mt) != 1) {
		idio_codegen_error_param_args ("FUNCTION-VAL-REF gvi", mt, IDIO_C_FUNC_LOCATION_S ("FUNCTION-VAL-REF"));

		/* notreached */
		return;
	    }

	    IDIO gvi = IDIO_PAIR_H (mt);

	    if (! idio_isa_fixnum (gvi)) {
		idio_codegen_error_param_type ("fixnum", gvi, IDIO_C_FUNC_LOCATION_S ("FUNCTION-VAL-REF"));

		/* notreached */
		return;
	    }

	    IDIO_IA_PUSH1 (aot ? IDIO_A_FUNCTION_VAL_IREF : IDIO_A_FUNCTION_VAL_REF);
	    IDIO_IA_PUSH_REF (IDIO_FIXNUM_VAL (gvi));
	}
	break;
    case IDIO_I_CODE_VAL_SET:
	{
	    if (! idio_isa_pair (mt) ||
		idio_list_length (mt) != 3) {
		idio_codegen_error_param_args ("VAL-SET e gvi m1", mt, IDIO_C_FUNC_LOCATION_S ("VAL-SET"));

		/* notreached */
		return;
	    }

	    IDIO e   = IDIO_PAIR_H (mt);
	    IDIO gvi = IDIO_PAIR_HT (mt);

	    if (! idio_isa_fixnum (gvi)) {
		idio_codegen_error_param_type ("fixnum", gvi, IDIO_C_FUNC_LOCATION_S ("VAL-SET"));

		/* notreached */
		return;
	    }

	    IDIO m1 = IDIO_PAIR_HTT (mt);

	    idio_codegen_compile (thr, ia, eenv, m1, depth + 1);

	    IDIO_CODEGEN_SRC_EXPR (ia, e, eenv);

	    IDIO_IA_PUSH1 (aot ? IDIO_A_VAL_ISET : IDIO_A_VAL_SET);
	    IDIO_IA_PUSH_REF (IDIO_FIXNUM_VAL (gvi));
	}
	break;
    case IDIO_I_CODE_PREDEFINED:
	{
	    if (! idio_isa_pair (mt) ||
		idio_list_length (mt) != 1) {
		idio_codegen_error_param_args ("PREDEFINED vi", mt, IDIO_C_FUNC_LOCATION_S ("PREDEFINED"));

		/* notreached */
		return;
	    }

	    IDIO vi = IDIO_PAIR_H (mt);

	    if (! idio_isa_fixnum (vi)) {
		idio_codegen_error_param_type ("fixnum", vi, IDIO_C_FUNC_LOCATION_S ("PREDEFINED"));

		/* notreached */
		return;
	    }

	    switch (IDIO_FIXNUM_VAL (vi)) {
	    default:
		IDIO_IA_PUSH1 (IDIO_A_PREDEFINED);
		IDIO_IA_PUSH_VARUINT (IDIO_FIXNUM_VAL (vi));
		break;
	    }

	    /*
	     * Specialization.  Or will be...
	     *
	     * $grep PREDEFINED vm-dasm | sed -e 's/.*: //' | sort | uniq -c | sort -nr | head

	     * 1728 PREDEFINED 2 #nil
	     * 1402 PREDEFINED 1 #f
	     *  873 PREDEFINED 0 #t
	     *  216 PREDEFINED 656 PRIM not
	     *  213 PREDEFINED 754 PRIM lt
	     *  203 PREDEFINED 749 PRIM +
	     *  140 PREDEFINED 665 PRIM value-index
	     *  138 PREDEFINED 770 PRIM error
	     *  131 PREDEFINED 843 PRIM apply
	     *  127 PREDEFINED 750 PRIM -

	     */
	    if (idio_S_true == vi) {
		IDIO_IA_PUSH1 (IDIO_A_PREDEFINED0);
	    } else if (idio_S_false == vi) {
		IDIO_IA_PUSH1 (IDIO_A_PREDEFINED1);
	    } else if (idio_S_nil == vi) {
		IDIO_IA_PUSH1 (IDIO_A_PREDEFINED2);
	    } else if (idio_S_nil == vi) { /* pair */
		IDIO_IA_PUSH1 (IDIO_A_PREDEFINED3);
	    } else if (idio_S_nil == vi) { /* head */
		IDIO_IA_PUSH1 (IDIO_A_PREDEFINED4);
	    } else if (idio_S_nil == vi) { /* tail */
		IDIO_IA_PUSH1 (IDIO_A_PREDEFINED5);
	    } else if (idio_S_nil == vi) { /* pair? */
		IDIO_IA_PUSH1 (IDIO_A_PREDEFINED6);
	    } else if (idio_S_nil == vi) { /* symbol? */
		IDIO_IA_PUSH1 (IDIO_A_PREDEFINED7);
	    } else if (idio_S_nil == vi) { /* eq? */
		IDIO_IA_PUSH1 (IDIO_A_PREDEFINED8);
	    } else {
		/* see above */
		/* IDIO_IA_PUSH1 (IDIO_A_PREDEFINED); */
		/* IDIO_IA_PUSH_VARUINT (IDIO_FIXNUM_VAL (vi)); */
	    }
	}
	break;
    case IDIO_I_CODE_ALTERNATIVE:
	{
	    if (! idio_isa_pair (mt) ||
		idio_list_length (mt) != 4) {
		idio_codegen_error_param_args ("ALTERNATIVE src m1 m2 m3", mt, IDIO_C_FUNC_LOCATION_S ("ALTERNATIVE"));

		/* notreached */
		return;
	    }

	    IDIO src = IDIO_PAIR_H (mt);
	    IDIO m1 = IDIO_PAIR_HT (mt);
	    IDIO m2 = IDIO_PAIR_HTT (mt);
	    IDIO m3 = IDIO_PAIR_HTTT (mt);

	    /*
	     * Think about the code to be generated where we can only
	     * calculate the jump-false #6 when we have added the code
	     * for both m2 and goto #7 and the code for goto #7
	     * depends on the code for m3.

	      1: ...
	      2: m1
	      3: jump-false #6
	      4: m2
	      5: goto #7
	      6: m3
	      7: ...

	     * Slightly complicated by our choosing to use either a
	     * SHORT-JUMP-FALSE with one byte of offset or a
	     * LONG-JUMP-FALSE with 2+ bytes of offset.
	     */

	    /* 2: */
	    IDIO_CODEGEN_SRC_EXPR (ia, src, eenv);

	    IDIO_IA_PUSH1 (IDIO_A_SUPPRESS_RCSE);
	    idio_codegen_compile (thr, ia, eenv, m1, depth + 1);
	    IDIO_IA_PUSH1 (IDIO_A_POP_RCSE);

	    IDIO_IA_T ia_m2 = idio_ia (100);
	    idio_codegen_compile (thr, ia_m2, eenv, m2, depth + 1);

	    IDIO_IA_T ia_m3 = idio_ia (100);
	    idio_codegen_compile (thr, ia_m3, eenv, m3, depth + 1);

	    IDIO_IA_T g7 = NULL;
	    size_t g7_len = 0;

	    /*
	     * include the size of the jump instruction!
	     *
	     * g7_len == size(ins) + size(off)
	     */
	    if (IDIO_IA_USIZE (ia_m3) <= IDIO_IA_VARUINT_1BYTE) {
		g7_len = 1 + 1;
	    } else {
		g7 = idio_ia_compute_varuint (IDIO_IA_USIZE (ia_m3));
		g7_len = 1 + IDIO_IA_USIZE (g7);
	    }

	    size_t jf6_off = IDIO_IA_USIZE (ia_m2) + g7_len;

	    /* 3: */
	    if (jf6_off <= IDIO_IA_VARUINT_1BYTE) {
		IDIO_IA_PUSH1 (IDIO_A_SHORT_JUMP_FALSE);
		IDIO_IA_PUSH1 (jf6_off);
	    } else {
		IDIO_IA_PUSH1 (IDIO_A_LONG_JUMP_FALSE);
		IDIO_IA_PUSH_VARUINT (jf6_off);
	    }

	    /* 4: */
	    idio_ia_append_free (ia, ia_m2);

	    /* 5: */
	    if (IDIO_IA_USIZE (ia_m3) <= IDIO_IA_VARUINT_1BYTE) {
		IDIO_IA_PUSH1 (IDIO_A_SHORT_GOTO);
		IDIO_IA_PUSH1 (IDIO_IA_USIZE (ia_m3));
	    } else {
		IDIO_IA_PUSH1 (IDIO_A_LONG_GOTO);
		idio_ia_append_free (ia, g7);
	    }

	    /* 6: */
	    idio_ia_append_free (ia, ia_m3);
	}
	break;
    case IDIO_I_CODE_SEQUENCE:
	{
	    if (! idio_isa_pair (mt) ||
		idio_list_length (mt) != 2) {
		idio_codegen_error_param_args ("SEQUENCE m1 m+", mt, IDIO_C_FUNC_LOCATION_S ("SEQUENCE"));

		/* notreached */
		return;
	    }

	    IDIO m1 = IDIO_PAIR_H (mt);
	    IDIO mp = IDIO_PAIR_HT (mt);

	    idio_codegen_compile (thr, ia, eenv, m1, depth + 1);
	    idio_codegen_compile (thr, ia, eenv, mp, depth + 1);
	}
	break;
    case IDIO_I_CODE_TR_FIX_LET:
	{
	    if (! idio_isa_pair (mt) ||
		idio_list_length (mt) != 3) {
		idio_codegen_error_param_args ("TR-FIX-LET m* m+ formals", mt, IDIO_C_FUNC_LOCATION_S ("TR-FIX-LET"));

		/* notreached */
		return;
	    }

	    IDIO ms = IDIO_PAIR_H (mt);
	    IDIO mp = IDIO_PAIR_HT (mt);
	    IDIO formals = IDIO_PAIR_HTT (mt);

	    idio_as_t fci = idio_codegen_constants_lookup_or_extend (eenv, formals);

	    idio_codegen_compile (thr, ia, eenv, ms, depth + 1);

	    IDIO_IA_PUSH1 (IDIO_A_LINK_FRAME);
	    IDIO_IA_PUSH_VARUINT (fci);

	    idio_codegen_compile (thr, ia, eenv, mp, depth + 1);
	}
	break;
    case IDIO_I_CODE_FIX_LET:
	{
	    if (! idio_isa_pair (mt) ||
		idio_list_length (mt) != 3) {
		idio_codegen_error_param_args ("FIX-LET m* m+ formals", mt, IDIO_C_FUNC_LOCATION_S ("FIX-LET"));

		/* notreached */
		return;
	    }

	    IDIO ms = IDIO_PAIR_H (mt);
	    IDIO mp = IDIO_PAIR_HT (mt);
	    IDIO formals = IDIO_PAIR_HTT (mt);

	    idio_as_t fci = idio_codegen_constants_lookup_or_extend (eenv, formals);

	    idio_codegen_compile (thr, ia, eenv, ms, depth + 1);

	    IDIO_IA_PUSH1 (IDIO_A_LINK_FRAME);
	    IDIO_IA_PUSH_VARUINT (fci);

	    idio_codegen_compile (thr, ia, eenv, mp, depth + 1);
	    IDIO_IA_PUSH1 (IDIO_A_UNLINK_FRAME);
	}
	break;
    case IDIO_I_CODE_LOCAL:
	{
	    if (! idio_isa_pair (mt) ||
		idio_list_length (mt) != 5) {
		idio_codegen_error_param_args ("LOCAL e i m1 m+ formal*", mt, IDIO_C_FUNC_LOCATION_S ("LOCAL"));

		/* notreached */
		return;
	    }

	    IDIO e       = IDIO_PAIR_H (mt);
	    IDIO i       = IDIO_PAIR_HT (mt);
	    IDIO m1      = IDIO_PAIR_HTT (mt);
	    IDIO mp      = IDIO_PAIR_HTTT (mt);
	    IDIO formals = IDIO_PAIR_HTTTT (mt);

	    idio_as_t fci = idio_codegen_constants_lookup_or_extend (eenv, formals);

	    idio_codegen_compile (thr, ia, eenv, m1, depth + 1);

	    IDIO_CODEGEN_SRC_EXPR (ia, e, eenv);

	    idio_ia_push (ia, IDIO_A_EXTEND_FRAME);
	    IDIO_IA_PUSH_VARUINT (idio_list_length (formals));
	    IDIO_IA_PUSH_VARUINT (fci);

	    IDIO_IA_PUSH1 (IDIO_A_SHALLOW_ARGUMENT_SET);
	    IDIO_IA_PUSH_VARUINT (IDIO_FIXNUM_VAL (i));

	    idio_codegen_compile (thr, ia, eenv, mp, depth + 1);
	}
	break;
    case IDIO_I_CODE_PRIMCALL0:
	{
	    if (! idio_isa_pair (mt) ||
		(idio_list_length (mt) != 3)) {
		idio_codegen_error_param_args ("CALL0 e ins pd", mt, IDIO_C_FUNC_LOCATION_S ("CALL0"));

		/* notreached */
		return;
	    }

	    IDIO e   = IDIO_PAIR_H (mt);
	    IDIO ins = IDIO_PAIR_HT (mt);
	    IDIO pd  = IDIO_PAIR_HTT (mt);

	    IDIO_CODEGEN_SRC_EXPR (ia, e, eenv);

	    IDIO_IA_PUSH_VARUINT (IDIO_FIXNUM_VAL (ins));
	    IDIO_IA_PUSH_VARUINT (IDIO_FIXNUM_VAL (pd));
	}
	break;
    case IDIO_I_CODE_PRIMCALL1:
	{
	    if (! idio_isa_pair (mt) ||
		(idio_list_length (mt) != 4)) {
		idio_codegen_error_param_args ("CALL1 e ins m1 pd", mt, IDIO_C_FUNC_LOCATION_S ("CALL1"));

		/* notreached */
		return;
	    }

	    IDIO e   = IDIO_PAIR_H (mt);
	    IDIO ins = IDIO_PAIR_HT (mt);
	    IDIO m1  = IDIO_PAIR_HTT (mt);
	    IDIO pd  = IDIO_PAIR_HTTT (mt);

	    idio_codegen_compile (thr, ia, eenv, m1, depth + 1);

	    IDIO_CODEGEN_SRC_EXPR (ia, e, eenv);

	    IDIO_IA_PUSH_VARUINT (IDIO_FIXNUM_VAL (ins));
	    IDIO_IA_PUSH_VARUINT (IDIO_FIXNUM_VAL (pd));
	}
	break;
    case IDIO_I_CODE_PRIMCALL2:
	{
	    if (! idio_isa_pair (mt) ||
		(idio_list_length (mt) != 5)) {
		idio_codegen_error_param_args ("CALL2 e ins m1 m2 pd", mt, IDIO_C_FUNC_LOCATION_S ("CALL2"));

		/* notreached */
		return;
	    }

	    IDIO e   = IDIO_PAIR_H (mt);
	    IDIO ins = IDIO_PAIR_HT (mt);
	    IDIO m1  = IDIO_PAIR_HTT (mt);
	    IDIO m2  = IDIO_PAIR_HTTT (mt);
	    IDIO pd  = IDIO_PAIR_HTTTT (mt);

	    idio_codegen_compile (thr, ia, eenv, m1, depth + 1);
	    IDIO_IA_PUSH1 (IDIO_A_PUSH_VALUE);
	    idio_codegen_compile (thr, ia, eenv, m2, depth + 1);
	    IDIO_IA_PUSH1 (IDIO_A_POP_REG1);

	    IDIO_CODEGEN_SRC_EXPR (ia, e, eenv);

	    IDIO_IA_PUSH_VARUINT (IDIO_FIXNUM_VAL (ins));
	    IDIO_IA_PUSH_VARUINT (IDIO_FIXNUM_VAL (pd));
	}
	break;
    case IDIO_I_CODE_PRIMCALL3:
	{
	    /*
	     * XXX not implemented
	     */
	    if (! idio_isa_pair (mt) ||
		idio_list_length (mt) != 6) {
		idio_codegen_error_param_args ("CALL3 e ins m1 m2 m3", mt, IDIO_C_FUNC_LOCATION_S ("CALL3"));

		/* notreached */
		return;
	    }

	    IDIO e   = IDIO_PAIR_H (mt);
	    IDIO ins = IDIO_PAIR_HT (mt);
	    IDIO m1  = IDIO_PAIR_HTT (mt);
	    IDIO m2  = IDIO_PAIR_HTTT (mt);
	    IDIO m3  = IDIO_PAIR_HTTTT (mt);

	    idio_codegen_compile (thr, ia, eenv, m1, depth + 1);
	    IDIO_IA_PUSH1 (IDIO_A_PUSH_VALUE);
	    idio_codegen_compile (thr, ia, eenv, m2, depth + 1);
	    IDIO_IA_PUSH1 (IDIO_A_PUSH_VALUE);
	    idio_codegen_compile (thr, ia, eenv, m3, depth + 1);

	    IDIO_CODEGEN_SRC_EXPR (ia, e, eenv);

	    IDIO_IA_PUSH2 (IDIO_A_POP_REG2, IDIO_A_POP_REG1);
	    IDIO_IA_PUSH_VARUINT (IDIO_FIXNUM_VAL (ins));
	}
	break;
    case IDIO_I_CODE_TR_REGULAR_CALL:
	{
	    if (! idio_isa_pair (mt) ||
		idio_list_length (mt) != 3) {
		idio_codegen_error_param_args ("TR-REGULAR-CALL e m1 m*", mt, IDIO_C_FUNC_LOCATION_S ("TR-REGULAR-CALL"));

		/* notreached */
		return;
	    }

	    IDIO e = IDIO_PAIR_H (mt);
	    IDIO m1 = IDIO_PAIR_HT (mt);
	    IDIO ms = IDIO_PAIR_HTT (mt);

	    idio_codegen_compile (thr, ia, eenv, m1, depth + 1);
	    IDIO_IA_PUSH1 (IDIO_A_PUSH_VALUE);
	    idio_codegen_compile (thr, ia, eenv, ms, depth + 1);

	    IDIO_CODEGEN_SRC_EXPR (ia, e, eenv);

	    IDIO_IA_PUSH2 (IDIO_A_POP_FUNCTION, IDIO_A_FUNCTION_GOTO);
	}
	break;
    case IDIO_I_CODE_REGULAR_CALL:
	{
	    if (! idio_isa_pair (mt) ||
		idio_list_length (mt) != 3) {
		idio_codegen_error_param_args ("REGULAR-CALL e m1 m*", mt, IDIO_C_FUNC_LOCATION_S ("REGULAR-CALL"));

		/* notreached */
		return;
	    }

	    IDIO e = IDIO_PAIR_H (mt);
	    IDIO m1 = IDIO_PAIR_HT (mt);
	    IDIO ms = IDIO_PAIR_HTT (mt);

	    idio_codegen_compile (thr, ia, eenv, m1, depth + 1);
	    IDIO_IA_PUSH1 (IDIO_A_PUSH_VALUE);
	    idio_codegen_compile (thr, ia, eenv, ms, depth + 1);

	    IDIO_CODEGEN_SRC_EXPR (ia, e, eenv);

	    IDIO_IA_PUSH4 (IDIO_A_POP_FUNCTION, IDIO_A_PRESERVE_STATE, IDIO_A_FUNCTION_INVOKE, IDIO_A_RESTORE_STATE);
	}
	break;
    case IDIO_I_CODE_FIX_CLOSURE:
	{
	    if (! idio_isa_pair (mt) ||
		idio_list_length (mt) != 6) {
		idio_codegen_error_param_args ("FIX-CLOSURE m+ name arity formals docstr srcloc", mt, IDIO_C_FUNC_LOCATION_S ("FIX-CLOSURE"));

		/* notreached */
		return;
	    }

	    IDIO mp      = IDIO_PAIR_H   (mt);
	    IDIO name    = IDIO_PAIR_HT  (mt);
	    IDIO arity   = IDIO_PAIR_HTT (mt);
	    IDIO formals = IDIO_PAIR_H   (IDIO_PAIR_TTT (mt));
	    IDIO docstr  = IDIO_PAIR_HT  (IDIO_PAIR_TTT (mt));
	    IDIO srcloc  = IDIO_PAIR_HTT (IDIO_PAIR_TTT (mt));

	    if (! idio_isa_fixnum (arity)) {
		idio_codegen_error_param_type ("fixnum", arity, IDIO_C_FUNC_LOCATION_S ("FIX-CLOSURE"));

		/* notreached */
		return;
	    }

	    idio_as_t nci  = idio_codegen_constants_lookup_or_extend (eenv, name);
	    idio_as_t fci  = idio_codegen_constants_lookup_or_extend (eenv, formals);
	    idio_as_t dsci = idio_codegen_constants_lookup_or_extend (eenv, docstr);
	    idio_as_t slci = idio_codegen_constants_lookup_or_extend (eenv, srcloc);

	    /*
	     * **** In the Beginning
	     *
	     * Remember this is the act of creating a closure *value*
	     * not running the (body of the) closure.
	     *
	     * {the-function}, the body of the function, will be
	     * prefaced with an arity check then whatever m+ consists
	     * of.
	     *
	     * Obviously {the-function} is some arbitrary length and
	     * we don't want to run it now, we are only creating the
	     * closure value and that creation is essentially a call
	     * to idio_closure() with a "pointer" to the start of
	     * {the-function}.  Not really a pointer, of course, but
	     * rather where {the-function} starts relative to where we
	     * are now.
	     *
	     * Thinking ahead, having created the closure value we now
	     * want to jump over {the-function} -- we don't want to
	     * run it -- which will be a SHORT- or a LONG- GOTO.  A
	     * SHORT-GOTO is fixed at two bytes but a LONG-GOTO could
	     * be 9 bytes which means that the "pointer" to
	     * {the-function} in the CREATE-CLOSURE instruction will
	     * vary depending on how many bytes are required to
	     * instruct us to jump over {the-function}.
	     *
	     * Think about the code to be generated where we can only
	     * calculate the length-of #3 when we have added the code
	     * for goto #5 and the code for goto #5 depends on the
	     * code for the-function (which depends on m+).

	      1: ...
	      2: create-closure (length-of #3) [features]
	      3: goto #5
	      4: the-function (from m+)
	      5: ...

	     * [features] are things we always add and therefore
	     * always read off when implementing the CREATE-CLOSURE
	     * instruction.
	     *
	     * Here there are obvious features like the constants
	     * indexes for signature-string and documentation-string.
	     *
	     * A less obvious feature is the length of {the-function}.
	     * Actually it will get emitted twice, once as a feature
	     * and then as the GOTO.  We want it as a feature in order
	     * that we can add it to the closure value.  That means we
	     * can disassemble just this function.  If we don't pass
	     * it as a feature then, when we are about to disassemble
	     * the closure, it is impossible for us to reverse
	     * engineer the GOTO immediately before {the-function} as
	     * some LONG-GOTO can look like a combination of
	     * CREATE-CLOSURE len [features].
	     *
	     * XXX if we want the closure *value* to know about its
	     * own arity (and varargs) -- don't forget the closure
	     * value doesn't know about its arity/varargs,
	     * {the-function} does but not the value -- then we would
	     * need to pass them to CREATE_CLOSURE as more [features].
	     *
	     * Why would we do that?  The only current reason is to
	     * test if a closure is a thunk, ie. arity 0 and no
	     * varargs.  Currently there's no pressing need for a
	     * thunk? predicate.
	     *
	     * **** Then, post-0.2...
	     *
	     * We can always create an anonymous function directly in
	     * byte_code and keep a note of the {vi} for it.  This
	     * uses a new CREATE-FUNCTION opcode which is ostensibly
	     * the old CREATE-CLOSURE opcode.  The only real
	     * difference being that the (debug) stats need to be
	     * shared with future CREATE-CLOSURE instances.
	     *
	     * All the heavy lifting of creating a closure/function
	     * instance (the PC, the name, signature and documentation
	     * strings etc.) are set up here, once.
	     *
	     * The entity returned by the CREATE-FUNCTION opcode will
	     * be a valid closure -- top level because the VM won't
	     * have a non-#n frame to give it when it is processed --
	     * but, at this stage, nothing is going to call it.  Which
	     * is partly why it doesn't need a name.  Hence the
	     * lifted-{name} code being #define'd out.
	     *
	     * Then, at the original place in the (possibly nested)
	     * code, we can insert the (new) CREATE-CLOSURE opcode
	     * which simply dereferences the {vi} for the top level
	     * function, copies the useful bits, adds the current VM
	     * frame and reuses the stats area.
	     *
	     * Note, however, that the functionality[sic] is
	     * unchanged.  There's no lambda lifting per se and all
	     * actual, runnable closures are the CREATE-CLOSUREs.  All
	     * we've done is some slight shuffling of the physical
	     * location of the function's byte code from being
	     * embedded to being "up there" somewhere.
	     *
	     * Driving this change is that there are, roughly 2200
	     * abstractions seen during a run of the test suite which
	     * become 189,000 closures.  Removing the duplicated
	     * creation of 187k sets of closure properties is a
	     * reasonable timesaver.
	     */

	    /* the-function */
	    IDIO_IA_T ia_tf = idio_ia (200);
	    switch (IDIO_FIXNUM_VAL (arity) + 1) {
	    case 1: idio_ia_push (ia_tf, IDIO_A_ARITY1P); break;
	    case 2: idio_ia_push (ia_tf, IDIO_A_ARITY2P); break;
	    case 3: idio_ia_push (ia_tf, IDIO_A_ARITY3P); break;
	    case 4: idio_ia_push (ia_tf, IDIO_A_ARITY4P); break;
	    default:
		{
		    idio_ia_push (ia_tf, IDIO_A_ARITYEQP);
		    IDIO_IA_PUSH_VARUINT_BC (ia_tf, IDIO_FIXNUM_VAL (arity) + 1);
		}
		break;
	    }

	    idio_ia_push (ia_tf, IDIO_A_LINK_FRAME);
	    IDIO_IA_PUSH_VARUINT_BC (ia_tf, fci);

	    idio_codegen_compile (thr, ia_tf, eenv, mp, depth + 1);
	    idio_ia_push (ia_tf, IDIO_A_RETURN);

	    IDIO_IA_T ia_orig = ia;
	    IDIO_IA_T ia = idio_ia (1024);

	    idio_pc_t code_len = IDIO_IA_USIZE (ia_tf);
	    if (code_len <= IDIO_IA_VARUINT_1BYTE) {
		/* 2: */
		IDIO_IA_PUSH2 (IDIO_A_CREATE_FUNCTION, 2);
		IDIO_IA_PUSH_VARUINT (code_len);
		IDIO_IA_PUSH_VARUINT (nci);
		IDIO_IA_PUSH_VARUINT (fci);
		IDIO_IA_PUSH_VARUINT (dsci);
		IDIO_IA_PUSH_VARUINT (slci);

		/* 3: */
		IDIO_IA_PUSH1 (IDIO_A_SHORT_GOTO);
		IDIO_IA_PUSH1 (code_len);
	    } else {
		/* 2: */
		IDIO_IA_T g5 = idio_ia_compute_varuint (code_len);
		IDIO_IA_PUSH2 (IDIO_A_CREATE_FUNCTION, (1 + IDIO_IA_USIZE (g5)));
		IDIO_IA_PUSH_VARUINT (code_len);
		IDIO_IA_PUSH_VARUINT (nci);
		IDIO_IA_PUSH_VARUINT (fci);
		IDIO_IA_PUSH_VARUINT (dsci);
		IDIO_IA_PUSH_VARUINT (slci);

		/* 3: */
		IDIO_IA_PUSH1 (IDIO_A_LONG_GOTO);
		idio_ia_append_free (ia, g5);
	    }

	    /* 4: */
	    idio_ia_append_free (ia, ia_tf);

	    /*
	     * We want to emulate a top level assignment to a new
	     * symbol and, post-CREATE-FUNCTION, new global value
	     * index which can be referred to by the CREATE-CLOSURE
	     * code.
	     *
	     * However, we don't need the new (lifted) symbol as
	     * nothing has a need to refer to it.
	     */
	    IDIO_IA_T ia_fn = ia;
	    ia = idio_ia (1024);

#ifdef IDIO_CODEGEN_LIFTED_NAME
<<<<<<< HEAD
	    IDIO lifted_name = idio_gensym (IDIO_STATIC_STR_LEN ("lifted"));
	    idio_as_t mci = idio_codegen_constants_lookup_or_extend (eenv, lifted_name);
=======
	    IDIO lifted_name = IDIO_GENSYM ("lifted");
	    idio_as_t mci = idio_codegen_constants_lookup_or_extend (cs, lifted_name);
>>>>>>> f98f1506

	    IDIO_IA_PUSH1 (aot ? IDIO_A_SYM_IDEF : IDIO_A_SYM_DEF);
	    IDIO_IA_PUSH_REF (mci);
	    mci = idio_codegen_constants_lookup_or_extend (eenv, idio_S_toplevel);
	    IDIO_IA_PUSH_VARUINT (mci);
#endif

	    idio_ia_append (ia, ia_fn);

	    idio_as_t gvi = idio_codegen_extend_values (eenv);

	    IDIO_IA_PUSH1 (aot ? IDIO_A_VAL_ISET : IDIO_A_VAL_SET);
	    IDIO_IA_PUSH_REF (gvi);

	    /*
	     * 1. don't free {ia}, we're about to reuse it
	     *
	     * 2. pushing directly onto byte_code seems a bit dubious.
	     *    In particular, the code will be outside any ABORTs.
	     *
	     * 3. do a regular CREATE-CLOSURE which refers to the
	     *    CREATE-FUNCTION {vi} we just created
	     */
	    idio_ia_append (byte_code, ia);

	    /* reset ia to reuse it */
	    IDIO_IA_USIZE (ia) = 0;
	    IDIO_IA_PUSH1 (aot ? IDIO_A_CREATE_ICLOSURE : IDIO_A_CREATE_CLOSURE);
	    IDIO_IA_PUSH_REF (gvi);
	    idio_ia_append_free (ia_orig, ia);
	}
	break;
    case IDIO_I_CODE_NARY_CLOSURE:
	{
	    if (! idio_isa_pair (mt) ||
		idio_list_length (mt) != 6) {
		idio_codegen_error_param_args ("NARY-CLOSURE m+ name arity formals docstr srcloc", mt, IDIO_C_FUNC_LOCATION_S ("NARY-CLOSURE"));

		/* notreached */
		return;
	    }

	    IDIO mp      = IDIO_PAIR_H   (mt);
	    IDIO name    = IDIO_PAIR_HT  (mt);
	    IDIO arity   = IDIO_PAIR_HTT (mt);
	    IDIO formals = IDIO_PAIR_H   (IDIO_PAIR_TTT (mt));
	    IDIO docstr  = IDIO_PAIR_HT  (IDIO_PAIR_TTT (mt));
	    IDIO srcloc  = IDIO_PAIR_HTT (IDIO_PAIR_TTT (mt));

	    if (! idio_isa_fixnum (arity)) {
		idio_codegen_error_param_type ("fixnum", arity, IDIO_C_FUNC_LOCATION_S ("NARY-CLOSURE"));

		/* notreached */
		return;
	    }

	    idio_as_t nci  = idio_codegen_constants_lookup_or_extend (eenv, name);
	    idio_as_t fci  = idio_codegen_constants_lookup_or_extend (eenv, formals);
	    idio_as_t dsci = idio_codegen_constants_lookup_or_extend (eenv, docstr);
	    idio_as_t slci = idio_codegen_constants_lookup_or_extend (eenv, srcloc);

	    /*
	     * See IDIO_I_CODE_FIX_CLOSURE for commentary.
	     */

	    /* the-function */
	    IDIO_IA_T ia_tf = idio_ia (200);
	    idio_ia_push (ia_tf, IDIO_A_ARITYGEP);
	    IDIO_IA_PUSH_VARUINT_BC (ia_tf, IDIO_FIXNUM_VAL (arity) + 1);

	    idio_ia_push (ia_tf, IDIO_A_PACK_FRAME);
	    IDIO_IA_PUSH_VARUINT_BC (ia_tf, IDIO_FIXNUM_VAL (arity));

	    idio_ia_push (ia_tf, IDIO_A_LINK_FRAME);
	    IDIO_IA_PUSH_VARUINT_BC (ia_tf, fci);

	    idio_codegen_compile (thr, ia_tf, eenv, mp, depth + 1);
	    idio_ia_push (ia_tf, IDIO_A_RETURN);

	    IDIO_IA_T ia_orig = ia;
	    IDIO_IA_T ia = idio_ia (1024);

	    idio_pc_t code_len = IDIO_IA_USIZE (ia_tf);
	    if (code_len <= IDIO_IA_VARUINT_1BYTE) {
		/* 2: */
		IDIO_IA_PUSH2 (IDIO_A_CREATE_FUNCTION, 2);
		IDIO_IA_PUSH_VARUINT (code_len);
		IDIO_IA_PUSH_VARUINT (nci);
		IDIO_IA_PUSH_VARUINT (fci);
		IDIO_IA_PUSH_VARUINT (dsci);
		IDIO_IA_PUSH_VARUINT (slci);

		/* 3: */
		IDIO_IA_PUSH1 (IDIO_A_SHORT_GOTO);
		IDIO_IA_PUSH1 (code_len);
	    } else {
		/* 2: */
		IDIO_IA_T g5 = idio_ia_compute_varuint (code_len);
		IDIO_IA_PUSH2 (IDIO_A_CREATE_FUNCTION, (1 + IDIO_IA_USIZE (g5)));
		IDIO_IA_PUSH_VARUINT (code_len);
		IDIO_IA_PUSH_VARUINT (nci);
		IDIO_IA_PUSH_VARUINT (fci);
		IDIO_IA_PUSH_VARUINT (dsci);
		IDIO_IA_PUSH_VARUINT (slci);

		/* 3: */
		IDIO_IA_PUSH1 (IDIO_A_LONG_GOTO);
		idio_ia_append_free (ia, g5);
	    }

	    /* 4: */
	    idio_ia_append_free (ia, ia_tf);

	    /*
	     * Again, see notes above
	     */
	    IDIO_IA_T ia_fn = ia;
	    ia = idio_ia (1024);

#ifdef IDIO_CODEGEN_LIFTED_NAME
<<<<<<< HEAD
	    IDIO lifted_name = idio_gensym (IDIO_STATIC_STR_LEN ("lifted"));
	    idio_as_t mci = idio_codegen_constants_lookup_or_extend (eenv, lifted_name);
=======
	    IDIO lifted_name = IDIO_GENSYM ("lifted");
	    idio_as_t mci = idio_codegen_constants_lookup_or_extend (cs, lifted_name);
>>>>>>> f98f1506

	    IDIO_IA_PUSH1 (aot ? IDIO_A_SYM_IDEF : IDIO_A_SYM_DEF);
	    IDIO_IA_PUSH_REF (mci);
	    mci = idio_codegen_constants_lookup_or_extend (eenv, idio_S_toplevel);
	    IDIO_IA_PUSH_VARUINT (mci);
#endif

	    idio_ia_append (ia, ia_fn);

	    idio_as_t gvi = idio_codegen_extend_values (eenv);

	    IDIO_IA_PUSH1 (aot ? IDIO_A_VAL_ISET : IDIO_A_VAL_SET);
	    IDIO_IA_PUSH_REF (gvi);

	    idio_ia_append (byte_code, ia);

	    IDIO_IA_USIZE (ia) = 0;
	    IDIO_IA_PUSH1 (aot ? IDIO_A_CREATE_ICLOSURE : IDIO_A_CREATE_CLOSURE);
	    IDIO_IA_PUSH_REF (gvi);
	    idio_ia_append_free (ia_orig, ia);
	}
	break;
    case IDIO_I_CODE_STORE_ARGUMENT:
	{
	    if (! idio_isa_pair (mt) ||
		idio_list_length (mt) != 3) {
		idio_codegen_error_param_args ("STORE-ARGUMENT m1 m* rank", mt, IDIO_C_FUNC_LOCATION_S ("STORE-ARGUMENT"));

		/* notreached */
		return;
	    }

	    IDIO m1 = IDIO_PAIR_H (mt);
	    IDIO ms = IDIO_PAIR_HT (mt);
	    IDIO rank = IDIO_PAIR_HTT (mt);

	    if (! idio_isa_fixnum (rank)) {
		idio_codegen_error_param_type ("fixnum", rank, IDIO_C_FUNC_LOCATION_S ("STORE-ARGUMENT"));

		/* notreached */
		return;
	    }

	    idio_codegen_compile (thr, ia, eenv, m1, depth + 1);
	    IDIO_IA_PUSH1 (IDIO_A_PUSH_VALUE);
	    idio_codegen_compile (thr, ia, eenv, ms, depth + 1);
	    switch (IDIO_FIXNUM_VAL (rank)) {
	    case 0: IDIO_IA_PUSH1 (IDIO_A_POP_FRAME0); break;
	    case 1: IDIO_IA_PUSH1 (IDIO_A_POP_FRAME1); break;
	    case 2: IDIO_IA_PUSH1 (IDIO_A_POP_FRAME2); break;
	    case 3: IDIO_IA_PUSH1 (IDIO_A_POP_FRAME3); break;
	    default:
		IDIO_IA_PUSH1 (IDIO_A_POP_FRAME);
		IDIO_IA_PUSH_VARUINT (IDIO_FIXNUM_VAL (rank));
		break;
	    }
	}
	break;
    case IDIO_I_CODE_LIST_ARGUMENT:
	{
	    if (! idio_isa_pair (mt) ||
		idio_list_length (mt) != 3) {
		idio_codegen_error_param_args ("LIST-ARGUMENT m1 m* arity", mt, IDIO_C_FUNC_LOCATION_S ("LIST-ARGUMENT"));

		/* notreached */
		return;
	    }

	    IDIO m1 = IDIO_PAIR_H (mt);
	    IDIO ms = IDIO_PAIR_HT (mt);
	    IDIO arity = IDIO_PAIR_HTT (mt);

	    idio_codegen_compile (thr, ia, eenv, m1, depth + 1);
	    IDIO_IA_PUSH1 (IDIO_A_PUSH_VALUE);
	    idio_codegen_compile (thr, ia, eenv, ms, depth + 1);
	    IDIO_IA_PUSH1 (IDIO_A_POP_LIST_FRAME);
	    IDIO_IA_PUSH_VARUINT (IDIO_FIXNUM_VAL (arity));
	}
	break;
    case IDIO_I_CODE_ALLOCATE_FRAME:
	{
	    if (! idio_isa_pair (mt) ||
		idio_list_length (mt) != 1) {
		idio_codegen_error_param_args ("ALLOCATE-FRAME arity", mt, IDIO_C_FUNC_LOCATION_S ("ALLOCATE-FRAME"));

		/* notreached */
		return;
	    }

	    IDIO arity = IDIO_PAIR_H (mt);

	    if (! idio_isa_fixnum (arity)) {
		idio_codegen_error_param_type ("fixnum", arity, IDIO_C_FUNC_LOCATION_S ("ALLOCATE-FRAME"));

		/* notreached */
		return;
	    }

	    switch (IDIO_FIXNUM_VAL (arity)) {
	    case 0:
		IDIO_IA_PUSH1 (IDIO_A_ALLOCATE_FRAME1);
		/* no args, no need to push an empty list ref */
		break;
	    case 1:
		IDIO_IA_PUSH1 (IDIO_A_ALLOCATE_FRAME2);
		break;
	    case 2:
		IDIO_IA_PUSH1 (IDIO_A_ALLOCATE_FRAME3);
		break;
	    case 3:
		IDIO_IA_PUSH1 (IDIO_A_ALLOCATE_FRAME4);
		break;
	    case 4:
		IDIO_IA_PUSH1 (IDIO_A_ALLOCATE_FRAME5);
		break;
	    default:
		IDIO_IA_PUSH1 (IDIO_A_ALLOCATE_FRAME);
		IDIO_IA_PUSH_VARUINT (IDIO_FIXNUM_VAL (arity) + 1);
		break;
	    }
	}
	break;
    case IDIO_I_CODE_ALLOCATE_DOTTED_FRAME:
	{
	    if (! idio_isa_pair (mt) ||
		idio_list_length (mt) != 1) {
		idio_codegen_error_param_args ("ALLOCATE-DOTTED-FRAME arity", mt, IDIO_C_FUNC_LOCATION_S ("ALLOCATE-DOTTED-FRAME"));

		/* notreached */
		return;
	    }

	    IDIO arity = IDIO_PAIR_H (mt);

	    if (! idio_isa_fixnum (arity)) {
		idio_codegen_error_param_type ("fixnum", arity, IDIO_C_FUNC_LOCATION_S ("ALLOCATE-DOTTED-FRAME"));

		/* notreached */
		return;
	    }

	    IDIO_IA_PUSH1 (IDIO_A_ALLOCATE_DOTTED_FRAME);
	    IDIO_IA_PUSH_VARUINT (IDIO_FIXNUM_VAL (arity) + 1);
	}
	break;
    case IDIO_I_CODE_REUSE_FRAME:
	{
	    if (! idio_isa_pair (mt) ||
		idio_list_length (mt) != 1) {
		idio_codegen_error_param_args ("REUSE-FRAME arity", mt, IDIO_C_FUNC_LOCATION_S ("REUSE-FRAME"));

		/* notreached */
		return;
	    }

	    IDIO arity = IDIO_PAIR_H (mt);

	    if (! idio_isa_fixnum (arity)) {
		idio_codegen_error_param_type ("fixnum", arity, IDIO_C_FUNC_LOCATION_S ("REUSE-FRAME"));

		/* notreached */
		return;
	    }

	    IDIO_IA_PUSH1 (IDIO_A_REUSE_FRAME);
	    IDIO_IA_PUSH_VARUINT (IDIO_FIXNUM_VAL (arity) + 1);
	}
	break;
    case IDIO_I_CODE_PUSH_DYNAMIC:
	{
	    if (! idio_isa_pair (mt) ||
		idio_list_length (mt) != 2) {
		idio_codegen_error_param_args ("PUSH-DYNAMIC mci m1", mt, IDIO_C_FUNC_LOCATION_S ("PUSH-DYNAMIC"));

		/* notreached */
		return;
	    }

	    IDIO mci = IDIO_PAIR_H (mt);

	    if (! idio_isa_fixnum (mci)) {
		idio_codegen_error_param_type ("fixnum", mci, IDIO_C_FUNC_LOCATION_S ("PUSH-DYNAMIC"));

		/* notreached */
		return;
	    }

	    IDIO m1 = IDIO_PAIR_HT (mt);

	    idio_codegen_compile (thr, ia, eenv, m1, depth + 1);

	    IDIO_IA_PUSH1 (aot ? IDIO_A_PUSH_IDYNAMIC : IDIO_A_PUSH_DYNAMIC);
	    IDIO_IA_PUSH_REF (IDIO_FIXNUM_VAL (mci));
	}
	break;
    case IDIO_I_CODE_POP_DYNAMIC:
	{
	    if (idio_S_nil != mt) {
		idio_codegen_error_param_args ("POP-DYNAMIC", mt, IDIO_C_FUNC_LOCATION_S ("POP-DYNAMIC"));

		/* notreached */
		return;
	    }

	    IDIO_IA_PUSH1 (IDIO_A_POP_DYNAMIC);
	}
	break;
    case IDIO_I_CODE_DYNAMIC_SYM_REF:
	{
	    if (! idio_isa_pair (mt) ||
		idio_list_length (mt) != 1) {
		idio_codegen_error_param_args ("DYNAMIC-SYM-REF mci", mt, IDIO_C_FUNC_LOCATION_S ("DYNAMIC-SYM-REF"));

		/* notreached */
		return;
	    }

	    IDIO mci = IDIO_PAIR_H (mt);

	    if (! idio_isa_fixnum (mci)) {
		idio_codegen_error_param_type ("fixnum", mci, IDIO_C_FUNC_LOCATION_S ("DYNAMIC-SYM-REF"));

		/* notreached */
		return;
	    }

	    IDIO_IA_PUSH1 (aot ? IDIO_A_DYNAMIC_SYM_IREF : IDIO_A_DYNAMIC_SYM_REF);
	    IDIO_IA_PUSH_REF (IDIO_FIXNUM_VAL (mci));
	}
	break;
    case IDIO_I_CODE_DYNAMIC_FUNCTION_SYM_REF:
	{
	    if (! idio_isa_pair (mt) ||
		idio_list_length (mt) != 1) {
		idio_codegen_error_param_args ("DYNAMIC-FUNCTION-SYM-REF mci", mt, IDIO_C_FUNC_LOCATION_S ("DYNAMIC-FUNCTION-SYM-REF"));

		/* notreached */
		return;
	    }

	    IDIO mci = IDIO_PAIR_H (mt);

	    if (! idio_isa_fixnum (mci)) {
		idio_codegen_error_param_type ("fixnum", mci, IDIO_C_FUNC_LOCATION_S ("DYNAMIC-FUNCTION-SYM-REF"));

		/* notreached */
		return;
	    }

	    IDIO_IA_PUSH1 (aot ? IDIO_A_DYNAMIC_FUNCTION_SYM_REF : IDIO_A_DYNAMIC_FUNCTION_SYM_REF);
	    IDIO_IA_PUSH_REF (IDIO_FIXNUM_VAL (mci));
	}
	break;
    case IDIO_I_CODE_PUSH_ENVIRON:
	{
	    if (! idio_isa_pair (mt) ||
		idio_list_length (mt) != 2) {
		idio_codegen_error_param_args ("PUSH-ENVIRON mci m1", mt, IDIO_C_FUNC_LOCATION_S ("PUSH-ENVIRON"));

		/* notreached */
		return;
	    }

	    IDIO mci = IDIO_PAIR_H (mt);

	    if (! idio_isa_fixnum (mci)) {
		idio_codegen_error_param_type ("fixnum", mci, IDIO_C_FUNC_LOCATION_S ("PUSH-ENVIRON"));

		/* notreached */
		return;
	    }

	    IDIO m1 = IDIO_PAIR_HT (mt);

	    idio_codegen_compile (thr, ia, eenv, m1, depth + 1);

	    IDIO_IA_PUSH1 (aot ? IDIO_A_PUSH_IENVIRON : IDIO_A_PUSH_ENVIRON);
	    IDIO_IA_PUSH_REF (IDIO_FIXNUM_VAL (mci));
	}
	break;
    case IDIO_I_CODE_POP_ENVIRON:
	{
	    if (idio_S_nil != mt) {
		idio_codegen_error_param_args ("POP-ENVIRON", mt, IDIO_C_FUNC_LOCATION_S ("POP-ENVIRON"));

		/* notreached */
		return;
	    }

	    IDIO_IA_PUSH1 (IDIO_A_POP_ENVIRON);
	}
	break;
    case IDIO_I_CODE_ENVIRON_SYM_REF:
	{
	    if (! idio_isa_pair (mt) ||
		idio_list_length (mt) != 1) {
		idio_codegen_error_param_args ("ENVIRON-SYM-REF mci", mt, IDIO_C_FUNC_LOCATION_S ("ENVIRON-SYM-REF"));

		/* notreached */
		return;
	    }

	    IDIO mci = IDIO_PAIR_H (mt);

	    if (! idio_isa_fixnum (mci)) {
		idio_codegen_error_param_type ("fixnum", mci, IDIO_C_FUNC_LOCATION_S ("ENVIRON-SYM-REF"));

		/* notreached */
		return;
	    }

	    IDIO_IA_PUSH1 (aot ? IDIO_A_ENVIRON_SYM_IREF : IDIO_A_ENVIRON_SYM_REF);
	    IDIO_IA_PUSH_REF (IDIO_FIXNUM_VAL (mci));
	}
	break;
    case IDIO_I_CODE_PUSH_TRAP:
	{
	    if (! idio_isa_pair (mt) ||
		idio_list_length (mt) != 1) {
		idio_codegen_error_param_args ("PUSH-TRAP mci", mt, IDIO_C_FUNC_LOCATION_S ("PUSH-TRAP"));

		/* notreached */
		return;
	    }

	    IDIO mci = IDIO_PAIR_H (mt);

	    if (! idio_isa_fixnum (mci)) {
		idio_codegen_error_param_type ("fixnum", mci, IDIO_C_FUNC_LOCATION_S ("PUSH-TRAP"));

		/* notreached */
		return;
	    }

	    IDIO_IA_PUSH1 (aot ? IDIO_A_PUSH_ITRAP : IDIO_A_PUSH_TRAP);
	    IDIO_IA_PUSH_REF (IDIO_FIXNUM_VAL (mci));
	}
	break;
    case IDIO_I_CODE_POP_TRAP:
	{
	    if (idio_S_nil != mt) {
		idio_codegen_error_param_args ("POP-TRAP", mt, IDIO_C_FUNC_LOCATION_S ("POP-TRAP"));

		/* notreached */
		return;
	    }

	    IDIO_IA_PUSH1 (IDIO_A_POP_TRAP);
	}
	break;
    case IDIO_I_CODE_PUSH_ESCAPER:
	{
	    if (! idio_isa_pair (mt) ||
		idio_list_length (mt) != 2) {
		fprintf (stderr, "ll mt=%zu\n", idio_list_length (mt));
		idio_codegen_error_param_args ("PUSH-ESCAPER mci m+", mt, IDIO_C_FUNC_LOCATION_S ("PUSH-ESCAPER"));

		/* notreached */
		return;
	    }

	    IDIO mci = IDIO_PAIR_H (mt);
	    IDIO mp = IDIO_PAIR_HT (mt);

	    if (! idio_isa_fixnum (mci)) {
		idio_codegen_error_param_type ("fixnum", mci, IDIO_C_FUNC_LOCATION_S ("PUSH-ESCAPER"));

		/* notreached */
		return;
	    }

	    IDIO_IA_T ia_m = idio_ia (200);
	    idio_codegen_compile (thr, ia_m, eenv, mp, depth + 1);

	    /*
	     * This is an "absolute" offset -- which feels wrong.
	     *
	     * However, we don't know what the PC is at the time an
	     * escape is invoked so we'll have to live with an
	     * absolute value rather than a relative one.
	     */
	    IDIO_IA_PUSH1 (aot ? IDIO_A_PUSH_IESCAPER : IDIO_A_PUSH_ESCAPER);
	    IDIO_IA_PUSH_REF (IDIO_FIXNUM_VAL (mci));
	    IDIO_IA_PUSH_VARUINT (IDIO_IA_USIZE (ia_m));

	    idio_ia_append_free (ia, ia_m);
	}
	break;
    case IDIO_I_CODE_POP_ESCAPER:
	{
	    if (idio_S_nil != mt) {
		idio_codegen_error_param_args ("POP-ESCAPER", mt, IDIO_C_FUNC_LOCATION_S ("POP-ESCAPER"));

		/* notreached */
		return;
	    }

	    IDIO_IA_PUSH1 (IDIO_A_POP_ESCAPER);
	}
	break;
    case IDIO_I_CODE_ESCAPER_LABEL_REF:
	{
	    if (! idio_isa_pair (mt) ||
		idio_list_length (mt) != 2) {
		idio_codegen_error_param_args ("ESCAPER-LABEL_REF mci m+", mt, IDIO_C_FUNC_LOCATION_S ("ESCAPER-LABEL_REF"));

		/* notreached */
		return;
	    }

	    IDIO mci = IDIO_PAIR_H (mt);
	    IDIO mp = IDIO_PAIR_HT (mt);

	    if (! idio_isa_fixnum (mci)) {
		idio_codegen_error_param_type ("fixnum", mci, IDIO_C_FUNC_LOCATION_S ("ESCAPER-LABEL_REF"));

		/* notreached */
		return;
	    }

	    idio_codegen_compile (thr, ia, eenv, mp, depth + 1);

	    IDIO_IA_PUSH1 (aot ? IDIO_A_ESCAPER_LABEL_IREF : IDIO_A_ESCAPER_LABEL_REF);
	    IDIO_IA_PUSH_REF (IDIO_FIXNUM_VAL (mci));
	}
	break;
    case IDIO_I_CODE_AND:
	{
	    if (! idio_isa_pair (mt) ||
		idio_list_length (mt) < 2) {
		idio_codegen_error_param_args ("AND tail? m+", mt, IDIO_C_FUNC_LOCATION_S ("AND"));

		/* notreached */
		return;
	    }

	    /*
	     * We don't know how far to jump to the end of the AND
	     * sequence until we have generated the code for the
	     * remaining clauses *and* the inter-clause jumps
	     *
	     * 1: compile the first clause and append it to ia
	     *    (nothing special here)
	     *
	     * 2: We can compile the meaning of each remaining clause
	     *    into iac[].
	     *
	     * 3: create a couple of holding buffers: {iat} for the
	     *    per-clause calculations, and {iar} for the
	     *    accumulated result of all the per-clause shuffling
	     *
	     * 3: Working *backwards* from n to 1, on behalf of clause
	     *    m-1 we can:
	     *
	     *   a: calculate the "jump to the end" which is the
	     *      accumulated "jump to the end" plus the size of
	     *      iac[m]
	     *
	     *   b: generate the JUMP-FALSE "jump to the end" in a
	     *      temp buffer, iat
	     *
	     *   c: append iac[m] to iat
	     *
	     *   d: append iar to iat
	     *
	     *   e: copy iat back over iar
	     *
	     *   f: set the accumulated "jump to the end" to be the
	     *      size of iar
	     *
	     * 4: append iar to ia
	     */
	    IDIO tailp = IDIO_PAIR_H (mt);
	    IDIO m1 = IDIO_PAIR_HT (mt);
	    mt = IDIO_PAIR_TT (mt);

	    ssize_t n = idio_list_length (mt);

	    if (n ||
		idio_S_false == tailp) {
		IDIO_IA_PUSH1 (IDIO_A_SUPPRESS_RCSE);
	    }
	    idio_codegen_compile (thr, ia, eenv, m1, depth + 1);
	    if (n ||
		idio_S_false == tailp) {
		IDIO_IA_PUSH1 (IDIO_A_POP_RCSE);
	    }

	    IDIO_IA_T iac[n];
	    intptr_t i;

	    /*
	     * 1st pass, l is only the accumulated code size for
	     * allocating iar/iat
	     */
	    size_t l = 0;
	    for (i = 0; i < n ; i++) {
		iac[i] = idio_ia (100);

		if (i < (n - 1) ||
		    idio_S_false == tailp) {
		    idio_ia_push (iac[i], IDIO_A_SUPPRESS_RCSE);
		}
		idio_codegen_compile (thr, iac[i], eenv, IDIO_PAIR_H (mt), depth + 1);
		if (i < (n - 1) ||
		    idio_S_false == tailp) {
		    idio_ia_push (iac[i], IDIO_A_POP_RCSE);
		}

		l += IDIO_IA_USIZE (iac[i]);
		mt = IDIO_PAIR_T (mt);
	    }

	    /*
	     * How much temporary instruction space?
	     *
	     * largest varuint is 9 bytes, jump ins is one and there
	     * will be n of them.
	     *
	     * To grow the result we need (jump+iac[i]) in iat then
	     * append iar then copy iat back to iar
	     */
	    IDIO_IA_T iar = idio_ia (l + n * (1 + 9));
	    IDIO_IA_T iat = idio_ia (l + n * (1 + 9));

	    /*
	     * 2nd pass, l now includes jump sizes
	     */
	    l = 0;
	    for (i = n - 1; i >= 0 ; i--) {
		l += IDIO_IA_USIZE (iac[i]);
		if (l <= IDIO_IA_VARUINT_1BYTE) {
		    idio_ia_push (iat, IDIO_A_SHORT_JUMP_FALSE);
		    idio_ia_push (iat, l);
		} else {
		    idio_ia_push (iat, IDIO_A_LONG_JUMP_FALSE);
		    IDIO_IA_PUSH_VARUINT_BC (iat, l);
		}

		idio_ia_append_free (iat, iac[i]);

		idio_ia_append (iat, iar);
		idio_ia_copy (iar, iat);
		IDIO_IA_USIZE (iat) = 0;
		l = IDIO_IA_USIZE (iar);
	    }

	    idio_ia_append_free (ia, iar);
	    idio_ia_free (iat);
	}
	break;
    case IDIO_I_CODE_OR:
	{
	    if (! idio_isa_pair (mt) ||
		idio_list_length (mt) < 2) {
		idio_codegen_error_param_args ("OR tail? m+", mt, IDIO_C_FUNC_LOCATION_S ("OR"));

		/* notreached */
		return;
	    }

	    /*
	     * We don't know how far to jump to the end of the OR
	     * sequence until we have generated the code for the
	     * remaining clauses *and* the inter-clause jumps
	     *
	     * See commentary for IDIO_I_CODE_AND, above
	     */
	    IDIO tailp = IDIO_PAIR_H (mt);
	    IDIO m1 = IDIO_PAIR_HT (mt);
	    mt = IDIO_PAIR_TT (mt);

	    ssize_t n = idio_list_length (mt);

	    if (n ||
		idio_S_false == tailp) {
		IDIO_IA_PUSH1 (IDIO_A_SUPPRESS_RCSE);
	    }
	    idio_codegen_compile (thr, ia, eenv, m1, depth + 1);
	    if (n ||
		idio_S_false == tailp) {
		IDIO_IA_PUSH1 (IDIO_A_POP_RCSE);
	    }

	    IDIO_IA_T iac[n];
	    intptr_t i;

	    /*
	     * 1st pass, l is only the accumulated code size for
	     * allocating iar/iat
	     */
	    size_t l = 0;
	    for (i = 0; i < n ; i++) {
		iac[i] = idio_ia (100);

		if (i < (n - 1) ||
		    idio_S_false == tailp) {
		    idio_ia_push (iac[i], IDIO_A_SUPPRESS_RCSE);
		}
		idio_codegen_compile (thr, iac[i], eenv, IDIO_PAIR_H (mt), depth + 1);
		if (i < (n - 1) ||
		    idio_S_false == tailp) {
		    idio_ia_push (iac[i], IDIO_A_POP_RCSE);
		}

		l += IDIO_IA_USIZE (iac[i]);
		mt = IDIO_PAIR_T (mt);
	    }

	    /*
	     * How much temporary instruction space?
	     *
	     * largest varuint is 9 bytes, jump ins is one and there
	     * will be n of them.
	     *
	     * To grow the result we need (jump+iac[i]) in iat then
	     * append iar then copy iat back to iar
	     */
	    IDIO_IA_T iar = idio_ia (l + n * (1 + 9));
	    IDIO_IA_T iat = idio_ia (l + n * (1 + 9));

	    /*
	     * 2nd pass, l now includes jump sizes
	     */
	    l = 0;
	    for (i = n - 1; i >= 0 ; i--) {
		l += IDIO_IA_USIZE (iac[i]);
		if (l <= IDIO_IA_VARUINT_1BYTE) {
		    idio_ia_push (iat, IDIO_A_SHORT_JUMP_TRUE);
		    idio_ia_push (iat, l);
		} else {
		    idio_ia_push (iat, IDIO_A_LONG_JUMP_TRUE);
		    IDIO_IA_PUSH_VARUINT_BC (iat, l);
		}

		idio_ia_append_free (iat, iac[i]);

		idio_ia_append (iat, iar);
		idio_ia_copy (iar, iat);
		IDIO_IA_USIZE (iat) = 0;
		l = IDIO_IA_USIZE (iar);
	    }

	    idio_ia_append_free (ia, iar);
	    idio_ia_free (iat);
	}
	break;
    case IDIO_I_CODE_BEGIN:
	{
	    if (! idio_isa_pair (mt) ||
		idio_list_length (mt) < 2) {
		idio_codegen_error_param_args ("BEGIN tail? m+", mt, IDIO_C_FUNC_LOCATION_S ("BEGIN"));

		/* notreached */
		return;
	    }

	    /* IDIO tailp = IDIO_PAIR_H (mt); */
	    mt = IDIO_PAIR_T (mt);

	    while (idio_S_nil != mt) {
		idio_codegen_compile (thr, ia, eenv, IDIO_PAIR_H (mt), depth + 1);
		mt = IDIO_PAIR_T (mt);
	    }
	}
	break;
    case IDIO_I_CODE_NOT:
	{
	    if (! idio_isa_pair (mt) ||
		idio_list_length (mt) != 2) {
		idio_codegen_error_param_args ("NOT tail? m1", mt, IDIO_C_FUNC_LOCATION_S ("NOT"));

		/* notreached */
		return;
	    }

	    IDIO tailp = IDIO_PAIR_H (mt);
	    IDIO m1 = IDIO_PAIR_HT (mt);

	    if (idio_S_false == tailp) {
		IDIO_IA_PUSH1 (IDIO_A_SUPPRESS_RCSE);
	    }
	    idio_codegen_compile (thr, ia, eenv, m1, depth + 1);
	    if (idio_S_false == tailp) {
		IDIO_IA_PUSH1 (IDIO_A_POP_RCSE);
	    }
	    IDIO_IA_PUSH1 (IDIO_A_NOT);
	}
	break;
    case IDIO_I_CODE_EXPANDER:
	{
	    if (! idio_isa_pair (mt) ||
		idio_list_length (mt) != 2) {
		idio_codegen_error_param_args ("EXPANDER mci m1", mt, IDIO_C_FUNC_LOCATION_S ("EXPANDER"));

		/* notreached */
		return;
	    }

	    IDIO mci = IDIO_PAIR_H (mt);

	    if (! idio_isa_fixnum (mci)) {
		idio_codegen_error_param_type ("fixnum", mci, IDIO_C_FUNC_LOCATION_S ("EXPANDER"));

		/* notreached */
		return;
	    }

	    IDIO m1 = IDIO_PAIR_HT (mt);

	    idio_codegen_compile (thr, ia, eenv, m1, depth + 1);
	    IDIO_IA_PUSH1 (aot ? IDIO_A_IEXPANDER : IDIO_A_EXPANDER);
	    IDIO_IA_PUSH_REF (IDIO_FIXNUM_VAL (mci));
	}
	break;
    case IDIO_I_CODE_INFIX_OPERATOR:
	{
	    if (! idio_isa_pair (mt) ||
		idio_list_length (mt) != 3) {
		idio_codegen_error_param_args ("OPERATOR mci pri m1", mt, IDIO_C_FUNC_LOCATION_S ("INFIX-OPERATOR"));

		/* notreached */
		return;
	    }

	    IDIO mci = IDIO_PAIR_H (mt);

	    if (! idio_isa_fixnum (mci)) {
		idio_codegen_error_param_type ("fixnum", mci, IDIO_C_FUNC_LOCATION_S ("INFIX-OPERATOR"));

		/* notreached */
		return;
	    }

	    IDIO pri = IDIO_PAIR_HT (mt);

	    if (! idio_isa_fixnum (pri)) {
		idio_codegen_error_param_type ("fixnum", pri, IDIO_C_FUNC_LOCATION_S ("INFIX-OPERATOR"));

		/* notreached */
		return;
	    }

	    IDIO m1 = IDIO_PAIR_HTT (mt);

	    idio_codegen_compile (thr, ia, eenv, m1, depth + 1);
	    IDIO_IA_PUSH1 (aot ? IDIO_A_INFIX_IOPERATOR : IDIO_A_INFIX_OPERATOR);
	    IDIO_IA_PUSH_REF (IDIO_FIXNUM_VAL (mci));
	    IDIO_IA_PUSH_VARUINT (IDIO_FIXNUM_VAL (pri));
	}
	break;
    case IDIO_I_CODE_POSTFIX_OPERATOR:
	{
	    if (! idio_isa_pair (mt) ||
		idio_list_length (mt) != 3) {
		idio_codegen_error_param_args ("OPERATOR mci pri m1", mt, IDIO_C_FUNC_LOCATION_S ("POSTFIX-OPERATOR"));

		/* notreached */
		return;
	    }

	    IDIO mci = IDIO_PAIR_H (mt);
	    if (! idio_isa_fixnum (mci)) {
		idio_codegen_error_param_type ("fixnum", mci, IDIO_C_FUNC_LOCATION_S ("POSTFIX-OPERATOR"));

		/* notreached */
		return;
	    }

	    IDIO pri = IDIO_PAIR_HT (mt);

	    if (! idio_isa_fixnum (pri)) {
		idio_codegen_error_param_type ("fixnum", pri, IDIO_C_FUNC_LOCATION_S ("POSTFIX-OPERATOR"));

		/* notreached */
		return;
	    }

	    IDIO m1 = IDIO_PAIR_HTT (mt);

	    idio_codegen_compile (thr, ia, eenv, m1, depth + 1);
	    IDIO_IA_PUSH1 (aot ? IDIO_A_POSTFIX_IOPERATOR : IDIO_A_POSTFIX_OPERATOR);
	    IDIO_IA_PUSH_REF (IDIO_FIXNUM_VAL (mci));
	    IDIO_IA_PUSH_VARUINT (IDIO_FIXNUM_VAL (pri));
	}
	break;
    case IDIO_I_CODE_RETURN:
	{
	    if (idio_S_nil != mt) {
		idio_codegen_error_param_args ("RETURN", mt, IDIO_C_FUNC_LOCATION_S ("RETURN"));

		/* notreached */
		return;
	    }

	    IDIO_IA_PUSH1 (IDIO_A_RETURN);
	}
	break;
    case IDIO_I_CODE_FINISH:
	{
	    if (idio_S_nil != mt) {
		idio_codegen_error_param_args ("FINISH", mt, IDIO_C_FUNC_LOCATION_S ("FINISH"));

		/* notreached */
		return;
	    }

	    /*
	     * Wait!  No-one should be encoding a FINISH instruction!
	     */
	    IDIO_C_ASSERT (0);
	    IDIO_IA_PUSH1 (IDIO_A_FINISH);
	}
	break;
    case IDIO_I_CODE_PUSH_ABORT:
	{
	    if (! idio_isa_pair (mt) ||
		idio_list_length (mt) != 1) {
		idio_codegen_error_param_args ("PUSH_ABORT m1", mt, IDIO_C_FUNC_LOCATION_S ("PUSH_ABORT"));

		/* notreached */
		return;
	    }

	    IDIO m1 = IDIO_PAIR_H (mt);

	    IDIO_IA_T ia_m1 = idio_ia (100);
	    idio_codegen_compile (thr, ia_m1, eenv, m1, depth + 1);

	    IDIO_IA_PUSH1 (IDIO_A_PUSH_ABORT);
	    IDIO_IA_PUSH_VARUINT (IDIO_IA_USIZE (ia_m1));

	    idio_ia_append_free (ia, ia_m1);
	}
	break;
    case IDIO_I_CODE_POP_ABORT:
	    IDIO_IA_PUSH1 (IDIO_A_POP_ABORT);
	break;
    case IDIO_I_CODE_NOP:
	    IDIO_IA_PUSH1 (IDIO_A_NOP);
	break;
    default:
	idio_coding_error_C ("bad instruction", mh, IDIO_C_FUNC_LOCATION ());

	/* notreached */
	break;
    }
}

void idio_codegen_code_prologue (IDIO_IA_T ia)
{
    /*
     * Out of interest a PC on the stack is indistinguishable from any
     * other (fixnum) number.  However, the particular numbers for
     * idio_vm_{CR,AR,IHR}_pc should be identifiable because of what
     * precedes them on the stack.
     *
     * In each case you'll see some combination of what part of the
     * VM's state has been preserved.  Where IDIO_A_RESTORE_STATE is
     * used you'd expect to see instances of ENVIRON_SP, DYNAMIC_SP,
     * TRAP_SP, FRAME and ENV; and all of those should be preceded by
     * the real PC of the calling function: ie. <number:PC>
     * <number:ESP> <number:DSP> <number:HSP> <#FRAME> <#module>
     * {CR,AR}_pc.
     *
     * That's not proof but a useful debugging aid.
     */

    idio_vm_NCE_pc = IDIO_IA_USIZE (ia); /* PC == 0 */
    IDIO_IA_PUSH1 (IDIO_A_NON_CONT_ERR);

    idio_vm_FINISH_pc = IDIO_IA_USIZE (ia); /* PC == 1 */
    IDIO_IA_PUSH1 (IDIO_A_FINISH);

    idio_vm_CHR_pc = IDIO_IA_USIZE (ia); /* PC == 2 */
    IDIO_IA_PUSH3 (IDIO_A_POP_TRAP, IDIO_A_RESTORE_STATE, IDIO_A_RETURN);

    /*
     * Just the RESTORE_STATE, RETURN for apply
     */
    idio_vm_AR_pc = IDIO_IA_USIZE (ia); /* PC == 5 */
    IDIO_IA_PUSH2 (IDIO_A_RESTORE_STATE, IDIO_A_RETURN);

    idio_vm_IHR_pc = IDIO_IA_USIZE (ia); /* PC == 7 */
    IDIO_IA_PUSH3 (IDIO_A_POP_TRAP, IDIO_A_RESTORE_ALL_STATE, IDIO_A_RETURN);
}

idio_pc_t idio_codegen (IDIO thr, IDIO m, IDIO eenv)
{
    IDIO_ASSERT (thr);
    IDIO_ASSERT (m);
    IDIO_ASSERT (eenv);

    IDIO_TYPE_ASSERT (thread, thr);
    IDIO_TYPE_ASSERT (pair, m);
    IDIO_TYPE_ASSERT (struct_instance, eenv);

    IDIO CTP_bc = idio_struct_instance_ref_direct (eenv, IDIO_EENV_ST_BYTE_CODE);
    if (idio_CSI_idio_ia_s != IDIO_C_TYPE_POINTER_PTYPE (CTP_bc)) {
	/*
	 * Test Case: ??
	 */
	idio_error_param_value_exp ("codegen", "byte-code", CTP_bc, "struct-idio-ia-s", IDIO_C_FUNC_LOCATION ());

	/* notreached */
	return -1;
    }
    IDIO_IA_T byte_code = IDIO_C_TYPE_POINTER_P (CTP_bc);

    idio_pc_t PC0 = IDIO_IA_USIZE (byte_code);

    IDIO_IA_T ia = idio_ia (1024);

    idio_codegen_compile (thr, ia, eenv, m, 0);

    if (0 == IDIO_IA_USIZE (ia)) {
	fprintf (stderr, "codegen: no code in m's %zu entries => NOP\n", idio_list_length (m));
	idio_ia_push (ia, IDIO_A_NOP);
    }

    idio_ia_append_free (byte_code, ia);

    return PC0;
}

IDIO_DEFINE_PRIMITIVE1V_DS ("codegen", codegen, (IDIO m, IDIO args), "m [eenv]", "\
Generate the code for `m` using `eenv`		\n\
						\n\
:param m: evaluation meaning			\n\
:type m: list					\n\
:param eenv: evaluation environment		\n\
:type eenv: tuple, optional			\n\
:return: PC of start of code			\n\
")
{
    IDIO_ASSERT (m);
    IDIO_ASSERT (args);

    IDIO_USER_TYPE_ASSERT (list, m);
    IDIO_USER_TYPE_ASSERT (list, args);

    IDIO eenv = idio_S_nil;

    if (idio_isa_pair (args)) {
	eenv = IDIO_PAIR_H (args);

	IDIO_USER_TYPE_ASSERT (struct_instance, eenv);
    }

    if (idio_S_nil == eenv) {
	eenv = idio_default_eenv;
    }

    IDIO thr = idio_thread_current_thread ();

    idio_pc_t PC0 = idio_codegen (thr, m, eenv);

    /*
     * When some Idio code calls {codegen} then we are already *in*
     * idio_vm_run() which means that we don't enter idio_vm_run() to
     * have a RETURN added to the code
     */
    IDIO CTP_bc = idio_struct_instance_ref_direct (eenv, IDIO_EENV_ST_BYTE_CODE);
    if (idio_CSI_idio_ia_s != IDIO_C_TYPE_POINTER_PTYPE (CTP_bc)) {
	/*
	 * Test Case: ??
	 */
	idio_error_param_value_exp ("codegen", "byte-code", CTP_bc, "struct-idio-ia-s", IDIO_C_FUNC_LOCATION ());

	return idio_S_notreached;
    }
    IDIO_IA_T byte_code = IDIO_C_TYPE_POINTER_P (CTP_bc);

    idio_ia_push (byte_code, IDIO_A_RETURN);

    return idio_fixnum (PC0);
}

char *idio_constant_i_code_as_C_string (IDIO v, size_t *sizep, idio_unicode_t format, IDIO seen, int depth)
{
    IDIO_ASSERT (v);
    IDIO_ASSERT (seen);

    char *r = NULL;
    char *t;

    intptr_t C_v = IDIO_CONSTANT_I_CODE_VAL (v);

    char m[BUFSIZ];

    switch (C_v) {

    case IDIO_I_CODE_SHALLOW_ARGUMENT_REF:     t = "I-SHALLOW-ARGUMENT-REF";     break;
    case IDIO_I_CODE_DEEP_ARGUMENT_REF:        t = "I-DEEP-ARGUMENT-REF";        break;

    case IDIO_I_CODE_SHALLOW_ARGUMENT_SET:     t = "I-SHALLOW-ARGUMENT-SET";     break;
    case IDIO_I_CODE_DEEP_ARGUMENT_SET:        t = "I-DEEP-ARGUMENT-SET";        break;

    case IDIO_I_CODE_SYM_REF:                  t = "I-SYM-REF";                  break;
    case IDIO_I_CODE_FUNCTION_SYM_REF:         t = "I-FUNCTION-SYM-REF";         break;
    case IDIO_I_CODE_CONSTANT_REF:             t = "I-CONSTANT";                 break;
    case IDIO_I_CODE_COMPUTED_SYM_REF:         t = "I-COMPUTED-SYM-REF";         break;

    case IDIO_I_CODE_SYM_DEF:                  t = "I-SYM-DEF";                  break;
    case IDIO_I_CODE_SYM_SET:                  t = "I-SYM-SET";                  break;
    case IDIO_I_CODE_COMPUTED_SYM_SET:         t = "I-COMPUTED-SYM-SET";         break;
    case IDIO_I_CODE_COMPUTED_SYM_DEF:         t = "I-COMPUTED-SYM-DEF";         break;

    case IDIO_I_CODE_VAL_REF:                  t = "I-VAL-REF";                  break;
    case IDIO_I_CODE_FUNCTION_VAL_REF:         t = "I-FUNCTION-VAL-REF";         break;

    case IDIO_I_CODE_VAL_SET:                  t = "I-VAL-SET";                  break;

    case IDIO_I_CODE_PREDEFINED:               t = "I-PREDEFINED";               break;
    case IDIO_I_CODE_ALTERNATIVE:              t = "I-ALTERNATIVE";              break;
    case IDIO_I_CODE_SEQUENCE:                 t = "I-SEQUENCE";                 break;
    case IDIO_I_CODE_TR_FIX_LET:               t = "I-TR-FIX-LET";               break;
    case IDIO_I_CODE_FIX_LET:                  t = "I-FIX-LET";                  break;
    case IDIO_I_CODE_LOCAL:                    t = "I-LOCAL";                    break;

    case IDIO_I_CODE_PRIMCALL0:                t = "I-PRIMCALL0";                break;
    case IDIO_I_CODE_PRIMCALL1:                t = "I-PRIMCALL1";                break;
    case IDIO_I_CODE_PRIMCALL2:                t = "I-PRIMCALL2";                break;
    case IDIO_I_CODE_PRIMCALL3:                t = "I-PRIMCALL3";                break;
    case IDIO_I_CODE_TR_REGULAR_CALL:          t = "I-TR-REGULAR-CALL";          break;
    case IDIO_I_CODE_REGULAR_CALL:             t = "I-REGULAR-CALL";             break;

    case IDIO_I_CODE_FIX_CLOSURE:              t = "I-FIX-CLOSURE";              break;
    case IDIO_I_CODE_NARY_CLOSURE:             t = "I-NARY-CLOSURE";             break;

    case IDIO_I_CODE_STORE_ARGUMENT:           t = "I-STORE-ARGUMENT";           break;
    case IDIO_I_CODE_LIST_ARGUMENT:            t = "I-LIST-ARGUMENT";            break;

    case IDIO_I_CODE_ALLOCATE_FRAME:           t = "I-ALLOCATE-FRAME";           break;
    case IDIO_I_CODE_ALLOCATE_DOTTED_FRAME:    t = "I-ALLOCATE-DOTTED-FRAME";    break;
    case IDIO_I_CODE_REUSE_FRAME:              t = "I-REUSE-FRAME";              break;

    case IDIO_I_CODE_DYNAMIC_SYM_REF:          t = "I-DYNAMIC-SYM-REF";          break;
    case IDIO_I_CODE_DYNAMIC_FUNCTION_SYM_REF: t = "I-DYNAMIC-FUNCTION-SYM-REF"; break;
    case IDIO_I_CODE_PUSH_DYNAMIC:             t = "I-PUSH-DYNAMIC";             break;
    case IDIO_I_CODE_POP_DYNAMIC:              t = "I-POP-DYNAMIC";              break;

    case IDIO_I_CODE_ENVIRON_SYM_REF:          t = "I-ENVIRON-SYM-REF";          break;
    case IDIO_I_CODE_PUSH_ENVIRON:             t = "I-PUSH-ENVIRON";             break;
    case IDIO_I_CODE_POP_ENVIRON:              t = "I-POP-ENVIRON";              break;

    case IDIO_I_CODE_PUSH_TRAP:                t = "I-PUSH-TRAP";                break;
    case IDIO_I_CODE_POP_TRAP:                 t = "I-POP-TRAP";                 break;
    case IDIO_I_CODE_PUSH_ESCAPER:             t = "I-PUSH-ESCAPER";             break;
    case IDIO_I_CODE_POP_ESCAPER:              t = "I-POP-ESCAPER";              break;
    case IDIO_I_CODE_ESCAPER_LABEL_REF:        t = "I-ESCAPER-LABEL-REF";        break;

    case IDIO_I_CODE_AND:                      t = "I-AND";                      break;
    case IDIO_I_CODE_OR:                       t = "I-OR";                       break;
    case IDIO_I_CODE_BEGIN:                    t = "I-BEGIN";                    break;
    case IDIO_I_CODE_NOT:                      t = "I-NOT";                      break;

    case IDIO_I_CODE_EXPANDER:                 t = "I-EXPANDER";                 break;
    case IDIO_I_CODE_INFIX_OPERATOR:           t = "I-INFIX-OPERATOR";           break;
    case IDIO_I_CODE_POSTFIX_OPERATOR:         t = "I-POSTFIX-OPERATOR";         break;

    case IDIO_I_CODE_RETURN:                   t = "I-RETURN";                   break;
    case IDIO_I_CODE_FINISH:                   t = "I-FINISH";                   break;
    case IDIO_I_CODE_PUSH_ABORT:               t = "I-PUSH-ABORT";               break;
    case IDIO_I_CODE_POP_ABORT:                t = "I-POP-ABORT";                break;
    case IDIO_I_CODE_NOP:                      t = "I-NOP";                      break;

    default:
	/*
	 * Test Case: ??
	 *
	 * Coding error.  There should be a case
	 * clause above.
	 */
	idio_snprintf (m, BUFSIZ, "#<type/constant/i_code?? o=%10p VAL(o)=%td>", v, C_v);
	idio_error_warning_message ("unhandled I-CODE: %s\n", m);
	t = m;
	break;
    }

    if (NULL == t) {
	/*
	 * Test Case: ??
	 *
	 * Coding error.  There should be a case
	 * clause above.
	 */
	*sizep = idio_asprintf (&r, "#<I-CODE? %10p>", v);
    } else {
	*sizep = idio_asprintf (&r, "%s", t);
    }

    return r;
}

IDIO idio_constant_i_code_method_2string (idio_vtable_method_t *m, IDIO v, ...)
{
    IDIO_C_ASSERT (m);
    IDIO_ASSERT (v);

    va_list ap;
    va_start (ap, v);
    size_t *sizep = va_arg (ap, size_t *);
    va_end (ap);

    char *C_r = idio_constant_i_code_as_C_string (v, sizep, 0, idio_S_nil, 0);

    IDIO r = idio_string_C_len (C_r, *sizep);

    IDIO_GC_FREE (C_r, *sizep);

    return r;
}

typedef struct idio_codegen_symbol_s {
    char const *name;
    IDIO value;
} idio_codegen_symbol_t;

static idio_codegen_symbol_t idio_codegen_symbols[] = {
    { "I-SHALLOW-ARGUMENT-REF",     IDIO_I_SHALLOW_ARGUMENT_REF },
    { "I-DEEP-ARGUMENT-REF",        IDIO_I_DEEP_ARGUMENT_REF },

    { "I-SHALLOW-ARGUMENT-SET",     IDIO_I_SHALLOW_ARGUMENT_SET },
    { "I-DEEP-ARGUMENT-SET",        IDIO_I_DEEP_ARGUMENT_SET },

    { "I-SYM-REF",                  IDIO_I_SYM_REF },
    { "I-FUNCTION-SYM-REF",         IDIO_I_FUNCTION_SYM_REF },
    { "I-CONSTANT-REF",             IDIO_I_CONSTANT_REF },
    { "I-COMPUTED-SYM-REF",         IDIO_I_COMPUTED_SYM_REF },

    { "I-SYM-DEF",                  IDIO_I_SYM_DEF },
    { "I-SYM-SET",                  IDIO_I_SYM_SET },
    { "I-COMPUTED-SYM-SET",         IDIO_I_COMPUTED_SYM_SET },
    { "I-COMPUTED-SYM-DEF",         IDIO_I_COMPUTED_SYM_DEF },

    { "I-VAL-REF",                  IDIO_I_VAL_REF },
    { "I-FUNCTION-VAL-REF",         IDIO_I_FUNCTION_VAL_REF },

    { "I-VAL-SET",                  IDIO_I_VAL_SET },

    { "I-PREDEFINED",               IDIO_I_PREDEFINED },
    { "I-ALTERNATIVE",              IDIO_I_ALTERNATIVE },
    { "I-SEQUENCE",                 IDIO_I_SEQUENCE },
    { "I-TR-FIX-LET",               IDIO_I_TR_FIX_LET },
    { "I-FIX-LET",                  IDIO_I_FIX_LET },
    { "I-LOCAL",                    IDIO_I_LOCAL },

    { "I-PRIMCALL0",                IDIO_I_PRIMCALL0 },
    { "I-PRIMCALL1",                IDIO_I_PRIMCALL1 },
    { "I-PRIMCALL2",                IDIO_I_PRIMCALL2 },
    { "I-PRIMCALL3",                IDIO_I_PRIMCALL3 },
    { "I-TR-REGULAR-CALL",          IDIO_I_TR_REGULAR_CALL },
    { "I-REGULAR-CALL",             IDIO_I_REGULAR_CALL },

    { "I-FIX-CLOSURE",              IDIO_I_FIX_CLOSURE },
    { "I-NARY-CLOSURE",             IDIO_I_NARY_CLOSURE },

    { "I-STORE-ARGUMENT",           IDIO_I_STORE_ARGUMENT },
    { "I-LIST-ARGUMENT",            IDIO_I_LIST_ARGUMENT },
    { "I-ALLOCATE-FRAME",           IDIO_I_ALLOCATE_FRAME },
    { "I-ALLOCATE-DOTTED-FRAME",    IDIO_I_ALLOCATE_DOTTED_FRAME },
    { "I-REUSE-FRAME",              IDIO_I_REUSE_FRAME },

    { "I-PUSH-DYNAMIC",             IDIO_I_PUSH_DYNAMIC },
    { "I-POP-DYNAMIC",              IDIO_I_POP_DYNAMIC },
    { "I-DYNAMIC-SYM-REF",          IDIO_I_DYNAMIC_SYM_REF },
    { "I-DYNAMIC-FUNCTION-SYM-REF", IDIO_I_DYNAMIC_FUNCTION_SYM_REF },

    { "I-PUSH-ENVIRON",             IDIO_I_PUSH_ENVIRON },
    { "I-POP-ENVIRON",              IDIO_I_POP_ENVIRON },
    { "I-ENVIRON-SYM-REF",          IDIO_I_ENVIRON_SYM_REF },

    { "I-PUSH-TRAP",                IDIO_I_PUSH_TRAP },
    { "I-POP-TRAP",                 IDIO_I_POP_TRAP },

    { "I-PUSH-ESCAPER",             IDIO_I_PUSH_ESCAPER },
    { "I-POP-ESCAPER",              IDIO_I_POP_ESCAPER },
    { "I-ESCAPER-LABEL-REF",        IDIO_I_ESCAPER_LABEL_REF },

    { "I-AND",                      IDIO_I_AND },
    { "I-OR",                       IDIO_I_OR },
    { "I-BEGIN",                    IDIO_I_BEGIN },
    { "I-NOT",                      IDIO_I_NOT },

    { "I-EXPANDER",                 IDIO_I_EXPANDER },
    { "I-INFIX-OPERATOR",           IDIO_I_INFIX_OPERATOR },
    { "I-POSTFIX-OPERATOR",         IDIO_I_POSTFIX_OPERATOR },

    { "I-RETURN",                   IDIO_I_RETURN },
    { "I-FINISH",                   IDIO_I_FINISH },
    { "I-PUSH-ABORT",               IDIO_I_PUSH_ABORT },
    { "I-POP-ABORT",                IDIO_I_POP_ABORT },
    { "I-NOP",                      IDIO_I_NOP },

    { NULL, NULL }
};

void idio_codegen_add_primitives ()
{
    IDIO_EXPORT_MODULE_PRIMITIVE (idio_codegen_module, codegen_constants_lookup_or_extend);
    IDIO_EXPORT_MODULE_PRIMITIVE (idio_codegen_module, codegen);
}

void idio_init_codegen ()
{
    idio_module_table_register (idio_codegen_add_primitives, NULL, NULL);

    idio_codegen_module = idio_module (IDIO_SYMBOL ("codegen"));

    idio_codegen_symbol_t *cs = idio_codegen_symbols;
    for (; cs->name != NULL; cs++) {
	/*
	 * The longest existing cs->name is 33 chars so the strnlen
	 * (..., 40) magic number gives us a bit of future leeway.
	 *
	 * strnlen rather than idio_strnlen during bootstrap.
	 */
	IDIO sym = idio_symbols_C_intern (cs->name, strnlen (cs->name, 40));
	idio_module_export_symbol_value (sym, cs->value, idio_codegen_module);
    }

    idio_vtable_t *ci_vt = idio_vtable (IDIO_TYPE_CONSTANT_I_CODE);

    idio_vtable_add_method (ci_vt,
			    idio_S_typename,
			    idio_vtable_create_method_value (idio_util_method_typename,
							     idio_S_constant_i_code));

    idio_vtable_add_method (ci_vt,
			    idio_S_2string,
			    idio_vtable_create_method_simple (idio_constant_i_code_method_2string));

    IDIO_C_STRUCT_IDENT_DEF (IDIO_SYMBOLS_C_INTERN ("struct-idio-ia-s"), idio_S_nil, idio_ia_s, idio_fixnum (0));
}<|MERGE_RESOLUTION|>--- conflicted
+++ resolved
@@ -1701,13 +1701,8 @@
 	    ia = idio_ia (1024);
 
 #ifdef IDIO_CODEGEN_LIFTED_NAME
-<<<<<<< HEAD
-	    IDIO lifted_name = idio_gensym (IDIO_STATIC_STR_LEN ("lifted"));
+	    IDIO lifted_name = IDIO_GENSYM ("lifted");
 	    idio_as_t mci = idio_codegen_constants_lookup_or_extend (eenv, lifted_name);
-=======
-	    IDIO lifted_name = IDIO_GENSYM ("lifted");
-	    idio_as_t mci = idio_codegen_constants_lookup_or_extend (cs, lifted_name);
->>>>>>> f98f1506
 
 	    IDIO_IA_PUSH1 (aot ? IDIO_A_SYM_IDEF : IDIO_A_SYM_DEF);
 	    IDIO_IA_PUSH_REF (mci);
@@ -1828,13 +1823,8 @@
 	    ia = idio_ia (1024);
 
 #ifdef IDIO_CODEGEN_LIFTED_NAME
-<<<<<<< HEAD
-	    IDIO lifted_name = idio_gensym (IDIO_STATIC_STR_LEN ("lifted"));
+	    IDIO lifted_name = IDIO_GENSYM ("lifted");
 	    idio_as_t mci = idio_codegen_constants_lookup_or_extend (eenv, lifted_name);
-=======
-	    IDIO lifted_name = IDIO_GENSYM ("lifted");
-	    idio_as_t mci = idio_codegen_constants_lookup_or_extend (cs, lifted_name);
->>>>>>> f98f1506
 
 	    IDIO_IA_PUSH1 (aot ? IDIO_A_SYM_IDEF : IDIO_A_SYM_DEF);
 	    IDIO_IA_PUSH_REF (mci);
@@ -3068,5 +3058,5 @@
 			    idio_S_2string,
 			    idio_vtable_create_method_simple (idio_constant_i_code_method_2string));
 
-    IDIO_C_STRUCT_IDENT_DEF (IDIO_SYMBOLS_C_INTERN ("struct-idio-ia-s"), idio_S_nil, idio_ia_s, idio_fixnum (0));
+    IDIO_C_STRUCT_IDENT_DEF (IDIO_SYMBOL ("struct-idio-ia-s"), idio_S_nil, idio_ia_s, idio_fixnum (0));
 }