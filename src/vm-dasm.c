/*
 * Copyright (c) 2022 Ian Fitchet <idf(at)idio-lang.org>
 *
 * Licensed under the Apache License, Version 2.0 (the "License"); you
 * may not use this file except in compliance with the License.  You
 * may obtain a copy of the License at
 *
 *     http://www.apache.org/licenses/LICENSE-2.0
 *
 * Unless required by applicable law or agreed to in writing, software
 * distributed under the License is distributed on an "AS IS" BASIS,
 * WITHOUT WARRANTIES OR CONDITIONS OF ANY KIND, either express or implied.
 * See the License for the specific language governing permissions and
 * limitations under the License.
 *
 */

/*
 * vm-dasm.c
 *
 */

#define _GNU_SOURCE

#include <sys/types.h>
#include <sys/time.h>
#include <sys/resource.h>

#include <assert.h>
#include <inttypes.h>
#include <setjmp.h>
#include <signal.h>
#include <stdarg.h>
#include <stddef.h>
#include <stdint.h>
#include <stdio.h>
#include <stdlib.h>
#include <string.h>
#include <time.h>
#include <unistd.h>

#include "idio-config.h"

#include "gc.h"
#include "idio.h"

#include "array.h"
#include "bignum.h"
#include "c-type.h"
#include "closure.h"
#include "codegen.h"
#include "command.h"
#include "condition.h"
#include "continuation.h"
#include "error.h"
#include "evaluate.h"
#include "expander.h"
#include "file-handle.h"
#include "fixnum.h"
#include "frame.h"
#include "handle.h"
#include "hash.h"
#include "idio-string.h"
#include "job-control.h"
#include "keyword.h"
#include "libc-wrap.h"
#include "module.h"
#include "object.h"
#include "pair.h"
#include "path.h"
#include "primitive.h"
#include "read.h"
#include "string-handle.h"
#include "struct.h"
#include "symbol.h"
#include "thread.h"
#include "util.h"
#include "vm-asm.h"
#include "vm-dasm.h"
#include "vm.h"
#include "vtable.h"

/*
 * Code coverage:
 *
 * Used by the disassembler.
 *
 * Compile a debug build then run with --vm-reports
 */
char const *idio_vm_bytecode2string (int code)
{
    char *r;

    switch (code) {
    case IDIO_A_SHALLOW_ARGUMENT_REF0:    r = "A-SHALLOW-ARGUMENT-REF0";    break;
    case IDIO_A_SHALLOW_ARGUMENT_REF1:    r = "A-SHALLOW-ARGUMENT-REF1";    break;
    case IDIO_A_SHALLOW_ARGUMENT_REF2:    r = "A-SHALLOW-ARGUMENT-REF2";    break;
    case IDIO_A_SHALLOW_ARGUMENT_REF3:    r = "A-SHALLOW-ARGUMENT-REF3";    break;
    case IDIO_A_SHALLOW_ARGUMENT_REF:     r = "A-SHALLOW-ARGUMENT-REF";     break;
    case IDIO_A_DEEP_ARGUMENT_REF:        r = "A-DEEP-ARGUMENT-REF";        break;

    case IDIO_A_SHALLOW_ARGUMENT_SET0:    r = "A-SHALLOW-ARGUMENT-SET0";    break;
    case IDIO_A_SHALLOW_ARGUMENT_SET1:    r = "A-SHALLOW-ARGUMENT-SET1";    break;
    case IDIO_A_SHALLOW_ARGUMENT_SET2:    r = "A-SHALLOW-ARGUMENT-SET2";    break;
    case IDIO_A_SHALLOW_ARGUMENT_SET3:    r = "A-SHALLOW-ARGUMENT-SET3";    break;
    case IDIO_A_SHALLOW_ARGUMENT_SET:     r = "A-SHALLOW-ARGUMENT-SET";     break;
    case IDIO_A_DEEP_ARGUMENT_SET:        r = "A-DEEP-ARGUMENT-SET";        break;

    case IDIO_A_SYM_REF:                  r = "A-SYM-REF";                  break;
    case IDIO_A_FUNCTION_SYM_REF:         r = "A-FUNCTION-SYM-REF";         break;
    case IDIO_A_CONSTANT_REF:             r = "A-CONSTANT-REF";             break;
    case IDIO_A_COMPUTED_SYM_REF:         r = "A-COMPUTED-SYM-REF";         break;

    case IDIO_A_SYM_DEF:                  r = "A-SYM-DEF";                  break;
    case IDIO_A_SYM_SET:                  r = "A-SYM-SET";                  break;
    case IDIO_A_COMPUTED_SYM_SET:         r = "A-COMPUTED-SYM-SET";         break;
    case IDIO_A_COMPUTED_SYM_DEF:         r = "A-COMPUTED-SYM-DEF";         break;

    case IDIO_A_VAL_SET:                  r = "A-VAL-SET";                  break;

    case IDIO_A_PREDEFINED0:              r = "A-PREDEFINED0";              break;
    case IDIO_A_PREDEFINED1:              r = "A-PREDEFINED1";              break;
    case IDIO_A_PREDEFINED2:              r = "A-PREDEFINED2";              break;
    case IDIO_A_PREDEFINED3:              r = "A-PREDEFINED3";              break;
    case IDIO_A_PREDEFINED4:              r = "A-PREDEFINED4";              break;
    case IDIO_A_PREDEFINED5:              r = "A-PREDEFINED5";              break;
    case IDIO_A_PREDEFINED6:              r = "A-PREDEFINED6";              break;
    case IDIO_A_PREDEFINED7:              r = "A-PREDEFINED7";              break;
    case IDIO_A_PREDEFINED8:              r = "A-PREDEFINED8";              break;
    case IDIO_A_PREDEFINED:               r = "A-PREDEFINED";               break;

    case IDIO_A_LONG_GOTO:                r = "A-LONG-GOTO";                break;
    case IDIO_A_LONG_JUMP_FALSE:          r = "A-LONG-JUMP-FALSE";          break;
    case IDIO_A_LONG_JUMP_TRUE:           r = "A-LONG-JUMP-TRUE";           break;
    case IDIO_A_SHORT_GOTO:               r = "A-SHORT-GOTO";               break;
    case IDIO_A_SHORT_JUMP_FALSE:         r = "A-SHORT-JUMP-FALSE";         break;
    case IDIO_A_SHORT_JUMP_TRUE:          r = "A-SHORT-JUMP-TRUE";          break;

    case IDIO_A_PUSH_VALUE:               r = "A-PUSH-VALUE";               break;
    case IDIO_A_POP_VALUE:                r = "A-POP-VALUE";                break;
    case IDIO_A_POP_REG1:                 r = "A-POP-REG1";                 break;
    case IDIO_A_POP_REG2:                 r = "A-POP-REG2";                 break;
    case IDIO_A_SRC_EXPR:                 r = "A-SRC-EXPR";                 break;
    case IDIO_A_POP_FUNCTION:             r = "A-POP-FUNCTION";             break;
    case IDIO_A_PRESERVE_STATE:           r = "A-PRESERVE-STATE";           break;
    case IDIO_A_RESTORE_STATE:            r = "A-RESTORE-STATE";            break;
    case IDIO_A_RESTORE_ALL_STATE:        r = "A-RESTORE-ALL-STATE";        break;

    case IDIO_A_CREATE_FUNCTION:          r = "A-CREATE-FUNCTION";          break;
    case IDIO_A_CREATE_CLOSURE:           r = "A-CREATE-CLOSURE";           break;
    case IDIO_A_FUNCTION_INVOKE:          r = "A-FUNCTION-INVOKE";          break;
    case IDIO_A_FUNCTION_GOTO:            r = "A-FUNCTION-GOTO";            break;
    case IDIO_A_RETURN:                   r = "A-RETURN";                   break;
    case IDIO_A_FINISH:                   r = "A-FINISH";                   break;
    case IDIO_A_PUSH_ABORT:               r = "A-PUSH-ABORT";               break;
    case IDIO_A_POP_ABORT:                r = "A-POP-ABORT";                break;

    case IDIO_A_ALLOCATE_FRAME1:          r = "A-ALLOCATE-FRAME1";          break;
    case IDIO_A_ALLOCATE_FRAME2:          r = "A-ALLOCATE-FRAME2";          break;
    case IDIO_A_ALLOCATE_FRAME3:          r = "A-ALLOCATE-FRAME3";          break;
    case IDIO_A_ALLOCATE_FRAME4:          r = "A-ALLOCATE-FRAME4";          break;
    case IDIO_A_ALLOCATE_FRAME5:          r = "A-ALLOCATE-FRAME5";          break;
    case IDIO_A_ALLOCATE_FRAME:           r = "A-ALLOCATE-FRAME";           break;
    case IDIO_A_ALLOCATE_DOTTED_FRAME:    r = "A-ALLOCATE-DOTTED-FRAME";    break;
    case IDIO_A_REUSE_FRAME:              r = "A-REUSE-FRAME";              break;

    case IDIO_A_POP_FRAME0:               r = "A-POP-FRAME0";               break;
    case IDIO_A_POP_FRAME1:               r = "A-POP-FRAME1";               break;
    case IDIO_A_POP_FRAME2:               r = "A-POP-FRAME2";               break;
    case IDIO_A_POP_FRAME3:               r = "A-POP-FRAME3";               break;
    case IDIO_A_POP_FRAME:                r = "A-POP-FRAME";                break;

    case IDIO_A_LINK_FRAME:               r = "A-LINK-FRAME";               break;
    case IDIO_A_UNLINK_FRAME:             r = "A-UNLINK-FRAME";             break;
    case IDIO_A_PACK_FRAME:               r = "A-PACK-FRAME";               break;
    case IDIO_A_POP_LIST_FRAME:           r = "A-POP-LIST-FRAME";           break;
    case IDIO_A_EXTEND_FRAME:             r = "A-EXTEND-FRAME";             break;

    case IDIO_A_ARITY1P:                  r = "A-ARITY1P";                  break;
    case IDIO_A_ARITY2P:                  r = "A-ARITY2P";                  break;
    case IDIO_A_ARITY3P:                  r = "A-ARITY3P";                  break;
    case IDIO_A_ARITY4P:                  r = "A-ARITY4P";                  break;
    case IDIO_A_ARITYEQP:                 r = "A-ARITYEQP";                 break;
    case IDIO_A_ARITYGEP:                 r = "A-ARITYGEP";                 break;

    case IDIO_A_SHORT_NUMBER:             r = "A-SHORT-NUMBER";             break;
    case IDIO_A_SHORT_NEG_NUMBER:         r = "A-SHORT-NEG-NUMBER";         break;
    case IDIO_A_CONSTANT_0:               r = "A-CONSTANT-0";               break;
    case IDIO_A_CONSTANT_1:               r = "A-CONSTANT-1";               break;
    case IDIO_A_CONSTANT_2:               r = "A-CONSTANT-2";               break;
    case IDIO_A_CONSTANT_3:               r = "A-CONSTANT-3";               break;
    case IDIO_A_CONSTANT_4:               r = "A-CONSTANT-4";               break;
    case IDIO_A_FIXNUM:                   r = "A-FIXNUM";                   break;
    case IDIO_A_NEG_FIXNUM:               r = "A-NEG-FIXNUM";               break;
    case IDIO_A_CONSTANT:                 r = "A-CONSTANT";                 break;
    case IDIO_A_NEG_CONSTANT:             r = "A-NEG-CONSTANT";             break;
    case IDIO_A_UNICODE:                  r = "A-UNICODE";                  break;

    case IDIO_A_NOP:                      r = "A-NOP";                      break;
    case IDIO_A_PRIMCALL0:                r = "A-PRIMCALL0";                break;
    case IDIO_A_PRIMCALL1:                r = "A-PRIMCALL1";                break;
    case IDIO_A_PRIMCALL2:                r = "A-PRIMCALL2";                break;

    case IDIO_A_SUPPRESS_RCSE:            r = "A-SUPPRESS-RCSE";            break;
    case IDIO_A_POP_RCSE:                 r = "A-POP-RCSE";                 break;

    case IDIO_A_NOT:                      r = "A-NOT";                      break;

    case IDIO_A_EXPANDER:                 r = "A-EXPANDER";                 break;
    case IDIO_A_INFIX_OPERATOR:           r = "A-INFIX-OPERATOR";           break;
    case IDIO_A_POSTFIX_OPERATOR:         r = "A-POSTFIX-OPERATOR";         break;

    case IDIO_A_PUSH_DYNAMIC:             r = "A-PUSH-DYNAMIC";             break;
    case IDIO_A_POP_DYNAMIC:              r = "A-POP-DYNAMIC";              break;
    case IDIO_A_DYNAMIC_SYM_REF:          r = "A-DYNAMIC-SYM-REF";          break;
    case IDIO_A_DYNAMIC_FUNCTION_SYM_REF: r = "A-DYNAMIC-FUNCTION-SYM-REF"; break;

    case IDIO_A_PUSH_ENVIRON:             r = "A-PUSH-ENVIRON";             break;
    case IDIO_A_POP_ENVIRON:              r = "A-POP-ENVIRON";              break;
    case IDIO_A_ENVIRON_SYM_REF:          r = "A-ENVIRON-SYM-REF";          break;

    case IDIO_A_NON_CONT_ERR:             r = "A-NON-CONT-ERR";             break;
    case IDIO_A_PUSH_TRAP:                r = "A-PUSH-TRAP";                break;
    case IDIO_A_POP_TRAP:                 r = "A-POP-TRAP";                 break;

    case IDIO_A_PUSH_ESCAPER:             r = "A-PUSH-ESCAPER";             break;
    case IDIO_A_POP_ESCAPER:              r = "A-POP-ESCAPER";              break;

    default:
	/* fprintf (stderr, "idio_vm_bytecode2string: unexpected bytecode %d\n", code); */
	r = "Unknown bytecode";
	break;
    }

    return r;
}

/*
 * IDIO_VM_DASM_OP() is largely used for those opcodes where we're
 * using a relative address into a symbol table (or other).  We want
 * to normalize the whitespace so that the, say, .37 is easier to scan
 * (being a single column rather than being lost in text) but that the
 * whitespace isn't so large that the eyeball begins to wander off
 * line.
 *
 * Technically, it should be %-24s to be large enough for
 * DYNAMIC-FUNCTION-SYM-REF but we can live with that being an
 * exception and eyeball wandering not being the norm.
 *
 * %-20s happens to align with SHALLOW-ARGUMENT-REF and others.
 */
#define IDIO_VM_DASM_OP(s)	{ fprintf (fp, "%-20s ", s); }
#define IDIO_VM_DASM(...)	{ fprintf (fp, __VA_ARGS__); }

IDIO idio_vm_dasm_symbols_ref (idio_xi_t xi, idio_as_t si)
{
    IDIO st = IDIO_XENV_ST (idio_xenvs[xi]);
    IDIO cs = IDIO_XENV_CS (idio_xenvs[xi]);

    if (xi) {
	if (si >= idio_array_size (st)) {
	    fprintf (stderr, "dasm-sym-ref [%zu].%zd > %zu\n", xi, si, idio_array_size (st));
	    idio_debug ("st %s\n", st);
	    return idio_S_undef;
	    assert (0);
	}
	IDIO fci = idio_array_ref_index (st, si);

	if (idio_isa_fixnum (fci)) {
	    return idio_array_ref_index (cs, IDIO_FIXNUM_VAL (fci));
	} else {
	    return idio_S_unspec;
	}
    } else {
	return idio_array_ref_index (cs, si);
    }
}

IDIO idio_vm_dasm_constants_ref (idio_xi_t xi, idio_as_t ci)
{
    IDIO cs = IDIO_XENV_CS (idio_xenvs[xi]);

    return idio_array_ref_index (cs, ci);
}

void idio_vm_dasm (FILE *fp, idio_xi_t xi, idio_pc_t pc0, idio_pc_t pce)
{
    IDIO_C_ASSERT (fp);

    IDIO_IA_T bc = IDIO_XENV_BYTE_CODE (idio_xenvs[xi]);

    fprintf (fp, "byte code for xenv[%zu]: %zd instruction bytes\n", xi, IDIO_IA_USIZE (bc));

    IDIO thr = idio_thread_current_thread ();

    if (0 == pce) {
	pce = IDIO_IA_USIZE (bc);
    }

    if (pc0 > pce) {
	fprintf (stderr, "\n\nPC %zd > max code PC %zd\n", pc0, pce);
	idio_vm_panic (thr, "vm-dasm: bad PC!");
    }

    IDIO cs = IDIO_XENV_CS (idio_xenvs[xi]);
    IDIO fnh = IDIO_HASH_EQP (8);
    IDIO hints = IDIO_HASH_EQP (256);

    idio_pc_t pc = pc0;
    idio_pc_t *pcp = &pc;

    for (; pc < pce;) {
	IDIO hint = idio_hash_ref (hints, idio_fixnum (pc));
	if (idio_S_unspec != hint) {
	    size_t size = 0;
	    char *hint_C = idio_as_string_safe (hint, &size, 40, 1);
	    IDIO_VM_DASM ("%-20s ", hint_C);
	    IDIO_GC_FREE (hint_C, size);
	} else {
	    IDIO_VM_DASM ("%20s ", "");
	}

	IDIO_VM_DASM ("%6zd ", pc);

	IDIO_I ins = IDIO_IA_GET_NEXT (bc, pcp);

	IDIO_VM_DASM ("%3d: ", ins);

	switch (ins) {
	case IDIO_A_SHALLOW_ARGUMENT_REF0:
	    IDIO_VM_DASM ("SHALLOW-ARGUMENT-REF 0");
	    break;
	case IDIO_A_SHALLOW_ARGUMENT_REF1:
	    IDIO_VM_DASM ("SHALLOW-ARGUMENT-REF 1");
	    break;
	case IDIO_A_SHALLOW_ARGUMENT_REF2:
	    IDIO_VM_DASM ("SHALLOW-ARGUMENT-REF 2");
	    break;
	case IDIO_A_SHALLOW_ARGUMENT_REF3:
	    IDIO_VM_DASM ("SHALLOW-ARGUMENT-REF 3");
	    break;
	case IDIO_A_SHALLOW_ARGUMENT_REF:
	    {
		uint64_t j = idio_vm_get_varuint (bc, pcp);

		IDIO_VM_DASM ("SHALLOW-ARGUMENT-REF %" PRIu64 " ", j);
	    }
	    break;
	case IDIO_A_DEEP_ARGUMENT_REF:
	    {
		uint64_t i = idio_vm_get_varuint (bc, pcp);
		uint64_t j = idio_vm_get_varuint (bc, pcp);

		IDIO_VM_DASM ("DEEP-ARGUMENT-REF    %" PRIu64 " %" PRIu64 " ", i, j);
	    }
	    break;
	case IDIO_A_SHALLOW_ARGUMENT_SET0:
	    IDIO_VM_DASM ("SHALLOW-ARGUMENT-SET 0");
	    break;
	case IDIO_A_SHALLOW_ARGUMENT_SET1:
	    IDIO_VM_DASM ("SHALLOW-ARGUMENT-SET 1");
	    break;
	case IDIO_A_SHALLOW_ARGUMENT_SET2:
	    IDIO_VM_DASM ("SHALLOW-ARGUMENT-SET 2");
	    break;
	case IDIO_A_SHALLOW_ARGUMENT_SET3:
	    IDIO_VM_DASM ("SHALLOW-ARGUMENT-SET 3");
	    break;
	case IDIO_A_SHALLOW_ARGUMENT_SET:
	    {
		uint64_t i = idio_vm_get_varuint (bc, pcp);

		IDIO_VM_DASM ("SHALLOW-ARGUMENT-SET %" PRIu64 " ", i);
	    }
	    break;
	case IDIO_A_DEEP_ARGUMENT_SET:
	    {
		uint64_t i = idio_vm_get_varuint (bc, pcp);
		uint64_t j = idio_vm_get_varuint (bc, pcp);

		IDIO_VM_DASM ("DEEP-ARGUMENT-SET    %" PRIu64 " %" PRIu64 "", i, j);
	    }
	    break;
	case IDIO_A_SYM_REF:
	    {
		uint64_t si = IDIO_VM_GET_REF (bc, pcp);

		IDIO sym = idio_vm_dasm_symbols_ref (xi, si);

		IDIO_VM_DASM_OP ("SYM-REF");
		IDIO_VM_DASM (".%-4" PRIu64 " ", si);

		if (idio_isa_symbol (sym)) {
		    idio_debug_FILE (fp, "%s", sym);
		} else {
<<<<<<< HEAD
		    IDIO_VM_DASM ("!! %s", idio_type2string (sym));
		    idio_debug_FILE (fp, " %s !!", sym);
=======
		    IDIO_VM_DASM (" !! %s", idio_type2string (sym));
		    idio_debug_FILE (fp, "%s !!", sym);
>>>>>>> 71f88ec1
		}
	    }
	    break;
	case IDIO_A_FUNCTION_SYM_REF:
	    {
		uint64_t si = IDIO_VM_GET_REF (bc, pcp);

		IDIO sym = idio_vm_dasm_symbols_ref (xi, si);

		IDIO_VM_DASM_OP ("FUNCTION-SYM-REF");
		IDIO_VM_DASM (".%-4" PRIu64 " ", si);
		idio_debug_FILE (fp, "%s", sym);
	    }
	    break;
	case IDIO_A_CONSTANT_REF:
	    {
		uint64_t ci = idio_vm_get_varuint (bc, pcp);

		IDIO c = idio_vm_dasm_constants_ref (xi, ci);

		IDIO_VM_DASM_OP ("CONSTANT-REF");
		IDIO_VM_DASM (".%-4" PRIu64 " ", ci);
		idio_debug_FILE (fp, "%s", c);
	    }
	    break;
	case IDIO_A_COMPUTED_SYM_REF:
	    {
		uint64_t si = IDIO_VM_GET_REF (bc, pcp);

		IDIO_VM_DASM_OP ("COMPUTED-SYM-REF");
		IDIO_VM_DASM (".%-4" PRIu64 "", si);
	    }
	    break;
	case IDIO_A_SYM_DEF:
	    {
		uint64_t si = IDIO_VM_GET_REF (bc, pcp);
		uint64_t kci = idio_vm_get_varuint (bc, pcp);

		IDIO sym = idio_vm_dasm_symbols_ref (xi, si);
		IDIO kind = idio_vm_dasm_constants_ref (xi, kci);

		if (idio_isa_symbol (sym)) {
		    IDIO_VM_DASM_OP ("SYM-DEF");
		    IDIO_VM_DASM (".%-4" PRIu64 " ", si);
		    idio_debug_FILE (fp, "%s as ", sym);
		    idio_debug_FILE (fp, "%s", kind);
		} else {
		    IDIO_VM_DASM_OP ("SYM-DEF");
		    IDIO_VM_DASM (".%-4" PRIu64 " !! isa %s ", si, idio_type2string (sym));
		    idio_debug_FILE (fp, "== %s !! ", sym);
		}
	    }
	    break;
	case IDIO_A_SYM_SET:
	    {
		uint64_t si = IDIO_VM_GET_REF (bc, pcp);

		IDIO sym = idio_vm_dasm_symbols_ref (xi, si);

		if (idio_isa_symbol (sym)) {
		    IDIO_VM_DASM_OP ("SYM-SET");
		    IDIO_VM_DASM (".%-4" PRIu64 " ", si);
		    idio_debug_FILE (fp, "%s", sym);
		} else {
		    IDIO_VM_DASM_OP ("SYM-SET");
		    IDIO_VM_DASM (".%-4" PRIu64 " !! %s ", si, idio_type2string (sym));
		    idio_debug_FILE (fp, "%s !! ", sym);
		}
	    }
	    break;
	case IDIO_A_COMPUTED_SYM_SET:
	    {
		uint64_t si = IDIO_VM_GET_REF (bc, pcp);

		IDIO_VM_DASM_OP ("COMPUTED-SYM-SET");
		IDIO_VM_DASM (".%-4" PRIu64 " ", si);
	    }
	    break;
	case IDIO_A_COMPUTED_SYM_DEF:
	    {
		uint64_t si = IDIO_VM_GET_REF (bc, pcp);

		IDIO_VM_DASM_OP ("COMPUTED-SYM-DEF");
		IDIO_VM_DASM (".%-4" PRIu64 "", si);
	    }
	    break;
	case IDIO_A_VAL_SET:
	    {
		uint64_t vi = IDIO_VM_GET_REF (bc, pcp);

		IDIO_VM_DASM_OP ("VAL-SET");
		IDIO_VM_DASM (".%-4" PRIu64, vi);
	    }
	    break;
	case IDIO_A_PREDEFINED0:
	    {
		IDIO_VM_DASM ("PREDEFINED 0 #t");
	    }
	    break;
	case IDIO_A_PREDEFINED1:
	    {
		IDIO_VM_DASM ("PREDEFINED 1 #f");
	    }
	    break;
	case IDIO_A_PREDEFINED2:
	    {
		IDIO_VM_DASM ("PREDEFINED 2 #nil");
	    }
	    break;
	case IDIO_A_PREDEFINED:
	    {
		uint64_t si = idio_vm_get_varuint (bc, pcp);

		IDIO pd = idio_vm_iref_val (thr, xi, si, "PREDEFINED", IDIO_VM_IREF_VAL_UNDEF_FATAL);
		if (idio_isa_primitive (pd)) {
		    IDIO_VM_DASM_OP ("PREDEFINED");
		    IDIO_VM_DASM (".%-4" PRIu64 " PRIM %-20s", si, IDIO_PRIMITIVE_NAME (pd));
		} else {
		    IDIO_VM_DASM_OP ("PREDEFINED");
		    IDIO_VM_DASM (".%-4" PRIu64 " !! isa %s ", si, idio_type2string (pd));
		    idio_debug_FILE (fp, "== %s !!", pd);
		}
	    }
	    break;
	case IDIO_A_LONG_GOTO:
	    {
		uint64_t i = idio_vm_get_varuint (bc, pcp);

		char h[BUFSIZ];
		size_t hlen = idio_snprintf (h, BUFSIZ, "LG@%" PRIu64 "", pc + i);
		idio_hash_put (hints, idio_fixnum (pc + i), idio_symbols_C_intern (h, hlen));
		IDIO_VM_DASM_OP ("LONG-GOTO");
		IDIO_VM_DASM ("+%" PRIu64 " %s", i, h);
	    }
	    break;
	case IDIO_A_LONG_JUMP_FALSE:
	    {
		uint64_t i = idio_vm_get_varuint (bc, pcp);

		char h[BUFSIZ];
		size_t hlen = idio_snprintf (h, BUFSIZ, "LJF@%" PRIu64 "", pc + i);
		idio_hash_put (hints, idio_fixnum (pc + i), idio_symbols_C_intern (h, hlen));
		IDIO_VM_DASM_OP ("LONG-JUMP-FALSE");
		IDIO_VM_DASM ("+%" PRIu64 " %s", i, h);
	    }
	    break;
	case IDIO_A_LONG_JUMP_TRUE:
	    {
		uint64_t i = idio_vm_get_varuint (bc, pcp);

		char h[BUFSIZ];
		size_t hlen = idio_snprintf (h, BUFSIZ, "LJT@%" PRIu64 "", pc + i);
		idio_hash_put (hints, idio_fixnum (pc + i), idio_symbols_C_intern (h, hlen));
		IDIO_VM_DASM_OP ("LONG-JUMP-TRUE");
		IDIO_VM_DASM ("+%" PRIu64 " %s", i, h);
	    }
	    break;
	case IDIO_A_SHORT_GOTO:
	    {
		IDIO_I i = IDIO_IA_GET_NEXT (bc, pcp);

		char h[BUFSIZ];
		size_t hlen = idio_snprintf (h, BUFSIZ, "SG@%zd", pc + i);
		idio_hash_put (hints, idio_fixnum (pc + i), idio_symbols_C_intern (h, hlen));
		IDIO_VM_DASM_OP ("SHORT-GOTO");
		IDIO_VM_DASM ("+%hhu %s", i, h);
	    }
	    break;
	case IDIO_A_SHORT_JUMP_FALSE:
	    {
		IDIO_I i = IDIO_IA_GET_NEXT (bc, pcp);

		char h[BUFSIZ];
		size_t hlen = idio_snprintf (h, BUFSIZ, "SJF@%zd", pc + i);
		idio_hash_put (hints, idio_fixnum (pc + i), idio_symbols_C_intern (h, hlen));
		IDIO_VM_DASM_OP ("SHORT-JUMP-FALSE");
		IDIO_VM_DASM ("+%hhu %s", i, h);
	    }
	    break;
	case IDIO_A_SHORT_JUMP_TRUE:
	    {
		IDIO_I i = IDIO_IA_GET_NEXT (bc, pcp);

		char h[BUFSIZ];
		size_t hlen = idio_snprintf (h, BUFSIZ, "SJT@%zd", pc + i);
		idio_hash_put (hints, idio_fixnum (pc + i), idio_symbols_C_intern (h, hlen));
		IDIO_VM_DASM_OP ("SHORT-JUMP-TRUE");
		IDIO_VM_DASM ("+%hhu %s", i, h);
	    }
	    break;
	case IDIO_A_PUSH_VALUE:
	    {
		IDIO_VM_DASM ("PUSH-VALUE");
	    }
	    break;
	case IDIO_A_POP_VALUE:
	    {
		IDIO_VM_DASM ("POP-VALUE");
	    }
	    break;
	case IDIO_A_POP_REG1:
	    {
		IDIO_VM_DASM ("POP-REG1");
	    }
	    break;
	case IDIO_A_POP_REG2:
	    {
		IDIO_VM_DASM ("POP-REG2");
	    }
	    break;
	case IDIO_A_SRC_EXPR:
	    {
		uint64_t sei = idio_vm_get_varuint (bc, pcp);

		IDIO_VM_DASM_OP ("SRC-EXPR");
		IDIO_VM_DASM (".%-4" PRIu64 " ", sei);

		IDIO e = idio_vm_src_expr_ref (xi, sei);
		IDIO lo = idio_vm_src_props_ref (xi, sei);

		if (idio_isa_pair (lo)) {
		    IDIO fi = IDIO_PAIR_H (lo);
		    IDIO fn = idio_hash_reference (fnh, fi, IDIO_LIST1 (idio_S_false));
		    if (idio_S_false == fn) {
			fn = idio_array_ref_index (cs, IDIO_FIXNUM_VAL (fi));
			idio_hash_set (fnh, fi, fn);
		    }
		    idio_debug_FILE (fp, "%s", fn);
		    idio_debug_FILE (fp, ":line %s", IDIO_PAIR_HT (lo));
		} else {
		    IDIO_VM_DASM ("%-25s", "<no lex tuple>");
		}
		if (idio_S_false != e) {
		    idio_debug_FILE (fp, "\n  %.80s", e);
		}
	    }
	    break;
	case IDIO_A_POP_FUNCTION:
	    {
		IDIO_VM_DASM ("POP-FUNCTION");
	    }
	    break;
	case IDIO_A_PRESERVE_STATE:
	    {
		IDIO_VM_DASM ("PRESERVE-STATE");
	    }
	    break;
	case IDIO_A_RESTORE_STATE:
	    {
		IDIO_VM_DASM ("RESTORE-STATE");
	    }
	    break;
	case IDIO_A_RESTORE_ALL_STATE:
	    {
		IDIO_VM_DASM ("RESTORE-ALL-STATE");
	    }
	    break;
	case IDIO_A_CREATE_FUNCTION:
	    {
		uint64_t i = idio_vm_get_varuint (bc, pcp);
		uint64_t code_len = idio_vm_get_varuint (bc, pcp);
		uint64_t nci  = idio_vm_get_varuint (bc, pcp);
		uint64_t ssci = idio_vm_get_varuint (bc, pcp);
		uint64_t dsci = idio_vm_get_varuint (bc, pcp);
		uint64_t sei = idio_vm_get_varuint (bc, pcp);

		char h[BUFSIZ];
		size_t hlen = idio_snprintf (h, BUFSIZ, "CF@%" PRIu64 "", pc + i);
		idio_hash_put (hints, idio_fixnum (pc + i), idio_symbols_C_intern (h, hlen));
		IDIO_VM_DASM_OP ("CREATE-FUNCTION");
		IDIO_VM_DASM ("@ +%" PRIu64 " %s RETURN @%" PRIu64 "", i, h, pc + i + code_len - 1);

		/* name lookup */
		IDIO name = idio_vm_dasm_constants_ref (xi, nci);
		size_t size = 0;
		char *ids = idio_display_string (name, &size);
		IDIO_VM_DASM ("\n  name   %s", ids);
		IDIO_GC_FREE (ids, size);

		/* sigstr lookup */
		IDIO ss = idio_vm_dasm_constants_ref (xi, ssci);
		size = 0;
		ids = idio_display_string (ss, &size);
		IDIO_VM_DASM ("\n  sigstr %s", ids);
		IDIO_GC_FREE (ids, size);

		/* docstr lookup */
		IDIO ds = idio_vm_dasm_constants_ref (xi, dsci);
		if (idio_S_nil != ds) {
		    size = 0;
		    ids = idio_as_string_safe (ds, &size, 1, 1);
		    IDIO_VM_DASM ("\n  docstr %s", ids);
		    IDIO_GC_FREE (ids, size);
		}

		/* srcloc lookup */
		IDIO sp = idio_vm_src_props_ref (xi, sei);
		if (idio_isa_pair (sp)) {
		    IDIO fn = idio_vm_dasm_constants_ref (xi, IDIO_FIXNUM_VAL (IDIO_PAIR_H (sp)));
		    idio_debug_FILE (fp, "\n  srcloc %s", fn);
		    idio_debug_FILE (fp, ":line %s", IDIO_PAIR_HT (sp));
		}
	    }
	    break;
	case IDIO_A_CREATE_CLOSURE:
	    {
		uint64_t vi = IDIO_VM_GET_REF (bc, pcp);

		IDIO_VM_DASM_OP ("CREATE-CLOSURE");
		IDIO_VM_DASM (".%-4" PRIu64, vi);
	    }
	    break;
	case IDIO_A_FUNCTION_INVOKE:
	    {
		IDIO_VM_DASM ("FUNCTION-INVOKE ... ");
	    }
	    break;
	case IDIO_A_FUNCTION_GOTO:
	    {
		IDIO_VM_DASM ("FUNCTION-GOTO ... ");
	    }
	    break;
	case IDIO_A_RETURN:
	    {
		IDIO_VM_DASM ("RETURN\n");
	    }
	    break;
	case IDIO_A_PUSH_ABORT:
	    {
		uint64_t o = idio_vm_get_varuint (bc, pcp);

		char h[BUFSIZ];
		size_t hlen = idio_snprintf (h, BUFSIZ, "A@%" PRIu64 "", pc + o);
		idio_hash_put (hints, idio_fixnum (pc + o), idio_symbols_C_intern (h, hlen));
		IDIO_VM_DASM ("PUSH-ABORT");
		IDIO_VM_DASM (" to PC +%" PRIu64 " %s", o + 1, h);
	    }
	    break;
	case IDIO_A_POP_ABORT:
	    {
		IDIO_VM_DASM ("POP-ABORT");
	    }
	    break;
	case IDIO_A_FINISH:
	    {
		IDIO_VM_DASM ("FINISH\n");
	    }
	    break;
	case IDIO_A_ALLOCATE_FRAME1:
	    {
		/* no args, no need to pull an empty list ref */
		IDIO_VM_DASM ("ALLOCATE-FRAME 1");
	    }
	    break;
	case IDIO_A_ALLOCATE_FRAME2:
	    {
		IDIO_VM_DASM ("ALLOCATE-FRAME 2");
	    }
	    break;
	case IDIO_A_ALLOCATE_FRAME3:
	    {
		IDIO_VM_DASM ("ALLOCATE-FRAME 3");
	    }
	    break;
	case IDIO_A_ALLOCATE_FRAME4:
	    {
		IDIO_VM_DASM ("ALLOCATE-FRAME 4");
	    }
	    break;
	case IDIO_A_ALLOCATE_FRAME5:
	    {
		IDIO_VM_DASM ("ALLOCATE-FRAME 5");
	    }
	    break;
	case IDIO_A_ALLOCATE_FRAME:
	    {
		uint64_t i = idio_vm_get_varuint (bc, pcp);

		IDIO_VM_DASM ("ALLOCATE-FRAME %" PRIu64, i);
	    }
	    break;
	case IDIO_A_ALLOCATE_DOTTED_FRAME:
	    {
		uint64_t arity = idio_vm_get_varuint (bc, pcp);

		IDIO_VM_DASM ("ALLOCATE-DOTTED-FRAME %" PRIu64, arity);
	    }
	    break;
	case IDIO_A_REUSE_FRAME:
	    {
		uint64_t i = idio_vm_get_varuint (bc, pcp);

		IDIO_VM_DASM ("REUSE-FRAME %" PRIu64, i);
	    }
	    break;
	case IDIO_A_POP_FRAME0:
	    {
		IDIO_VM_DASM ("POP-FRAME 0");
	    }
	    break;
	case IDIO_A_POP_FRAME1:
	    {
		IDIO_VM_DASM ("POP-FRAME 1");
	    }
	    break;
	case IDIO_A_POP_FRAME2:
	    {
		IDIO_VM_DASM ("POP-FRAME 2");
	    }
	    break;
	case IDIO_A_POP_FRAME3:
	    {
		IDIO_VM_DASM ("POP-FRAME 3");
	    }
	    break;
	case IDIO_A_POP_FRAME:
	    {
		uint64_t rank = idio_vm_get_varuint (bc, pcp);

		IDIO_VM_DASM ("POP-FRAME %" PRIu64 "", rank);
	    }
	    break;
	case IDIO_A_LINK_FRAME:
	    {
		uint64_t si = idio_vm_get_varuint (bc, pcp);
		uint64_t sei = idio_vm_get_varuint (bc, pcp);

		IDIO names = idio_vm_dasm_constants_ref (xi, si);
		IDIO_VM_DASM_OP ("LINK-FRAME");
		IDIO_VM_DASM (".%-4" PRIu64 " .%-4" PRIu64 " ", si, sei);
		idio_debug_FILE (fp, "%s", names);
	    }
	    break;
	case IDIO_A_UNLINK_FRAME:
	    {
		IDIO_VM_DASM ("UNLINK-FRAME");
	    }
	    break;
	case IDIO_A_PACK_FRAME:
	    {
		uint64_t arity = idio_vm_get_varuint (bc, pcp);

		IDIO_VM_DASM ("PACK-FRAME %" PRIu64 "", arity);
	    }
	    break;
	case IDIO_A_POP_LIST_FRAME:
	    {
		uint64_t arity = idio_vm_get_varuint (bc, pcp);

		IDIO_VM_DASM ("POP-LIST-FRAME %" PRIu64 "", arity);
	    }
	    break;
	case IDIO_A_EXTEND_FRAME:
	    {
		uint64_t alloc = idio_vm_get_varuint (bc, pcp);
		uint64_t si = idio_vm_get_varuint (bc, pcp);

		IDIO names = idio_vm_dasm_constants_ref (xi, si);

		IDIO_VM_DASM ("EXTEND-FRAME %2" PRIu64 " .%-4" PRIu64 " ", alloc, si);
		idio_debug_FILE (fp, "%s", names);
	    }
	    break;
	case IDIO_A_ARITY1P:
	    {
		IDIO_VM_DASM ("ARITY=1?");
	    }
	    break;
	case IDIO_A_ARITY2P:
	    {
		IDIO_VM_DASM ("ARITY=2?");
	    }
	    break;
	case IDIO_A_ARITY3P:
	    {
		IDIO_VM_DASM ("ARITY=3?");
	    }
	    break;
	case IDIO_A_ARITY4P:
	    {
		IDIO_VM_DASM ("ARITY=4?");
	    }
	    break;
	case IDIO_A_ARITYEQP:
	    {
		uint64_t arityp1 = idio_vm_get_varuint (bc, pcp);

		IDIO_VM_DASM ("ARITY=? %" PRIu64 "", arityp1);
	    }
	    break;
	case IDIO_A_ARITYGEP:
	    {
		uint64_t arityp1 = idio_vm_get_varuint (bc, pcp);

		IDIO_VM_DASM ("ARITY>=? %" PRIu64 "", arityp1);
	    }
	    break;
	case IDIO_A_CONSTANT_0:
	    {
		IDIO_VM_DASM ("CONSTANT 0");
	    }
	    break;
	case IDIO_A_CONSTANT_1:
	    {
		IDIO_VM_DASM ("CONSTANT 1");
	    }
	    break;
	case IDIO_A_CONSTANT_2:
	    {
		IDIO_VM_DASM ("CONSTANT 2");
	    }
	    break;
	case IDIO_A_CONSTANT_3:
	    {
		IDIO_VM_DASM ("CONSTANT 3");
	    }
	    break;
	case IDIO_A_CONSTANT_4:
	    {
		IDIO_VM_DASM ("CONSTANT 4");
	    }
	    break;
	case IDIO_A_FIXNUM:
	    {
		uint64_t v = idio_vm_get_varuint (bc, pcp);

		IDIO_VM_DASM ("FIXNUM %" PRIu64 "", v);
	    }
	    break;
	case IDIO_A_NEG_FIXNUM:
	    {
		int64_t v = idio_vm_get_varuint (bc, pcp);

		v = -v;
		IDIO_VM_DASM ("NEG-FIXNUM %" PRId64 "", v);
	    }
	    break;
	case IDIO_A_CONSTANT:
	    {
		uint64_t v = idio_vm_get_varuint (bc, pcp);

		IDIO_VM_DASM ("CONSTANT %5" PRIu64 " ", v);
		size_t size = 0;
		char *ids = idio_display_string (IDIO_CONSTANT_IDIO ((intptr_t) v), &size);
		IDIO_VM_DASM ("%s", ids);
		IDIO_GC_FREE (ids, size);
	    }
	    break;
	case IDIO_A_NEG_CONSTANT:
	    {
		int64_t v = idio_vm_get_varuint (bc, pcp);

		v = -v;
		IDIO_VM_DASM ("NEG-CONSTANT %6" PRId64 " ", v);
		size_t size = 0;
		char *ids = idio_display_string (IDIO_CONSTANT_IDIO ((intptr_t) v), &size);
		IDIO_VM_DASM ("%s", ids);
		IDIO_GC_FREE (ids, size);
	    }
	    break;
	case IDIO_A_UNICODE:
	    {
		uint64_t v = idio_vm_get_varuint (bc, pcp);

		IDIO_VM_DASM ("UNICODE #U+%04" PRIX64 "", v);
	    }
	    break;
	case IDIO_A_NOP:
	    {
		IDIO_VM_DASM ("NOP");
	    }
	    break;
	case IDIO_A_PRIMCALL0:
	    {
		uint64_t si = idio_vm_get_varuint (bc, pcp);

		IDIO pd = idio_vm_iref_val (thr, xi, si, "PRIMITIVE/0", IDIO_VM_IREF_VAL_UNDEF_FATAL);
		if (idio_isa_primitive (pd)) {
		    IDIO_VM_DASM_OP ("PRIMITIVE/0");
		    IDIO_VM_DASM (".%-4" PRIu64 " %s", si, IDIO_PRIMITIVE_NAME (pd));
		} else {
		    IDIO_VM_DASM_OP ("PRIMITIVE/0");
		    IDIO_VM_DASM (".%-4" PRIu64 " !! isa %s ", si, idio_type2string (pd));
		    idio_debug_FILE (fp, "== %s !!", pd);
		}
	    }
	    break;
	case IDIO_A_PRIMCALL1:
	    {
		uint64_t si = idio_vm_get_varuint (bc, pcp);

		IDIO pd = idio_vm_iref_val (thr, xi, si, "PRIMITIVE/1", IDIO_VM_IREF_VAL_UNDEF_FATAL);
		if (idio_isa_primitive (pd)) {
		    IDIO_VM_DASM_OP ("PRIMITIVE/1");
		    IDIO_VM_DASM (".%-4" PRIu64 " %s", si, IDIO_PRIMITIVE_NAME (pd));
		} else {
		    IDIO_VM_DASM_OP ("PRIMITIVE/1");
		    IDIO_VM_DASM (".%-4" PRIu64 " !! isa %s ", si, idio_type2string (pd));
		    idio_debug_FILE (fp, "== %s !!", pd);
		}
	    }
	    break;
	case IDIO_A_PRIMCALL2:
	    {
		uint64_t si = idio_vm_get_varuint (bc, pcp);

		IDIO pd = idio_vm_iref_val (thr, xi, si, "PRIMITIVE/2", IDIO_VM_IREF_VAL_UNDEF_FATAL);
		if (idio_isa_primitive (pd)) {
		    IDIO_VM_DASM_OP ("PRIMITIVE/2");
		    IDIO_VM_DASM (".%-4" PRIu64 " %s", si, IDIO_PRIMITIVE_NAME (pd));
		} else {
		    IDIO_VM_DASM_OP ("PRIMITIVE/2");
		    IDIO_VM_DASM (".%-4" PRIu64 " !! isa %s ", si, idio_type2string (pd));
		    idio_debug_FILE (fp, "== %s !!", pd);
		}
	    }
	    break;
	case IDIO_A_SUPPRESS_RCSE:
	    IDIO_VM_DASM ("SUPPRESS-RCSE");
	    break;
	case IDIO_A_POP_RCSE:
	    IDIO_VM_DASM ("POP-RCSE");
	    break;
	case IDIO_A_NOT:
	    IDIO_VM_DASM ("NOT");
	    break;
	case IDIO_A_EXPANDER:
	    {
		uint64_t ci = IDIO_VM_GET_REF (bc, pcp);

		IDIO_VM_DASM_OP ("EXPANDER");
		IDIO_VM_DASM (".%-4" PRIu64 "", ci);
	    }
	    break;
	case IDIO_A_INFIX_OPERATOR:
	    {
		uint64_t oi = IDIO_VM_GET_REF (bc, pcp);
		uint64_t pri = idio_vm_get_varuint (bc, pcp);

		IDIO_VM_DASM_OP ("INFIX-OPERATOR");
		IDIO_VM_DASM (".%-4" PRIu64 " pri %4" PRIu64 " ", oi, pri);
		IDIO sym = idio_vm_symbols_ref (xi, oi);
		IDIO_TYPE_ASSERT (symbol, sym);
		idio_debug_FILE (fp, "%s", sym);
	    }
	    break;
	case IDIO_A_POSTFIX_OPERATOR:
	    {
		uint64_t oi = IDIO_VM_GET_REF (bc, pcp);
		uint64_t pri = idio_vm_get_varuint (bc, pcp);

		IDIO_VM_DASM_OP ("POSTFIX-OPERATOR");
		IDIO_VM_DASM (".%-4" PRIu64 " pri %4" PRIu64 " ", oi, pri);
		IDIO sym = idio_vm_symbols_ref (xi, oi);
		IDIO_TYPE_ASSERT (symbol, sym);
		idio_debug_FILE (fp, "%s", sym);
	    }
	    break;
	case IDIO_A_PUSH_DYNAMIC:
	    {
		uint64_t ci = IDIO_VM_GET_REF (bc, pcp);

		IDIO sym = idio_vm_dasm_symbols_ref (xi, ci);

		IDIO_VM_DASM_OP ("PUSH-DYNAMIC");
		IDIO_VM_DASM (".%-4" PRIu64 " ", ci);
		idio_debug_FILE (fp, "%s", sym);
	    }
	    break;
	case IDIO_A_POP_DYNAMIC:
	    {
		IDIO_VM_DASM_OP ("POP-DYNAMIC");
	    }
	    break;
	case IDIO_A_DYNAMIC_SYM_REF:
	    {
		uint64_t si = IDIO_VM_GET_REF (bc, pcp);

		IDIO sym = idio_vm_dasm_symbols_ref (xi, si);

		IDIO_VM_DASM_OP ("DYNAMIC-SYM-REF");
		IDIO_VM_DASM (".%-4" PRIu64 " ", si);
		idio_debug_FILE (fp, "%s", sym);
	    }
	    break;
	case IDIO_A_DYNAMIC_FUNCTION_SYM_REF:
	    {
		uint64_t si = IDIO_VM_GET_REF (bc, pcp);

		IDIO sym = idio_vm_dasm_symbols_ref (xi, si);

		IDIO_VM_DASM_OP ("DYNAMIC-FUNCTION-SYM-REF");
		IDIO_VM_DASM (".%-4" PRIu64 " ", si);
		idio_debug_FILE (fp, "%s", sym);
	    }
	    break;
	case IDIO_A_PUSH_ENVIRON:
	    {
		uint64_t ci = IDIO_VM_GET_REF (bc, pcp);

		IDIO sym = idio_vm_dasm_symbols_ref (xi, ci);

		IDIO_VM_DASM_OP ("PUSH-ENVIRON");
		IDIO_VM_DASM (".%-4" PRIu64 " ", ci);
		idio_debug_FILE (fp, "%s", sym);
	    }
	    break;
	case IDIO_A_POP_ENVIRON:
	    {
		IDIO_VM_DASM_OP ("POP-ENVIRON");
	    }
	    break;
	case IDIO_A_ENVIRON_SYM_REF:
	    {
		uint64_t si = IDIO_VM_GET_REF (bc, pcp);

		IDIO sym = idio_vm_dasm_symbols_ref (xi, si);

		if (idio_isa_symbol (sym)) {
		    IDIO_VM_DASM_OP ("ENVIRON-SYM-REF");
		    IDIO_VM_DASM (".%-4" PRIu64 " ", si);
		    idio_debug_FILE (fp, "%s", sym);
		} else {
		    IDIO_VM_DASM_OP ("ENVIRON-SYM-REF");
		    IDIO_VM_DASM (".%-4" PRIu64 " !! %s ", si, idio_type2string (sym));
		    idio_debug_FILE (fp, "%s !! ", sym);
		}
	    }
	    break;
	case IDIO_A_NON_CONT_ERR:
	    {
		IDIO_VM_DASM ("NON-CONT-ERROR");
	    }
	    break;
	case IDIO_A_PUSH_TRAP:
	    {
		uint64_t si = IDIO_VM_GET_REF (bc, pcp);

		IDIO_VM_DASM_OP ("PUSH-TRAP");
		IDIO_VM_DASM (".%-4" PRIu64, si);
	    }
	    break;
	case IDIO_A_POP_TRAP:
	    {
		IDIO_VM_DASM ("POP-TRAP");
	    }
	    break;
	case IDIO_A_PUSH_ESCAPER:
	    {
		uint64_t ci = IDIO_VM_GET_REF (bc, pcp);
		uint64_t offset = idio_vm_get_varuint (bc, pcp);

		IDIO_VM_DASM_OP ("PUSH-ESCAPER");
		IDIO_VM_DASM (".%-4" PRIu64 " -> %" PRIu64, ci, pc + offset + 1);
	    }
	    break;
	case IDIO_A_POP_ESCAPER:
	    {
		IDIO_VM_DASM ("POP-ESCAPER");
	    }
	    break;
	case IDIO_A_ESCAPER_LABEL_REF:
	    {
		uint64_t gci = IDIO_VM_GET_REF (bc, pcp);

		IDIO_VM_DASM_OP ("ESCAPER-LABEL-REF");
		IDIO_VM_DASM (".%-4" PRIu64, gci);
	    }
	    break;
	default:
	    {
		/*
		 * Test Case: ??
		 *
		 * Coding error.  Also not in sync with idio_vm_run1()!
		 */
		idio_pc_t pci = pc;
		if (pci) {
		    pci--;
		}
		idio_pc_t pcm = pc + 10;
		if (pc >= 10) {
		    pc = pc - 10;
		} else {
		    pc = 0;
		}
		fprintf (stderr, "idio-vm-dasm: unexpected ins %3d [%zu]@%zd\n", ins, xi, pci);
		fprintf (stderr, "dumping from %zd to %zd\n", pc, pcm - 1);
		if (pc % 10) {
		    idio_pc_t pc1 = pc - (pc % 10);
		    fprintf (stderr, "\n  %5zd ", pc1);
		    for (; pc1 < pc; pc1++) {
			fprintf (stderr, "    ");
		    }
		}
		for (; pc < pcm; pc++) {
		    if (0 == (pc % 10)) {
			fprintf (stderr, "\n  %5zd ", pc);
		    }
		    fprintf (stderr, "%3d ", IDIO_IA_AE (bc, pc));
		}
		fprintf (stderr, "\n");
		IDIO_VM_DASM ("-- ?? --\n");
		continue;
		return;
		idio_error_printf (IDIO_C_FUNC_LOCATION (), "unexpected instruction: %3d [%zu]@%" PRId64 "\n", ins, xi, pci);

		/* notreached */
		return;
	    }
	    break;
	}

	IDIO_VM_DASM ("\n");
    }
}

IDIO_DEFINE_PRIMITIVE0V_DS ("%%idio-dasm", dasm, (IDIO args), "[c]", "\
generate the disassembler code for closure `c` or everything	\n\
								\n\
:param c: (optional) the closure to disassemble			\n\
:type c: closure						\n\
								\n\
The output goes to the file(s) :file:`idio-vm-dasm.{n}` in the	\n\
current directory.  These may get overwritten when Idio stops.	\n\
")
{
    IDIO_ASSERT (args);

    if (idio_isa_pair (args)) {
	IDIO c = IDIO_PAIR_H (args);
	if (idio_isa_closure (c)) {
	    idio_pc_t pc0 = IDIO_CLOSURE_CODE_PC (c);
	    idio_pc_t pce = pc0 + IDIO_CLOSURE_CODE_LEN (c);
	    idio_xi_t xi = IDIO_CLOSURE_XI (c);
	    idio_vm_dasm (stderr, xi, pc0, pce);
	    return idio_S_unspec;
	} else {
	    /*
	     * Test Case: vm-errors/idio-dasm-bad-type.idio
	     *
	     * %%idio-dasm #t
	     */
	    idio_error_param_type ("closure", c, IDIO_C_FUNC_LOCATION ());

	    return idio_S_notreached;
	}
    }

    idio_vm_dump_dasm ();

    return idio_S_unspec;
}

void idio_vm_dump_xenv_dasm (idio_xi_t xi)
{
    char fn[40];
    snprintf (fn, 40, "idio-vm-dasm.%zu", xi);

    FILE *fp = fopen (fn, "w");
    if (NULL == fp) {
	perror ("fopen (idio-vm-dasm, w)");
	return;
    }
    /*
     * Debugging by dropping out the dasm so far can be risky so
     * linebuffer the output for max info.
     */
    setlinebuf (fp);

    idio_debug_FILE (fp, "%s\n", IDIO_XENV_DESC (idio_xenvs[xi]));

    idio_vm_dasm (fp, xi, 0, 0);

    fclose (fp);
}

void idio_vm_dump_dasm ()
{
#ifdef IDIO_DEBUG
    fprintf (stderr, "vm-dasm[%zu] ", idio_xenvs_size);
#endif

    for (idio_xi_t xi = 0; xi < idio_xenvs_size; xi++) {
	idio_vm_dump_xenv_dasm (xi);
    }
}

void idio_vm_dasm_add_primitives ()
{
    IDIO_ADD_PRIMITIVE (dasm);
}

void idio_final_vm_dasm ()
{
    if (getpid () == idio_pid) {
	if (idio_vm_tables) {
	    idio_vm_dump_dasm ();
	}
    }
}

void idio_init_vm_dasm ()
{
    idio_module_table_register (idio_vm_dasm_add_primitives, NULL, NULL);
}
<|MERGE_RESOLUTION|>--- conflicted
+++ resolved
@@ -393,13 +393,8 @@
 		if (idio_isa_symbol (sym)) {
 		    idio_debug_FILE (fp, "%s", sym);
 		} else {
-<<<<<<< HEAD
 		    IDIO_VM_DASM ("!! %s", idio_type2string (sym));
 		    idio_debug_FILE (fp, " %s !!", sym);
-=======
-		    IDIO_VM_DASM (" !! %s", idio_type2string (sym));
-		    idio_debug_FILE (fp, "%s !!", sym);
->>>>>>> 71f88ec1
 		}
 	    }
 	    break;
