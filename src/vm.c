/*
 * Copyright (c) 2015-2022 Ian Fitchet <idf(at)idio-lang.org>
 *
 * Licensed under the Apache License, Version 2.0 (the "License"); you
 * may not use this file except in compliance with the License.  You
 * may obtain a copy of the License at
 *
 *     http://www.apache.org/licenses/LICENSE-2.0
 *
 * Unless required by applicable law or agreed to in writing, software
 * distributed under the License is distributed on an "AS IS" BASIS,
 * WITHOUT WARRANTIES OR CONDITIONS OF ANY KIND, either express or implied.
 * See the License for the specific language governing permissions and
 * limitations under the License.
 *
 */

/*
 * vm.c
 *
 */

#define _GNU_SOURCE

#include <sys/types.h>
#include <sys/time.h>
#include <sys/resource.h>

#include <assert.h>
#include <inttypes.h>
#include <setjmp.h>
#include <signal.h>
#include <stdarg.h>
#include <stddef.h>
#include <stdint.h>
#include <stdio.h>
#include <stdlib.h>
#include <string.h>
#include <time.h>
#include <unistd.h>

#include "idio-config.h"

#include "gc.h"
#include "idio.h"

#include "array.h"
#include "bignum.h"
#include "c-type.h"
#include "closure.h"
#include "codegen.h"
#include "command.h"
#include "condition.h"
#include "continuation.h"
#include "error.h"
#include "evaluate.h"
#include "expander.h"
#include "file-handle.h"
#include "fixnum.h"
#include "frame.h"
#include "handle.h"
#include "hash.h"
#include "idio-string.h"
#include "job-control.h"
#include "keyword.h"
#include "libc-wrap.h"
#include "module.h"
#include "object.h"
#include "pair.h"
#include "path.h"
#include "primitive.h"
#include "read.h"
#include "string-handle.h"
#include "struct.h"
#include "symbol.h"
#include "thread.h"
#include "util.h"
#include "vm-asm.h"
#include "vm-dasm.h"
#include "vm.h"
#include "vtable.h"

/*
 * Don't overplay our hand in a signal handler.  What's the barest
 * minimum?  We can set (technically, not even read) a sig_atomic_t.
 *
 * https://www.securecoding.cert.org/confluence/display/c/SIG31-C.+Do+not+access+shared+objects+in+signal+handlers
 *
 * What this document doesn't say is if we can set an index in an
 * array of sig_atomic_t.
 *
 * NB Make the array IDIO_LIBC_NSIG + 1 as idio_vm_run1() will be
 * trying to access [IDIO_LIBC_NSIG] itself, not up to IDIO_LIBC_NSIG.
 */
volatile sig_atomic_t idio_vm_signal_record[IDIO_LIBC_NSIG+1];

IDIO idio_vm_module = idio_S_nil;

/**
 * DOC: Some debugging aids.
 *
 * idio_vm_tracing reports the nominal function call and arguments and
 * return value.  You can enable/disable it in code with
 *
 * %%vm-trace {val}.
 *
 * where {val} is the depth of tracing you are interested in.  10 will
 * trace 10 levels of calls deep.
 *
 *
 * idio_vm_dis reports the byte-instruction by byte-instruction flow.
 * You can enable/disable it in code with
 *
 * %%vm-dis {val}
 *
 * It is very^W verbose.
 *
 * You need the compile flag -DIDIO_VM_DIS to use it.
 */
static int idio_vm_tracing_user = 0;
static int idio_vm_tracing_all = 0;
static int idio_vm_tracing = 0;
static char *idio_vm_tracing_in = ">>>>>>>>>>>>>>>>>>>>>>>>>";
static char *idio_vm_tracing_out = "<<<<<<<<<<<<<<<<<<<<<<<<<";
#ifdef IDIO_VM_DIS
static int idio_vm_dis = 0;
#endif
FILE *idio_tracing_FILE;
int idio_vm_reports = 0;
int idio_vm_reporting = 0;

/**
 * DOC:
 *
 * We don't know if some arbitrary code is going to set a global value
 * to be a closure.  If it does, we need to retain the code for the
 * closure.  Hence a global list of all known code.
 *
 * Prologue
 *
 * There is a prologue which defines some universal get-out behaviour
 * (from Queinnec).  idio_vm_FINISH_pc is the PC for the FINISH
 * instruction and idio_prologue_len how big the prologue is.
 *
 * In addition:
 *
 *   idio_vm_NCE_pc	NON-CONT-ERR
 *   idio_vm_CHR_pc	condition handler return
 *   idio_vm_IHR_pc	interrupt handler return
 *   idio_vm_AR_pc	apply return
 */
IDIO_IA_T idio_all_code;
idio_pc_t idio_vm_FINISH_pc;
idio_pc_t idio_vm_NCE_pc;
idio_pc_t idio_vm_CHR_pc;
idio_pc_t idio_vm_IHR_pc;
idio_pc_t idio_vm_AR_pc;
idio_pc_t idio_prologue_len;

int idio_vm_exit = 0;
int idio_vm_virtualisation_WSL = 0;

/**
 * DOC: Some VM tables:
 *
 * constants - all known constants
 *
 *   we can't have numbers, strings, quoted values etc. embedded in
 *   compiled code -- as they are an unknown size which is harder work
 *   for a byte compiler -- but we can have a (known size) index into
 *   this table
 *
 *   symbols are also kept in this table.  symbols are a fixed size (a
 *   pointer) but they will have different values from compile to
 *   compile (and potentially from run to run).  So the symbol itself
 *   isn't an idempotent entity to be encoded for the VM and we must
 *   use a fixed index.
 *
 *   A symbol index in the following discussion is an index into the
 *   constants table.
 *
 * values - all known toplevel values
 *
 *   values is what the *VM* cares about and is the table of all
 *   toplevel values (lexical, dynamic, etc.) and the various
 *   -SET/-REF instructions indirect into this table by an index
 *   (usually a symbol index -- which requires further module-specific
 *   mapping to a value index).
 *
 *   The *evaluator* cares about symbols.  By and large it doesn't
 *   care about values although for primitives and templates it must
 *   set values as soon as it sees them because the templates will be
 *   run during evaluation and need primitives (and other templates)
 *   to be available.
 *
 *   Note: MODULES
 *
 *   Modules blur the easy view of the world as described above for
 *   two reasons.  Firstly, if two modules both define a variable
 *   using the same *symbol* then we must have two distinct *values*
 *   in the VM.  However, we don't know which one of the values we are
 *   meant to use until the time we try to reference it because we
 *   don't know which modules have been set as imports.  So the
 *   variable referencing instructions use a symbol index which,
 *   together with the current environment and imports, we can use to
 *   figure out which of the values we are refering to.
 *
 *   At least, having got a value index, we can memo-ize it for future
 *   use!
 *
 *   Secondly, modules suggest library code, ie. something we can
 *   write out and load in again later.  This causes a similar but
 *   different problem.  If I compile a module it will use the next
 *   available (global) symbol index of the currently running Idio
 *   instance and encode that in the compiled output.  If I compile
 *   another module in a different Idio instance then, because it will
 *   use the same next available (global) symbol index, those symbol
 *   indexes are virtually certain to be in conflict.  Symbol index ci
 *   was used to mean one symbol in one module and a different symbol
 *   in the other.  When a VM instruction uses symbol index ci which
 *   *symbol* should we be using for lookup in any imported modules?
 *
 *   So we need a plan for those two circumstances:
 *
 *     constants/symbols
 *
 *     When a module is compiled it will (can only!) use the next
 *     available (global) constant/symbol index of the currently
 *     running Idio instance and encode that into the compiled output.
 *     This is not an issue until the module is saved.  A subsequent
 *     module, compiled in another Idio instance might also use the
 *     same next available (global) constant/symbol index.  That will
 *     then conflict with the first module when it is loaded in.
 *
 *     Therefore, all module constant/symbol indexes are regarded as
 *     module-specific and there exists module-specific tables
 *     (IDIO_MODULE_VCI()) to contain the module-specific index ->
 *     global index mappings.
 *
 *       A popular alternative is to rewrite the IDIO_A_* codes so
 *       that on the first pass the original index is read, the
 *       correct index is calculated then the VM instructions are
 *       rewritten to use the correct index directly.
 *
 *       Self-modifying code firstly requires that we ensure there is
 *       enough room in the space used by the original instructions to
 *       fit the new instructions (and any difference is handled) but
 *       also prevents us performing any kind of code-corruption (or
 *       malign influence) detection.
 *
 *     These two mappings are created when a module is loaded and the
 *     module-specific constants/symbols are added to the VM:
 *     idio_vm_add_module_constants().
 *
 *       As a side-note: all Idio bootstrap code (and any interactivly
 *       input code) will not have been through
 *       idio_vm_add_module_constants() and therefore the mapping
 *       table will be empty.  As a consequence, for a given
 *       module-specific ci, if the mapping table is empty them we
 *       must assume that the ci is a global ci.
 *
 *     values
 *
 *     Values are a bit more tricky because the referencing
 *     instructions indicate which *symbol* we are trying to
 *     reference.  Once we've mapped the module-specific symbol index
 *     to a global one we then need to discover the instance of the
 *     *symbol* within our environment.  Modules are the problem here
 *     as we don't know whether a symbol has been defined in the
 *     current environment or a module it imports (or the Idio module)
 *     until the time we attempt the reference.
 *
 *     Only then can we make a permanent link between the module's
 *     *symbol* reference and the VM's global *value* index.
 *
 *     Subsequent references get the quicker idio_module_get_vvi()
 *     result.
 *
 *       Again, a popular alternative is to rewrite the IDIO_A_*
 *       codes.  This would result in an even-quicker lookup -- a
 *       putative IDIO_A_SYM_REF_DIRECT (global-value-index) which
 *       could be a simple array lookup -- much faster than a hash
 *       table lookup (as idio_module_get_vvi() is).
 *
 *     Naming Scheme
 *
 *     To try to maintain the sense of things name variables
 *     appropriately: mci/mvi and gci/gvi for the module-specific and
 *     global versions of constant/value indexes.
 *
 *     There'll be f... variants: fgci == idio_fixnum (gci).
 *
 * closure_name -
 *
 *   if we see SYM-SET {name} {CLOS} we can maintain a map from
 *   {CLOS} back to the name the closure was once defined as.  This is
 *   handy during a trace when a {name} is redefined -- which happens
 *   a lot.  The trace always prints the closure's ID (memory
 *   location) so you can see if a recursive call is actually
 *   recursive or calling a previous definition (which may be
 *   recursive).
 *
 *   When a reflective evaluator is implemented this table should go
 *   (as the details will be indexes to constants and embedded in the
 *   code).
 *
 * continuations -
 *
 *   each call to idio_vm_run() adds a new {krun} to this stack which
 *   gives the restart/reset condition handlers something to go back
 *   to.
 */
IDIO idio_vm_constants;
IDIO idio_vm_constants_hash;
IDIO idio_vm_src_exprs;
static IDIO idio_vm_values;

size_t idio_xenvs_size;
idio_xenv_t **idio_xenvs;

IDIO idio_vm_krun;

static IDIO idio_vm_signal_handler_name;

static IDIO idio_vm_prompt_tag_type;

static time_t idio_vm_t0;

static IDIO idio_vm_get_or_create_vvi_string = idio_S_nil;
static IDIO idio_vm_SYM_DEF_string = idio_S_nil;
static IDIO idio_vm_SYM_DEF_gvi0_string = idio_S_nil;
static IDIO idio_vm_SYM_SET_string = idio_S_nil;
static IDIO idio_vm_COMPUTED_SYM_DEF_string = idio_S_nil;
static IDIO idio_vm_EXPANDER_string = idio_S_nil;
static IDIO idio_vm_INFIX_OPERATOR_string = idio_S_nil;
static IDIO idio_vm_POSTFIX_OPERATOR_string = idio_S_nil;

static idio_as_t idio_vm_get_or_create_vvi (IDIO thr, idio_as_t mci);

static struct timespec idio_vm_ts0;
#ifdef IDIO_VM_PROF
static uint64_t idio_vm_ins_counters[IDIO_I_MAX];
static struct timespec idio_vm_ins_call_time[IDIO_I_MAX];
#endif

#define IDIO_THREAD_STACK_PUSH(v)	(idio_array_push (IDIO_THREAD_STACK(thr), v))
#define IDIO_THREAD_STACK_POP()		(idio_array_pop (IDIO_THREAD_STACK(thr)))

#define IDIO_VM_INVOKE_REGULAR_CALL	0
#define IDIO_VM_INVOKE_TAIL_CALL	1

static char *idio_vm_panicking = NULL;

void idio_final_vm ();

/*
 * Code coverage:
 *
 * We're not expecting to panic, right?
 */
void idio_vm_panic (IDIO thr, char const *m)
{
    IDIO_ASSERT (thr);
    IDIO_TYPE_ASSERT (thread, thr);

    /*
     * Not reached!
     *
     *
     * Ha!  Yeah, I wish! ... :(
     */

    fprintf (stderr, "\n\nPANIC: %s\n\n", m);
    if (idio_vm_panicking) {
	fprintf (stderr, "VM already panicking for %s\n", idio_vm_panicking);
	exit (-2);
    } else {
	idio_vm_panicking = (char *) m;
	idio_vm_thread_state (thr);
	idio_final_vm();
	idio_exit_status = -1;
	idio_vm_restore_exit (idio_k_exit, idio_S_unspec);
	IDIO_C_ASSERT (0);
    }
}

/*
 * Code coverage:
 *
 * No-one expects the Spanish Inquisition.
 */
void idio_vm_error (char const *msg, IDIO args, IDIO c_location)
{
    IDIO_C_ASSERT (msg);
    IDIO_ASSERT (args);
    IDIO_ASSERT (c_location);
    IDIO_TYPE_ASSERT (list, args);
    IDIO_TYPE_ASSERT (string, c_location);

    IDIO msh;
    IDIO lsh;
    IDIO dsh;
    idio_error_init (&msh, &lsh, &dsh, c_location);

    idio_display_C (msg, msh);

    idio_display (args, dsh);

    idio_error_raise_cont (idio_condition_runtime_error_type,
			   IDIO_LIST3 (idio_get_output_string (msh),
				       idio_get_output_string (lsh),
				       idio_get_output_string (dsh)));

    /* notreached */
}

static void idio_vm_error_function_invoke (char const *msg, IDIO args, IDIO c_location)
{
    IDIO_C_ASSERT (msg);
    IDIO_ASSERT (args);
    IDIO_ASSERT (c_location);
    IDIO_TYPE_ASSERT (list, args);
    IDIO_TYPE_ASSERT (string, c_location);

    IDIO msh;
    IDIO lsh;
    IDIO dsh;
    idio_error_init (&msh, &lsh, &dsh, c_location);

    idio_display_C (msg, msh);

    idio_display (args, dsh);

    idio_error_raise_cont (idio_condition_rt_function_error_type,
			   IDIO_LIST3 (idio_get_output_string (msh),
				       idio_get_output_string (lsh),
				       idio_get_output_string (dsh)));

    /* notreached */
}

static void idio_vm_function_trace (IDIO_I ins, IDIO thr);
static void idio_vm_error_arity (IDIO_I ins, IDIO thr, size_t const given, size_t const arity, IDIO c_location)
{
    IDIO_ASSERT (thr);
    IDIO_ASSERT (c_location);
    IDIO_TYPE_ASSERT (thread, thr);
    IDIO_TYPE_ASSERT (string, c_location);

    idio_vm_function_trace (ins, thr);

    IDIO msh;
    IDIO lsh;
    IDIO dsh;
    idio_error_init (&msh, &lsh, &dsh, c_location);

    char em[BUFSIZ];
    size_t eml = idio_snprintf (em, BUFSIZ, "incorrect arity: %zd args for an arity-%zd function", given, arity);
    idio_display_C_len (em, eml, msh);

    IDIO func = IDIO_THREAD_FUNC (thr);
    IDIO name;
    if (idio_isa_closure (func)) {
	name = idio_ref_property (func, idio_KW_name, IDIO_LIST1 (idio_S_nil));
	if (idio_S_nil == name) {
	    name = IDIO_STRING ("-anon-");
	}
    } else if (idio_isa_primitive (func)) {
	name = idio_string_C_len (IDIO_PRIMITIVE_NAME (func), IDIO_PRIMITIVE_NAME_LEN (func));
    } else {
	/*
	 * Code coverage: strictly it is not possible to get here
	 * because we already checked for closures and primitives.
	 * Coding error?
	 *
	 * Also we can squelch an uninitialised variable error.
	 */
	name = IDIO_STRING ("-?func?-");
    }

    IDIO sigstr = idio_ref_property (func, idio_KW_sigstr, IDIO_LIST1 (idio_S_nil));

    IDIO val = IDIO_THREAD_VAL (thr);

    idio_display_C ("(", dsh);
    idio_display (name, dsh);
    if (idio_S_nil != sigstr) {
	idio_display_C (" ", dsh);
	idio_display (sigstr, dsh);
    }
    idio_display_C (") was called as (", dsh);
    idio_display (name, dsh);
    IDIO args = idio_frame_params_as_list (val);
    while (idio_S_nil != args) {
	idio_display_C (" ", dsh);
	IDIO e = IDIO_PAIR_H (args);

	size_t size = 0;
	char *s = idio_report_string (e, &size, 4, idio_S_nil, 1);
	idio_display_C (s, dsh);
	IDIO_GC_FREE (s, size);

	args = IDIO_PAIR_T (args);
    }
    idio_display_C (")", dsh);

    idio_error_raise_cont (idio_condition_rt_function_arity_error_type,
			   IDIO_LIST3 (idio_get_output_string (msh),
				       idio_get_output_string (lsh),
				       idio_get_output_string (dsh)));

    /* notreached */
}

static void idio_vm_error_arity_varargs (IDIO_I ins, IDIO thr, size_t const given, size_t const arity, IDIO c_location)
{
    IDIO_ASSERT (thr);
    IDIO_ASSERT (c_location);
    IDIO_TYPE_ASSERT (thread, thr);
    IDIO_TYPE_ASSERT (string, c_location);

    idio_vm_function_trace (ins, thr);

    IDIO msh;
    IDIO lsh;
    IDIO dsh;
    idio_error_init (&msh, &lsh, &dsh, c_location);

    char em[BUFSIZ];
    size_t eml = idio_snprintf (em, BUFSIZ, "incorrect arity: %zd args for an arity-%zd+ function", given, arity);
    idio_display_C_len (em, eml, msh);

    IDIO func = IDIO_THREAD_FUNC (thr);
    IDIO name;
    if (idio_isa_closure (func)) {
	name = idio_ref_property (func, idio_KW_name, IDIO_LIST1 (idio_S_nil));
	if (idio_S_nil == name) {
	    name = IDIO_STRING ("-anon-");
	}
    } else if (idio_isa_primitive (func)) {
	name = idio_string_C_len (IDIO_PRIMITIVE_NAME (func), IDIO_PRIMITIVE_NAME_LEN (func));
    } else {
	/*
	 * Code coverage: strictly it is not possible to get here
	 * because we already checked for closures and primitives.
	 * Coding error?
	 *
	 * Also we can squelch an uninitialised variable error.
	 */
	name = IDIO_STRING ("-?func?-");
    }

    IDIO sigstr = idio_ref_property (func, idio_KW_sigstr, IDIO_LIST1 (idio_S_nil));

    IDIO val = IDIO_THREAD_VAL (thr);

    idio_display_C ("(", dsh);
    idio_display (name, dsh);
    if (idio_S_nil != sigstr) {
	idio_display_C (" ", dsh);
	idio_display (sigstr, dsh);
    }
    idio_display_C (") was called as (", dsh);
    idio_display (name, dsh);
    IDIO args = idio_frame_params_as_list (val);
    while (idio_S_nil != args) {
	idio_display_C (" ", dsh);
	IDIO e = IDIO_PAIR_H (args);

	size_t size = 0;
	char *s = idio_report_string (e, &size, 4, idio_S_nil, 1);
	idio_display_C (s, dsh);
	IDIO_GC_FREE (s, size);

	args = IDIO_PAIR_T (args);
    }
    idio_display_C (")", dsh);

    idio_error_raise_cont (idio_condition_rt_function_arity_error_type,
			   IDIO_LIST3 (idio_get_output_string (msh),
				       idio_get_output_string (lsh),
				       idio_get_output_string (dsh)));

    /* notreached */
}

/*
 * Code coverage:
 *
 * I need to remember how to provoke these...
 */
static void idio_error_runtime_unbound (IDIO fmci, IDIO fgci, IDIO sym, IDIO c_location)
{
    IDIO_ASSERT (c_location);
    IDIO_TYPE_ASSERT (string, c_location);

    IDIO msh;
    IDIO lsh;
    IDIO dsh;
    idio_error_init (&msh, &lsh, &dsh, c_location);

    idio_display_C ("no such binding", msh);

    idio_display_C ("mci ", dsh);
    idio_display (fmci, dsh);
    idio_display_C (" -> gci ", dsh);
    idio_display (fgci, dsh);

    idio_error_raise_cont (idio_condition_rt_variable_unbound_error_type,
			   IDIO_LIST4 (idio_get_output_string (msh),
				       idio_get_output_string (lsh),
				       idio_get_output_string (dsh),
				       sym));

    /* notreached */
}

static void idio_error_dynamic_unbound (idio_as_t mci, idio_as_t gvi, IDIO c_location)
{
    IDIO_ASSERT (c_location);
    IDIO_TYPE_ASSERT (string, c_location);

    IDIO msh;
    IDIO lsh;
    IDIO dsh;
    idio_error_init (&msh, &lsh, &dsh, c_location);

    idio_display_C ("no such dynamic binding", msh);

    idio_display_C ("mci ", dsh);
    IDIO fmci = idio_fixnum (mci);
    idio_display (fmci, dsh);
    idio_display_C (" -> gci ", dsh);
    IDIO fgci = idio_module_get_vci (idio_thread_current_env (), fmci);
    idio_display (fgci, dsh);
    idio_display_C (" -> gvi ", dsh);
    idio_display (idio_fixnum (gvi), dsh);

    IDIO sym = idio_S_unspec;
    if (idio_S_unspec != fgci) {
	sym = idio_vm_constants_ref (idio_thread_current_thread (), IDIO_FIXNUM_VAL (fgci));
    }

    idio_error_raise_cont (idio_condition_rt_dynamic_variable_unbound_error_type,
			   IDIO_LIST4 (idio_get_output_string (msh),
				       idio_get_output_string (lsh),
				       idio_get_output_string (dsh),
				       sym));

    /* notreached */
}

static void idio_error_environ_unbound (idio_as_t mci, idio_as_t gvi, IDIO c_location)
{
    IDIO_ASSERT (c_location);
    IDIO_TYPE_ASSERT (string, c_location);

    IDIO msh;
    IDIO lsh;
    IDIO dsh;
    idio_error_init (&msh, &lsh, &dsh, c_location);

    idio_display_C ("no such environ binding", msh);

    idio_display_C ("mci ", dsh);
    IDIO fmci = idio_fixnum (mci);
    idio_display (fmci, dsh);
    idio_display_C (" -> gci ", dsh);
    IDIO fgci = idio_module_get_vci (idio_thread_current_env (), fmci);
    idio_display (fgci, dsh);
    idio_display_C (" -> gvi ", dsh);
    idio_display (idio_fixnum (gvi), dsh);

    IDIO sym = idio_S_unspec;
    if (idio_S_unspec != fgci) {
	sym = idio_vm_constants_ref (idio_thread_current_thread (), IDIO_FIXNUM_VAL (fgci));
    }

    idio_error_raise_cont (idio_condition_rt_environ_variable_unbound_error_type,
			   IDIO_LIST4 (idio_get_output_string (msh),
				       idio_get_output_string (lsh),
				       idio_get_output_string (dsh),
				       sym));

    /* notreached */
}

/*
 * Code coverage:
 *
 * We shouldn't have been able to create a computed variable without
 * accessors.
 *
 * Coding error.
 */
static void idio_vm_error_computed (char const *msg, idio_as_t mci, idio_as_t gvi, IDIO c_location)
{
    IDIO_C_ASSERT (msg);
    IDIO_ASSERT (c_location);
    IDIO_TYPE_ASSERT (string, c_location);

    IDIO msh;
    IDIO lsh;
    IDIO dsh;
    idio_error_init (&msh, &lsh, &dsh, c_location);

    idio_display_C (msg, msh);

    idio_display_C ("mci ", dsh);
    IDIO fmci = idio_fixnum (mci);
    idio_display (fmci, dsh);
    idio_display_C (" -> gci ", dsh);
    IDIO fgci = idio_module_get_vci (idio_thread_current_env (), fmci);
    idio_display (fgci, dsh);
    idio_display_C (" -> gvi ", dsh);
    idio_display (idio_fixnum (gvi), dsh);

    IDIO sym = idio_S_unspec;
    if (idio_S_unspec != fgci) {
	sym = idio_vm_constants_ref (idio_thread_current_thread (), IDIO_FIXNUM_VAL (fgci));
    }

    idio_error_raise_cont (idio_condition_rt_computed_variable_error_type,
			   IDIO_LIST4 (idio_get_output_string (msh),
				       idio_get_output_string (lsh),
				       idio_get_output_string (dsh),
				       sym));

    /* notreached */
}

static void idio_vm_error_computed_no_accessor (char const *msg, idio_as_t mci, idio_as_t gvi, IDIO c_location)
{
    IDIO_ASSERT (c_location);
    IDIO_TYPE_ASSERT (string, c_location);

    IDIO msh;
    IDIO lsh;
    IDIO dsh;
    idio_error_init (&msh, &lsh, &dsh, c_location);

    idio_display_C ("no computed ", msh);
    idio_display_C (msg, msh);
    idio_display_C (" accessor", msh);

    idio_display_C ("mci ", dsh);
    IDIO fmci = idio_fixnum (mci);
    idio_display (fmci, dsh);
    idio_display_C (" -> gci ", dsh);
    IDIO fgci = idio_module_get_vci (idio_thread_current_env (), fmci);
    idio_display (fgci, dsh);
    idio_display_C (" -> gvi ", dsh);
    idio_display (idio_fixnum (gvi), dsh);

    IDIO sym = idio_S_unspec;
    if (idio_S_unspec != fgci) {
	sym = idio_vm_constants_ref (idio_thread_current_thread (), IDIO_FIXNUM_VAL (fgci));
    }

    idio_error_raise_cont (idio_condition_rt_computed_variable_no_accessor_error_type,
			   IDIO_LIST4 (idio_get_output_string (msh),
				       idio_get_output_string (lsh),
				       idio_get_output_string (dsh),
				       sym));

    /* notreached */
}

/*
 * Code coverage:
 *
 * Rest easy!  Gets called a lot when things go wrong.
 */
void idio_vm_debug (IDIO thr, char const *prefix, idio_ai_t stack_start)
{
    IDIO_ASSERT (thr);
    IDIO_C_ASSERT (prefix);
    IDIO_TYPE_ASSERT (thread, thr);

    fprintf (stderr, "vm-debug: %s THR %10p\n", prefix, thr);
    idio_debug ("    src=%s\n", idio_vm_source_location ());
    fprintf (stderr, "     xi=%6zd\n", IDIO_THREAD_XI (thr));
    fprintf (stderr, "     pc=%6zd\n", IDIO_THREAD_PC (thr));
    idio_debug ("    val=%s\n", IDIO_THREAD_VAL (thr));
    idio_debug ("   reg1=%s\n", IDIO_THREAD_REG1 (thr));
    idio_debug ("   reg2=%s\n", IDIO_THREAD_REG2 (thr));

    IDIO fsci = IDIO_THREAD_EXPR (thr);
    if (idio_isa_fixnum (fsci)) {
	IDIO fgci = idio_module_get_or_set_vci (idio_thread_current_env (), fsci);
	intptr_t gci = IDIO_FIXNUM_VAL (fgci);

	IDIO src = idio_vm_src_expr_ref (IDIO_THREAD_XI (thr), gci);
	idio_debug ("   expr=%s", src);
	idio_debug ("   %s\n", idio_vm_source_location ());
    } else {
	idio_debug ("   expr=%s\n", fsci);
    }
    idio_debug ("   func=%s\n", IDIO_THREAD_FUNC (thr));
    idio_debug ("    env=%s\n", IDIO_THREAD_ENV (thr));
    idio_debug ("  frame=%s\n", IDIO_THREAD_FRAME (thr));

    idio_debug ("     in=%s\n", IDIO_THREAD_INPUT_HANDLE (thr));
    idio_debug ("    out=%s\n", IDIO_THREAD_OUTPUT_HANDLE (thr));
    idio_debug ("    err=%s\n", IDIO_THREAD_ERROR_HANDLE (thr));
    idio_debug ("    mod=%s\n", IDIO_THREAD_MODULE (thr));
    idio_debug ("  holes=%s\n", IDIO_THREAD_HOLES (thr));
    fprintf (stderr, "jmp_buf=%p\n", IDIO_THREAD_JMP_BUF (thr));
    fprintf (stderr, "\n");

    IDIO stack = IDIO_THREAD_STACK (thr);
    idio_as_t stack_size = idio_array_size (stack);

    if (stack_start < 0) {
	stack_start += stack_size;
    }

    IDIO_C_ASSERT ((idio_as_t) stack_start < stack_size);

    idio_vm_decode_thread (thr);
}

idio_xenv_t *idio_xenv ()
{
    idio_xenv_t *xenv;

    IDIO_GC_ALLOC (xenv, sizeof (idio_xenv_t));

    IDIO_XENV_INDEX (xenv) = idio_xenvs_size;

    /*
     * special case index 0, the standard VM tables
     */
    if (0 == idio_xenvs_size) {
	IDIO_XENV_SYMBOLS (xenv)        = NULL;
	IDIO_XENV_CONSTANTS (xenv)      = idio_vm_constants;
	IDIO_XENV_CONSTANTS_HASH (xenv) = idio_vm_constants_hash;
	IDIO_XENV_SRC_EXPRS (xenv)      = idio_vm_src_exprs;
	IDIO_XENV_SRC_PROPS (xenv)      = NULL;
	IDIO_XENV_VALUES (xenv)         = idio_vm_values;
	IDIO_XENV_BYTE_CODE (xenv)      = idio_all_code;
    }

    idio_xenvs = idio_realloc (idio_xenvs, (idio_xenvs_size + 1) * sizeof (idio_xenv_t *));
    idio_xenvs[idio_xenvs_size++] = xenv;

    return xenv;
}

/*
 * XXX idio_free_xenv is called after the GC has freed everything
 * including the protected elements of these structures
 */
void idio_free_xenv (idio_xenv_t *xenv)
{
    /*
     * index 0 is the main VM tables which are freed separately
     */
    if (NULL == xenv) {
	return;
    }

    if (0 == IDIO_XENV_INDEX (xenv)) {
	return;
    }

    idio_ia_free (IDIO_XENV_BYTE_CODE (xenv));

    IDIO_GC_FREE (xenv, sizeof (idio_xenv_t));
}

static void idio_vm_invoke (IDIO thr, IDIO func, int tailp);

/*
 * Reading numbers from the byte code.  Broadly numbers of a fixed
 * width (1 through 8 bytes) and numbers of a variable width (1
 * through 9 bytes).
 *
 * What complicates the issue is that we have two requestors, the VM
 * and the disassembler.  They both maintain a program counter, PC,
 * and we use &PC in these functions.
 *
 * The disassembler can call the *get* functions directly, passing its
 * &PC and then there's a series of VM convenience functions, *fetch*,
 * which inject the thread's PC.
 *
 * We should probably ditch the convenience functions as I regularly
 * forget which is which.
 */

static uint64_t idio_vm_read_fixuint (IDIO_IA_T bc, int const n, size_t const offset)
{
    IDIO_C_ASSERT (n < 9 && n > 0);

    /* fprintf (stderr, "ivrf: %d %zd\n", n, offset); */

    int i;
    uint64_t r = 0;
    for (i = 0; i < n; i++) {
	r <<= 8;
	r |= IDIO_IA_AE (bc, offset + i);
    }

    return r;
}

uint64_t idio_vm_get_varuint (IDIO_IA_T bc, idio_pc_t *pcp)
{
    int i = IDIO_IA_GET_NEXT (bc, pcp);
    if (i <= 240) {
	return i;
    } else if (i <= 248) {
	int j = IDIO_IA_GET_NEXT (bc, pcp);

	return (240 + 256 * (i - 241) + j);
    } else if (249 == i) {
	int j = IDIO_IA_GET_NEXT (bc, pcp);
	int k = IDIO_IA_GET_NEXT (bc, pcp);

	return (2288 + 256 * j + k);
    } else {
	int n = (i - 250) + 3;

	uint64_t r = 0;
	for (i = 0; i < n; i++) {
	    r <<= 8;
	    r |= IDIO_IA_GET_NEXT (bc, pcp);
	}

	return r;
    }
}

static uint64_t idio_vm_get_fixuint (IDIO_IA_T bc, int n, idio_pc_t *pcp)
{
    IDIO_C_ASSERT (n < 9 && n > 0);

    uint64_t r = idio_vm_read_fixuint (bc, n, *pcp);
    *pcp += n;

    return r;
}

static uint64_t idio_vm_get_8uint (IDIO_IA_T bc, idio_pc_t *pcp)
{
    return idio_vm_get_fixuint (bc, 1, pcp);
}

uint64_t idio_vm_get_16uint (IDIO_IA_T bc, idio_pc_t *pcp)
{
    return idio_vm_get_fixuint (bc, 2, pcp);
}

static uint64_t idio_vm_get_32uint (IDIO_IA_T bc, idio_pc_t *pcp)
{
    return idio_vm_get_fixuint (bc, 4, pcp);
}

static uint64_t idio_vm_get_64uint (IDIO_IA_T bc, idio_pc_t *pcp)
{
    return idio_vm_get_fixuint (bc, 8, pcp);
}

static uint64_t idio_vm_fetch_varuint (IDIO_IA_T bc, IDIO thr)
{
    return idio_vm_get_varuint (bc, &(IDIO_THREAD_PC (thr)));
}

static uint64_t idio_vm_fetch_fixuint (IDIO_IA_T bc, int n, IDIO thr)
{
    return idio_vm_get_fixuint (bc, n, &(IDIO_THREAD_PC (thr)));
}

static uint64_t idio_vm_fetch_8uint (IDIO thr, IDIO_IA_T bc)
{
    return idio_vm_fetch_fixuint (bc, 1, thr);
}

uint64_t idio_vm_fetch_16uint (IDIO thr, IDIO_IA_T bc)
{
    return idio_vm_fetch_fixuint (bc, 2, thr);
}

static uint64_t idio_vm_fetch_32uint (IDIO thr, IDIO_IA_T bc)
{
    return idio_vm_fetch_fixuint (bc, 4, thr);
}

static uint64_t idio_vm_fetch_64uint (IDIO thr, IDIO_IA_T bc)
{
    return idio_vm_fetch_fixuint (bc, 8, thr);
}

/*
 * For a function with varargs, ie.
 *
 * (define (func x & rest) ...)
 *
 * we need to rewrite the call such that the non-mandatory args are
 * bundled up as a list:
 *
 * (func a b c d) => (func a (b c d))
 */
static void idio_vm_listify (IDIO frame, size_t const arity)
{
    IDIO_ASSERT (frame);
    IDIO_TYPE_ASSERT (frame, frame);

    size_t index = IDIO_FRAME_NPARAMS (frame);
    IDIO result = idio_S_nil;

    for (;;) {
	if (arity == index) {
	    IDIO_FRAME_ARGS (frame, arity) = result;
	    return;
	} else {
	    result = idio_pair (IDIO_FRAME_ARGS (frame, index - 1),
				result);
	    index--;
	}
    }
}

static void idio_vm_preserve_state (IDIO thr)
{
    IDIO_ASSERT (thr);
    IDIO_TYPE_ASSERT (thread, thr);

    idio_array_push_n (IDIO_THREAD_STACK (thr),
		       3,
		       IDIO_THREAD_FRAME (thr),
		       IDIO_THREAD_ENV (thr),
		       idio_SM_preserve_state);
}

static void idio_vm_preserve_all_state (IDIO thr)
{
    IDIO_ASSERT (thr);
    IDIO_TYPE_ASSERT (thread, thr);

    idio_vm_preserve_state (thr);
    IDIO_THREAD_STACK_PUSH (IDIO_THREAD_REG1 (thr));
    IDIO_THREAD_STACK_PUSH (IDIO_THREAD_REG2 (thr));
    IDIO_THREAD_STACK_PUSH (IDIO_THREAD_EXPR (thr));
    IDIO_THREAD_STACK_PUSH (IDIO_THREAD_FUNC (thr));
    IDIO_THREAD_STACK_PUSH (IDIO_THREAD_VAL (thr));
    IDIO_THREAD_STACK_PUSH (idio_SM_preserve_all_state);
}

static void idio_vm_restore_state (IDIO thr)
{
    IDIO_ASSERT (thr);
    IDIO_TYPE_ASSERT (thread, thr);

    /* idio_vm_debug (thr, "ivrs", -5); */

    idio_sp_t ss = idio_array_size (IDIO_THREAD_STACK (thr));

    IDIO marker = IDIO_THREAD_STACK_POP ();
    if (idio_SM_preserve_state != marker) {
	idio_debug ("iv_restore_state: marker: expected idio_SM_preserve_state not %s\n", marker);
	IDIO_THREAD_STACK_PUSH (marker);
	idio_vm_panic (thr, "iv_restore_state: unexpected stack marker");
    }
    ss--;

    IDIO_THREAD_ENV (thr) = IDIO_THREAD_STACK_POP ();
    if (idio_S_nil != IDIO_THREAD_ENV (thr)) {
	if (! idio_isa_module (IDIO_THREAD_ENV (thr))) {
	    idio_debug ("\n\n****\nvm-restore-state: env = %s ?? -- not a module\n", IDIO_THREAD_ENV (thr));
	    idio_vm_decode_thread (thr);
	    idio_vm_debug (thr, "vm-restore-state", 0);
	    idio_vm_reset_thread (thr, 1);
	    return;
	}
	IDIO_TYPE_ASSERT (module, IDIO_THREAD_ENV (thr));
    }
    ss--;

    IDIO_THREAD_FRAME (thr) = IDIO_THREAD_STACK_POP ();
    if (idio_S_nil != IDIO_THREAD_FRAME (thr)) {
	IDIO_TYPE_ASSERT (frame, IDIO_THREAD_FRAME (thr));
    }
    ss--;
}

static void idio_vm_restore_all_state (IDIO thr)
{
    IDIO_ASSERT (thr);
    IDIO_TYPE_ASSERT (thread, thr);

    /* idio_debug ("iv-restore-all-state: THR %s\n", thr); */
    /* idio_debug ("iv-restore-all-state: STK %s\n", IDIO_THREAD_STACK (thr)); */
    IDIO marker = IDIO_THREAD_STACK_POP ();
    if (idio_SM_preserve_all_state != marker) {
	idio_debug ("iv-restore-all-state: marker: expected idio_SM_preserve_all_state not %s\n", marker);
	IDIO_THREAD_STACK_PUSH (marker);
	idio_vm_panic (thr, "iv-restore-all-state: unexpected stack marker");
    }
    IDIO_THREAD_VAL (thr) = IDIO_THREAD_STACK_POP ();
    IDIO_THREAD_FUNC (thr) = IDIO_THREAD_STACK_POP ();

    if (0 == idio_job_control_interactive) {
	/*
	 * This verification of _FUNC() needs to be in sync with what
	 * idio_vm_invoke() allows
	 */
	if (! (idio_isa_function (IDIO_THREAD_FUNC (thr)) ||
	       idio_isa_string (IDIO_THREAD_FUNC (thr)) ||
	       idio_isa_symbol (IDIO_THREAD_FUNC (thr)) ||
	       idio_isa_continuation (IDIO_THREAD_FUNC (thr)) ||
	       idio_isa_generic (IDIO_THREAD_FUNC (thr)))) {
	    /*
	     * XXX what should we do here?
	     *
	     * This can be triggered by ``#f 10`` and, if we are
	     * interactive, should just be a condition-report followed
	     * by a restore to the top-level.
	     *
	     * The underlying problem is that this continuation is
	     * being restored from within the default/restore/reset
	     * handler and calling idio_error_param_*() will
	     * immediately call the outer handler.
	     *
	     * The interactive user will already have had a
	     * condition-report, they don't need any more.
	     */

	    /* idio_debug ("iv-ras: func is not invokable: %s\n", IDIO_THREAD_FUNC (thr)); */
	    IDIO_THREAD_STACK_PUSH (IDIO_THREAD_FUNC (thr));
	    IDIO_THREAD_STACK_PUSH (IDIO_THREAD_VAL (thr));
	    IDIO_THREAD_STACK_PUSH (marker);
#ifdef IDIO_DEBUG
	    idio_vm_thread_state (thr);
#endif

	    idio_error_param_value_msg ("VM/RESTORE", "func", IDIO_THREAD_FUNC (thr), "not an invokable value", IDIO_C_FUNC_LOCATION ());

	    /* notreached */
	    return;
	}
    }

    IDIO_THREAD_EXPR (thr) = IDIO_THREAD_STACK_POP ();
    IDIO_TYPE_ASSERT (fixnum, IDIO_THREAD_EXPR (thr));
    IDIO_THREAD_REG2 (thr) = IDIO_THREAD_STACK_POP ();
    IDIO_THREAD_REG1 (thr) = IDIO_THREAD_STACK_POP ();
    idio_vm_restore_state (thr);
}

#ifdef IDIO_VM_PROF
static struct timespec idio_vm_clos_t0;
static struct rusage idio_vm_clos_ru0;
static IDIO idio_vm_clos = NULL;

/*
 * Code coverage:
 *
 * Clearly nothing is going to happen unless IDIO_VM_PROF is enabled!
 */
void idio_vm_func_start (IDIO func, struct timespec *tsp, struct rusage *rup)
{
    IDIO_ASSERT (func);

    switch ((intptr_t) func & IDIO_TYPE_MASK) {
    case IDIO_TYPE_FIXNUM_MARK:
    case IDIO_TYPE_CONSTANT_MARK:
    case IDIO_TYPE_PLACEHOLDER_MARK:
	{
	    /*
	     * Test Case: ??
	     *
	     * idio_vm_invoke() should have beaten us to this.
	     */
	    idio_vm_error_function_invoke ("cannot invoke constant type", IDIO_LIST1 (func), IDIO_C_FUNC_LOCATION ());

	    /* notreached */
	    return;
	}
    default:
	break;
    }

    switch (func->type) {
    case IDIO_TYPE_CLOSURE:
	{
	    idio_vm_clos = func;
	    IDIO_CLOSURE_CALLED (idio_vm_clos)++;
	    if (clock_gettime (CLOCK_MONOTONIC, &idio_vm_clos_t0) < 0) {
		perror ("vm-func-start: clock_gettime (CLOCK_MONOTONIC, idio_vm_clos_t0)");
	    }
	    if (getrusage (RUSAGE_SELF, &idio_vm_clos_ru0) < 0) {
		perror ("vm-func-start: getrusage (RUSAGE_SELF, idio_vm_clos_ru0)");
	    }
	}
	break;
    case IDIO_TYPE_PRIMITIVE:
	{
	    IDIO_PRIMITIVE_CALLED (func)++;
	    IDIO_C_ASSERT (tsp);
	    if (clock_gettime (CLOCK_MONOTONIC, tsp) < 0) {
		perror ("clock_gettime (CLOCK_MONOTONIC, tsp)");
	    }
	    IDIO_C_ASSERT (rup);
	    if (getrusage (RUSAGE_SELF, rup)) {
		perror ("getrusage (RUSAGE_SELF, rup)");
	    }
	}
	break;
    default:
	{
	    /*
	     * Test Case: ??
	     *
	     * idio_vm_invoke() should have beaten us to this.
	     */
	    idio_vm_error_function_invoke ("cannot invoke",
					   IDIO_LIST1 (func),
					   IDIO_C_FUNC_LOCATION ());

	    /* notreached */
	    return;
	}
	break;
    }
}

void idio_vm_func_stop (IDIO func, struct timespec *tsp, struct rusage *rup)
{
    IDIO_ASSERT (func);

    switch ((intptr_t) func & IDIO_TYPE_MASK) {
    case IDIO_TYPE_FIXNUM_MARK:
    case IDIO_TYPE_CONSTANT_MARK:
    case IDIO_TYPE_PLACEHOLDER_MARK:
	{
	    /*
	     * Test Case: ??
	     *
	     * idio_vm_invoke() should have beaten us to this.
	     */
	    idio_vm_error_function_invoke ("cannot invoke constant type", IDIO_LIST1 (func), IDIO_C_FUNC_LOCATION ());

	    /* notreached */
	    return;
	}
    default:
	break;
    }

    switch (func->type) {
    case IDIO_TYPE_CLOSURE:
	{
	}
	break;
    case IDIO_TYPE_PRIMITIVE:
	{
	    IDIO_C_ASSERT (tsp);
	    if (clock_gettime (CLOCK_MONOTONIC, tsp) < 0) {
		perror ("clock_gettime (CLOCK_MONOTONIC, tsp)");
	    }
	    IDIO_C_ASSERT (rup);
	    if (getrusage (RUSAGE_SELF, rup)) {
		perror ("getrusage (RUSAGE_SELF, rup)");
	    }
	}
	break;
    default:
	{
	    /*
	     * Test Case: ??
	     *
	     * idio_vm_invoke() should have beaten us to this.
	     */
	    idio_vm_error_function_invoke ("cannot invoke",
					   IDIO_LIST1 (func),
					   IDIO_C_FUNC_LOCATION ());

	    /* notreached */
	    return;
	}
	break;
    }
}

static void idio_vm_clos_time (IDIO thr, char const *context)
{
    IDIO_ASSERT (thr);
    IDIO_TYPE_ASSERT (thread, thr);

    if (NULL == idio_vm_clos) {
	return;
    }

    if (0 == idio_vm_clos->type) {
	/*
	 * closure stashed in idio_vm_clos has been recycled before we
	 * got round to updating its timings
	 */
	return;
    }

    if (! idio_isa_closure (idio_vm_clos)) {
	/*
	 * closure stashed in idio_vm_clos has been recycled before we
	 * got round to updating its timings
	 */
	return;
    }

    struct timespec clos_te;
    if (clock_gettime (CLOCK_MONOTONIC, &clos_te) < 0) {
	perror ("vm-clos-time: clock_gettime (CLOCK_MONOTONIC, clos_te)");
    }

    struct rusage clos_rue;
    if (getrusage (RUSAGE_SELF, &clos_rue) < 0) {
	perror ("vm-clos-time: getrusage (RUSAGE_SELF, clos_rue)");
    }

    struct timespec ts_d;
    /* elapsed */
    ts_d.tv_sec = clos_te.tv_sec - idio_vm_clos_t0.tv_sec;
    ts_d.tv_nsec = clos_te.tv_nsec - idio_vm_clos_t0.tv_nsec;
    if (ts_d.tv_nsec < 0) {
	ts_d.tv_nsec += IDIO_VM_NS;
	ts_d.tv_sec -= 1;
    }

    IDIO_CLOSURE_CALL_TIME (idio_vm_clos).tv_sec += ts_d.tv_sec;
    IDIO_CLOSURE_CALL_TIME (idio_vm_clos).tv_nsec += ts_d.tv_nsec;
    if (IDIO_CLOSURE_CALL_TIME (idio_vm_clos).tv_nsec > IDIO_VM_NS) {
	IDIO_CLOSURE_CALL_TIME (idio_vm_clos).tv_nsec -= IDIO_VM_NS;
	IDIO_CLOSURE_CALL_TIME (idio_vm_clos).tv_sec += 1;
    }

    struct timeval tv_d;
    /* User */
    tv_d.tv_sec = clos_rue.ru_utime.tv_sec - idio_vm_clos_ru0.ru_utime.tv_sec;
    tv_d.tv_usec = clos_rue.ru_utime.tv_usec - idio_vm_clos_ru0.ru_utime.tv_usec;
    if (tv_d.tv_usec < 0) {
	tv_d.tv_usec += IDIO_VM_US;
	tv_d.tv_sec -= 1;
    }

    IDIO_CLOSURE_RU_UTIME (idio_vm_clos).tv_sec += tv_d.tv_sec;
    IDIO_CLOSURE_RU_UTIME (idio_vm_clos).tv_usec += tv_d.tv_usec;
    if (IDIO_CLOSURE_RU_UTIME (idio_vm_clos).tv_usec > IDIO_VM_US) {
	IDIO_CLOSURE_RU_UTIME (idio_vm_clos).tv_usec -= IDIO_VM_US;
	IDIO_CLOSURE_RU_UTIME (idio_vm_clos).tv_sec += 1;
    }

    /* Sys */
    tv_d.tv_sec = clos_rue.ru_stime.tv_sec - idio_vm_clos_ru0.ru_stime.tv_sec;
    tv_d.tv_usec = clos_rue.ru_stime.tv_usec - idio_vm_clos_ru0.ru_stime.tv_usec;
    if (tv_d.tv_usec < 0) {
	tv_d.tv_usec += IDIO_VM_US;
	tv_d.tv_sec -= 1;
    }

    IDIO_CLOSURE_RU_STIME (idio_vm_clos).tv_sec += tv_d.tv_sec;
    IDIO_CLOSURE_RU_STIME (idio_vm_clos).tv_usec += tv_d.tv_usec;
    if (IDIO_CLOSURE_RU_STIME (idio_vm_clos).tv_usec > IDIO_VM_US) {
	IDIO_CLOSURE_RU_STIME (idio_vm_clos).tv_usec -= IDIO_VM_US;
	IDIO_CLOSURE_RU_STIME (idio_vm_clos).tv_sec += 1;
    }

    idio_vm_clos = NULL;
}

void idio_vm_prim_time (IDIO func, struct timespec *ts0p, struct timespec *tsep, struct rusage *ru0p, struct rusage *ruep)
{
    IDIO_ASSERT (func);

    switch ((intptr_t) func & IDIO_TYPE_MASK) {
    case IDIO_TYPE_FIXNUM_MARK:
    case IDIO_TYPE_CONSTANT_MARK:
    case IDIO_TYPE_PLACEHOLDER_MARK:
	{
	    /*
	     * Test Case: ??
	     *
	     * idio_vm_invoke() should have beaten us to this.
	     */
	    idio_vm_error_function_invoke ("cannot invoke constant type", IDIO_LIST1 (func), IDIO_C_FUNC_LOCATION ());

	    /* notreached */
	    return;
	}
    default:
	break;
    }

    switch (func->type) {
    case IDIO_TYPE_CLOSURE:
	{
	}
	break;
    case IDIO_TYPE_PRIMITIVE:
	{
	    IDIO_C_ASSERT (ts0p);
	    IDIO_C_ASSERT (tsep);

	    struct timespec ts_d;
	    /* Elapsed */
	    ts_d.tv_sec = tsep->tv_sec - ts0p->tv_sec;
	    ts_d.tv_nsec = tsep->tv_nsec - ts0p->tv_nsec;
	    if (ts_d.tv_nsec < 0) {
		ts_d.tv_nsec += IDIO_VM_NS;
		ts_d.tv_sec -= 1;
	    }

	    IDIO_PRIMITIVE_CALL_TIME (func).tv_sec += ts_d.tv_sec;
	    IDIO_PRIMITIVE_CALL_TIME (func).tv_nsec += ts_d.tv_nsec;
	    if (IDIO_PRIMITIVE_CALL_TIME (func).tv_nsec > IDIO_VM_NS) {
		IDIO_PRIMITIVE_CALL_TIME (func).tv_nsec -= IDIO_VM_NS;
		IDIO_PRIMITIVE_CALL_TIME (func).tv_sec += 1;
	    }

	    IDIO_C_ASSERT (ru0p);
	    IDIO_C_ASSERT (ruep);

	    struct timeval tv_d;
	    /* User */
	    tv_d.tv_sec = ruep->ru_utime.tv_sec - ru0p->ru_utime.tv_sec;
	    tv_d.tv_usec = ruep->ru_utime.tv_usec - ru0p->ru_utime.tv_usec;
	    if (tv_d.tv_usec < 0) {
		tv_d.tv_usec += IDIO_VM_US;
		tv_d.tv_sec -= 1;
	    }

	    IDIO_PRIMITIVE_RU_UTIME (func).tv_sec += tv_d.tv_sec;
	    IDIO_PRIMITIVE_RU_UTIME (func).tv_usec += tv_d.tv_usec;
	    if (IDIO_PRIMITIVE_RU_UTIME (func).tv_usec > IDIO_VM_US) {
		IDIO_PRIMITIVE_RU_UTIME (func).tv_usec -= IDIO_VM_US;
		IDIO_PRIMITIVE_RU_UTIME (func).tv_sec += 1;
	    }

	    /* Sys */
	    tv_d.tv_sec = ruep->ru_stime.tv_sec - ru0p->ru_stime.tv_sec;
	    tv_d.tv_usec = ruep->ru_stime.tv_usec - ru0p->ru_stime.tv_usec;
	    if (tv_d.tv_usec < 0) {
		tv_d.tv_usec += IDIO_VM_US;
		tv_d.tv_sec -= 1;
	    }

	    IDIO_PRIMITIVE_RU_STIME (func).tv_sec += tv_d.tv_sec;
	    IDIO_PRIMITIVE_RU_STIME (func).tv_usec += tv_d.tv_usec;
	    if (IDIO_PRIMITIVE_RU_STIME (func).tv_usec > IDIO_VM_US) {
		IDIO_PRIMITIVE_RU_STIME (func).tv_usec -= IDIO_VM_US;
		IDIO_PRIMITIVE_RU_STIME (func).tv_sec += 1;
	    }
	}
	break;
    default:
	{
	    /*
	     * Test Case: ??
	     *
	     * idio_vm_invoke() should have beaten us to this.
	     */
	    idio_vm_error_function_invoke ("cannot invoke",
					   IDIO_LIST1 (func),
					   IDIO_C_FUNC_LOCATION ());

	    /* notreached */
	    return;
	}
	break;
    }
}

#endif

static void idio_vm_primitive_call_trace (IDIO primdata, IDIO thr, int nargs);
static void idio_vm_primitive_result_trace (IDIO thr);

static void idio_vm_invoke (IDIO thr, IDIO func, int tailp)
{
    IDIO_ASSERT (thr);
    IDIO_ASSERT (func);
    IDIO_TYPE_ASSERT (thread, thr);

    switch ((intptr_t) func & IDIO_TYPE_MASK) {
    case IDIO_TYPE_FIXNUM_MARK:
    case IDIO_TYPE_CONSTANT_MARK:
    case IDIO_TYPE_PLACEHOLDER_MARK:
	{
	    /*
	     * Test Case: vm-errors/idio_vm_invoke-constant.idio
	     *
	     * 1 2 3
	     */
	    idio_vm_error_function_invoke ("cannot invoke constant type", IDIO_LIST1 (func), IDIO_C_FUNC_LOCATION ());

	    /* notreached */
	    return;
	}
    default:
	break;
    }

    switch (func->type) {
    case IDIO_TYPE_CLOSURE:
	{
	    if (0 == tailp) {
		IDIO_THREAD_STACK_PUSH (idio_fixnum (IDIO_THREAD_PC (thr)));
		IDIO_THREAD_STACK_PUSH (idio_SM_return);
	    }

	    IDIO_THREAD_FRAME (thr) = IDIO_CLOSURE_FRAME (func);
	    IDIO_THREAD_ENV (thr) = IDIO_CLOSURE_ENV (func);
	    IDIO_THREAD_PC (thr) = IDIO_CLOSURE_CODE_PC (func);

	    if (idio_vm_tracing &&
		0 == tailp) {
		idio_vm_tracing++;
	    }
#ifdef IDIO_VM_PROF
	    idio_vm_func_start (func, NULL, NULL);
#endif
	}
	break;
    case IDIO_TYPE_PRIMITIVE:
	{
	    /*
	     * PC shenanigans for primitives.
	     *
	     * If we are not in tail position then we should push the
	     * current PC onto the stack so that when the invoked code
	     * calls RETURN it will return to whomever called us -- as
	     * the CLOSURE code does above.
	     *
	     * By and large, though, primitives do not change the PC
	     * as they are entirely within the realm of C.  So we
	     * don't really care if they were called in tail position
	     * or not they just do whatever and set VAL.
	     *
	     * However, (apply proc & args) will prepare some
	     * function which may well be a closure which *will*
	     * alter the PC.  (As an aside, apply always invokes proc
	     * in tail position -- as proc *is* in tail position from
	     * apply's point of view).  The closure will, of course,
	     * RETURN to whatever is on top of the stack.
	     *
	     * But we haven't put anything there because this is a
	     * primitive and primitives don't change the PC...
	     *
	     * So, if, after invoking the primitive, the PC has
	     * changed (ie. apply prepared a closure which has set the
	     * PC ready to run the closure when we return from here)
	     * *and* we are not in tail position then we push the
	     * saved pc0 onto the stack.
	     *
	     * NB. If you push PC before calling the primitive (with a
	     * view to popping it off if the PC didn't change) and the
	     * primitive calls idio_raise_condition then there is an
	     * extraneous PC on the stack.
	     */
	    idio_pc_t pc0 = IDIO_THREAD_PC (thr);
	    IDIO val = IDIO_THREAD_VAL (thr);

	    IDIO last = IDIO_FRAME_ARGS (val, IDIO_FRAME_NPARAMS (val));
	    /* IDIO_FRAME_NPARAMS (val) -= 1; */

	    /* fprintf (stderr, "iv-invoke %20s %2zd\n", IDIO_PRIMITIVE_NAME (func), IDIO_FRAME_NPARAMS (val)); */
	    if (idio_S_nil != last) {
		/*
		 * Test Case: ??
		 *
		 * Coding error.
		 */
		fprintf (stderr, "func args (%d): %s ", IDIO_FRAME_NPARAMS (val) + 1, IDIO_PRIMITIVE_NAME (func));
		idio_debug ("*val* %s; ", val);
		idio_debug ("last %s\n", last);
		idio_vm_thread_state (thr);
		idio_coding_error_C ("primitive: using varargs?", last, IDIO_C_FUNC_LOCATION ());

		/* notreached */
		return;
	    }

	    /*
	     * Unlike the other invocations of a primitive (see
	     * PRIMCALL*, below) we haven't preset _VAL, _REG1 with
	     * our arguments so idio_vm_primitive_call_trace() can't
	     * do the right thing.
	     *
	     * idio_vm_start_func() bumbles through well enough.
	     */
#ifdef IDIO_VM_PROF
	    struct timespec prim_t0;
	    struct rusage prim_ru0;
	    idio_vm_func_start (func, &prim_t0, &prim_ru0);
#endif

	    switch (IDIO_PRIMITIVE_ARITY (func)) {
	    case 0:
		{
		    IDIO args = idio_frame_args_as_list_from (val, 0);
		    IDIO_THREAD_VAL (thr) = (IDIO_PRIMITIVE_F (func)) (args);
		}
		break;
	    case 1:
		{
		    IDIO arg1 = IDIO_FRAME_ARGS (val, 0);
		    IDIO args = idio_frame_args_as_list_from (val, 1);
		    IDIO_THREAD_VAL (thr) = (IDIO_PRIMITIVE_F (func)) (arg1, args);
		}
		break;
	    case 2:
		{
		    IDIO arg1 = IDIO_FRAME_ARGS (val, 0);
		    IDIO arg2 = IDIO_FRAME_ARGS (val, 1);
		    IDIO args = idio_frame_args_as_list_from (val, 2);
		    IDIO_THREAD_VAL (thr) = (IDIO_PRIMITIVE_F (func)) (arg1, arg2, args);
		}
		break;
	    case 3:
		{
		    IDIO arg1 = IDIO_FRAME_ARGS (val, 0);
		    IDIO arg2 = IDIO_FRAME_ARGS (val, 1);
		    IDIO arg3 = IDIO_FRAME_ARGS (val, 2);
		    IDIO args = idio_frame_args_as_list_from (val, 3);
		    IDIO_THREAD_VAL (thr) = (IDIO_PRIMITIVE_F (func)) (arg1, arg2, arg3, args);
		}
		break;
	    case 4:
		{
		    IDIO arg1 = IDIO_FRAME_ARGS (val, 0);
		    IDIO arg2 = IDIO_FRAME_ARGS (val, 1);
		    IDIO arg3 = IDIO_FRAME_ARGS (val, 2);
		    IDIO arg4 = IDIO_FRAME_ARGS (val, 3);
		    IDIO args = idio_frame_args_as_list_from (val, 4);
		    IDIO_THREAD_VAL (thr) = (IDIO_PRIMITIVE_F (func)) (arg1, arg2, arg3, arg4, args);
		}
		break;
	    case 5:
		/*
		 * Code coverage:
		 *
		 * No 5-argument primitives.
		 */
		{
		    IDIO arg1 = IDIO_FRAME_ARGS (val, 0);
		    IDIO arg2 = IDIO_FRAME_ARGS (val, 1);
		    IDIO arg3 = IDIO_FRAME_ARGS (val, 2);
		    IDIO arg4 = IDIO_FRAME_ARGS (val, 3);
		    IDIO arg5 = IDIO_FRAME_ARGS (val, 4);
		    IDIO args = idio_frame_args_as_list_from (val, 5);
		    IDIO_THREAD_VAL (thr) = (IDIO_PRIMITIVE_F (func)) (arg1, arg2, arg3, arg4, arg5, args);
		}
		break;
	    default:
		/*
		 * Test Case: ??
		 *
		 * Coding error.
		 */
		idio_vm_error_function_invoke ("arity unexpected", IDIO_LIST2 (func, val), IDIO_C_FUNC_LOCATION ());

		/* notreached */
		return;
		break;
	    }

#ifdef IDIO_VM_PROF
	    struct timespec prim_te;
	    struct rusage prim_rue;
	    idio_vm_func_stop (func, &prim_te, &prim_rue);
	    idio_vm_prim_time (func, &prim_t0, &prim_te, &prim_ru0, &prim_rue);
#endif
	    idio_pc_t pc = IDIO_THREAD_PC (thr);

	    if (0 == tailp &&
		pc != pc0) {
		IDIO_THREAD_STACK_PUSH (idio_fixnum (pc0));
		IDIO_THREAD_STACK_PUSH (idio_SM_return);
	    }

	    idio_vm_primitive_result_trace (thr);

	    return;
	}
	break;
    case IDIO_TYPE_CONTINUATION:
	{
	    IDIO val = IDIO_THREAD_VAL (thr);

	    IDIO last = IDIO_FRAME_ARGS (val, IDIO_FRAME_NPARAMS (val));
	    /* IDIO_FRAME_NPARAMS (val) -= 1; */

	    if (idio_S_nil != last) {
		/*
		 * Test Case: ??
		 *
		 * Coding error.
		 */
		idio_coding_error_C ("continuation: varargs?", last, IDIO_C_FUNC_LOCATION ());

		/* notreached */
		return;
	    }

	    /*
	     * I mis-read/didn't read
	     * https://www.scheme.com/tspl3/control.html#./control:s53
	     * carefully enough:
	     *
	     *   In the context of multiple values, a continuation may
	     *   actually accept zero or more than one argument
	     *
	     * That *should* only affect where a closure is being used
	     * as a continuation such that this unary test is still
	     * valid for a continuation object.
	     */
	    if (IDIO_FRAME_NPARAMS (val) != 1) {
		/*
		 * Test Case: vm-errors/idio_vm_invoke-continuation-num-args.idio
		 *
		 * %%call/uc (function (k) {
		 *              k 1 2
		 * })
		 *
		 * NB We need to call the %%call/uc primitive as
		 * call/cc is wrappered and handles multiple
		 * arguments!  Oh, the irony!
		 */
		idio_vm_error_function_invoke ("unary continuation", IDIO_LIST2 (func, val), IDIO_C_FUNC_LOCATION ());

		/* notreached */
		return;
	    }

	    idio_vm_restore_continuation (func, IDIO_FRAME_ARGS (val, 0));
	}
	break;
    case IDIO_TYPE_STRING:
    case IDIO_TYPE_SYMBOL:
	{
	    size_t pathname_len = 0;
	    char *pathname = idio_command_find_exe (func, &pathname_len);
	    if (NULL != pathname) {
		IDIO_THREAD_VAL (thr) = idio_command_invoke (func, thr, pathname);
		IDIO_GC_FREE (pathname, pathname_len);
	    } else {
		/*
		 * Test Case: vm-errors/idio_vm_invoke-command-not-found.idio
		 *
		 * tmpdir := (make-tmp-dir)
		 * rmdir tmpdir
		 * PATH = tmpdir
		 * 'foo 1 2
		 */
		IDIO val = IDIO_THREAD_VAL (thr);
		/*
		 * IDIO_FRAME_FA() includes a varargs element so
		 * should always be one or more
		 */
		IDIO args = idio_S_nil;
		if (IDIO_FRAME_NPARAMS (val) > 0) {
		    args = idio_frame_params_as_list (val);
		} else {
		    /*
		     * A single varargs element but if it is #n then
		     * nothing
		     */
		    if (idio_S_nil != IDIO_FRAME_ARGS (val, 0)) {
			args = IDIO_FRAME_ARGS (val, 0);
		    }
		}

		IDIO invocation = IDIO_LIST1 (func);
		if (idio_S_nil != args) {
		    invocation = idio_list_append2 (invocation, args);
		}

		idio_command_not_found_error ("external command not found",
					      invocation,
					      IDIO_C_FUNC_LOCATION ());

		/* notreached */
		return;
	    }
	}
	break;
    case IDIO_TYPE_STRUCT_INSTANCE:
	if (idio_isa_generic (func)) {
	    /*
	     * Here, we've already been primed with our args in *VAL*.
	     * All we need to do is re-run this function with the
	     * correct func which, in the case of a generic function,
	     * is its instance-proc.
	     */
	    IDIO proc = idio_struct_instance_ref_direct (func, IDIO_CLASS_ST_PROC);

	    idio_vm_invoke (thr, proc, tailp);
	} else {
	    /*
	     * Test Case: vm-errors/idio_vm_invoke-bad-type-2.idio
	     *
	     * <class> 1 2
	     */
	    idio_vm_error_function_invoke ("cannot invoke struct-instance",
					   idio_S_nil,
					   IDIO_C_FUNC_LOCATION ());

	    /* notreached */
	    return;
	}
	break;
    default:
	{
	    /*
	     * Test Case: vm-errors/idio_vm_invoke-bad-type-1.idio
	     *
	     * ^error 1 2
	     */
	    idio_vm_error_function_invoke ("cannot invoke",
					   idio_list_append2 (IDIO_LIST1 (func),
							      idio_frame_params_as_list (IDIO_THREAD_VAL (thr))),
					   IDIO_C_FUNC_LOCATION ());

	    /* notreached */
	    return;
	}
	break;
    }
}

/*
 * Given a command as a list, (foo bar baz), run the code
 *
 * WARNING: in the calling environment idio_gc_protect() any IDIO
 * objects you want to use after calling this function (as it may call
 * idio_gc_collect())
 *
 * This is a troublesome function.  We are trying to make C call an
 * Idio function which, straightforward enough, does require we follow
 * the full Idio calling conventions.  Notably, stack preparation,
 * frame handling, state preservation etc..
 *
 * Or we can stash the current PC on the stack and preserve
 * *everything*.
 *
 * The only problem here is inconvenient conditions.
 */
IDIO idio_vm_invoke_C_thread (IDIO thr, IDIO command)
{
    IDIO_ASSERT (thr);
    IDIO_ASSERT (command);

    IDIO_TYPE_ASSERT (thread, thr);

    IDIO_THREAD_STACK_PUSH (idio_fixnum (IDIO_THREAD_PC (thr)));
    IDIO_THREAD_STACK_PUSH (idio_SM_return);
    idio_vm_preserve_all_state (thr);

    switch (command->type) {
    case IDIO_TYPE_PAIR:
	{
	    /*
	     * (length command) will give us the +1 frame allocation we need
	     * because it will allocate a slot for the command name even
	     * though it won't go there.
	     */
	    IDIO vs = idio_frame_allocate (idio_list_length (command));
	    idio_fi_t fai;
	    IDIO args = IDIO_PAIR_T (command);
	    for (fai = 0; idio_S_nil != args; fai++) {
		idio_frame_update (vs, 0, fai, IDIO_PAIR_H (args));
		args = IDIO_PAIR_T (args);
	    }
	    IDIO_THREAD_VAL (thr) = vs;

	    idio_vm_invoke (thr, IDIO_PAIR_H (command), IDIO_VM_INVOKE_TAIL_CALL);

	    /*
	     * XXX
	     *
	     * If the command was a primitive then we called
	     * idio_vm_run() we'd be continuing our parent's loop.
	     *
	     * Need to figure out the whole invoke-from-C thing
	     * properly (or at least consistently).
	     */
	    if (! idio_isa_primitive (IDIO_PAIR_H (command))) {
		idio_vm_run_C (thr, IDIO_THREAD_PC (thr));
	    }
	}
	break;
    case IDIO_TYPE_CLOSURE:
	{
	    /*
	     * Must be a thunk
	     */
	    IDIO vs = idio_frame_allocate (1);
	    IDIO_THREAD_VAL (thr) = vs;

	    idio_vm_invoke (thr, command, IDIO_VM_INVOKE_TAIL_CALL);
	    idio_vm_run_C (thr, IDIO_THREAD_PC (thr));
	}
	break;
    case IDIO_TYPE_PRIMITIVE:
	{
	    IDIO vs = idio_frame_allocate (1);
	    IDIO_THREAD_VAL (thr) = vs;
	    idio_vm_invoke (thr, command, IDIO_VM_INVOKE_TAIL_CALL);
	}
	break;
    default:
	{
	    fprintf (stderr, "iv-invoke-C: I can't do that, Dave!\n");
	    idio_debug ("command %s\n", command);
	}
	break;
    }

    IDIO r = IDIO_THREAD_VAL (thr);

    idio_vm_restore_all_state (thr);
    IDIO marker = IDIO_THREAD_STACK_POP ();
    if (idio_SM_return != marker) {
	idio_debug ("iv-invoke-C: marker: expected idio_SM_return not %s\n", marker);
	IDIO_THREAD_STACK_PUSH (marker);
	idio_vm_panic (thr, "iv-invoke-C: unexpected stack marker");
    }
    IDIO_THREAD_PC (thr) = IDIO_FIXNUM_VAL (IDIO_THREAD_STACK_POP ());

    return r;
}

IDIO idio_vm_invoke_C (IDIO command)
{
    IDIO_ASSERT (command);

    return idio_vm_invoke_C_thread (idio_thread_current_thread (), command);
}

static idio_sp_t idio_vm_find_stack_marker (IDIO stack, IDIO mark, idio_sp_t from, idio_sp_t max)
{
    IDIO_ASSERT (stack);
    IDIO_ASSERT (mark);

    IDIO_TYPE_ASSERT (array, stack);

    idio_sp_t sp = idio_array_size (stack) - 1;
    if (sp < 0) {
	return sp;
    }

    if (from) {
	if (from < 0 ||
	    from > sp) {
	    char em[BUFSIZ];
	    idio_snprintf (em, BUFSIZ, "find-stack-marker: from %zd out of range: 0 - %zd", from, sp);

	    idio_coding_error_C (em, mark, IDIO_C_FUNC_LOCATION ());

	    /* notreached */
	    return -1;
	}
	sp = from;
    }

    if (max) {
	max = 0;
	idio_sp_t max_next = 0;
	for (; sp > 0; sp--) {
	    IDIO se = idio_array_ref_index (stack, sp);
	    if (mark == se) {
		IDIO val;
		if (idio_SM_trap == mark) {
		    val = idio_array_ref_index (stack, sp - 3);
		    if (IDIO_FIXNUM_VAL (val) > max_next) {
			max = sp;
			max_next = IDIO_FIXNUM_VAL (val);
		    }
		} else {
		    /*
		     * Test Case: ??
		     *
		     * Coding error.
		     */
		    idio_debug ("iv-find-stack-marker: max %s unexpected\n", mark);
		    idio_coding_error_C ("unexpected max mark", mark, IDIO_C_FUNC_LOCATION ());

		    /* notreached */
		    return -1;
		}
	    }
	}

	return max;
    } else {
	for (; sp >= 0; sp--) {
	    IDIO se = idio_array_ref_index (stack, sp);
	    if (mark == se) {
		return sp;
	    }
	}

	/* should be -1 */
	return sp;
    }
}

IDIO idio_vm_add_dynamic (IDIO m, IDIO ci, IDIO vi, IDIO note)
{
    IDIO_ASSERT (m);
    IDIO_ASSERT (ci);
    IDIO_ASSERT (vi);
    IDIO_ASSERT (note);

    IDIO_TYPE_ASSERT (module, m);
    IDIO_TYPE_ASSERT (fixnum, ci);
    IDIO_TYPE_ASSERT (fixnum, vi);
    IDIO_TYPE_ASSERT (string, note);

    idio_module_set_vci (m, ci, ci);
    idio_module_set_vvi (m, ci, vi);
    return IDIO_LIST6 (idio_S_dynamic, ci, ci, vi, m, note);
}

static void idio_vm_push_dynamic (IDIO thr, idio_as_t gvi, IDIO val)
{
    IDIO_ASSERT (thr);
    IDIO_ASSERT (val);
    IDIO_TYPE_ASSERT (thread, thr);

    IDIO stack = IDIO_THREAD_STACK (thr);

    /*
     * stack order:
     *
     * n   idio_SM_dynamic
     * n-1 vi
     * n-2 val
     * n-3 sp of next idio_SM_dynamic
     */

    idio_sp_t dsp = idio_vm_find_stack_marker (stack, idio_SM_dynamic, 0, 0);
    if (dsp >= 3) {
	idio_array_push (stack, idio_fixnum (dsp));
    } else {
	idio_array_push (stack, idio_fixnum (-1));
    }

    idio_array_push (stack, val);
    idio_array_push (stack, idio_fixnum (gvi));
    idio_array_push (stack, idio_SM_dynamic);
}

static void idio_vm_pop_dynamic (IDIO thr)
{
    IDIO_ASSERT (thr);
    IDIO_TYPE_ASSERT (thread, thr);

    IDIO marker = IDIO_THREAD_STACK_POP ();
    if (idio_SM_dynamic != marker) {
	idio_debug ("iv-pop-dynamic: marker: expected idio_SM_dynamic not %s\n", marker);
	idio_vm_panic (thr, "iv-pop-dynamic: unexpected stack marker");
    }
    IDIO_THREAD_STACK_POP ();	/* vi */
    IDIO_THREAD_STACK_POP ();	/* val */
    IDIO_THREAD_STACK_POP ();	/* sp */
}

IDIO idio_vm_dynamic_ref (IDIO thr, idio_as_t mci, idio_as_t gvi, IDIO args)
{
    IDIO_ASSERT (thr);
    IDIO_ASSERT (args);
    IDIO_TYPE_ASSERT (thread, thr);
    IDIO_TYPE_ASSERT (list, args);

    IDIO stack = IDIO_THREAD_STACK (thr);

#ifdef IDIO_VM_DYNAMIC_REF
    idio_sp_t sp = IDIO_FIXNUM_VAL (IDIO_THREAD_DYNAMIC_SP (thr));
#else
    idio_sp_t sp = idio_vm_find_stack_marker (stack, idio_SM_dynamic, 0, 0);
#endif

    IDIO val = idio_S_undef;

    for (;;) {
	if (sp >= 3) {
	    IDIO dvi = idio_array_ref_index (stack, sp - 1);
	    IDIO_TYPE_ASSERT (fixnum, dvi);

	    if (IDIO_FIXNUM_VAL (dvi) == (idio_ai_t) gvi) {
		val = idio_array_ref_index (stack, sp - 2);
		break;
	    } else {
		sp = IDIO_FIXNUM_VAL (idio_array_ref_index (stack, sp - 3));
	    }
	} else {
	    val = idio_vm_values_ref (IDIO_THREAD_XI (thr), gvi);
	    break;
	}
    }

    if (idio_S_undef == val) {
	if (idio_S_nil == args) {
	    /*
	     * Test Case: vm-errors/idio_vm_dynamic_ref-unbound.idio
	     *
	     * dynamic-let (dyn-var 5) (dyn-var + 5)
	     * define (use-dyn-var v) {
	     *   (dynamic dyn-var) + v
	     * }
	     * use-dyn-var 10
	     */
	    idio_error_dynamic_unbound (mci, gvi, IDIO_C_FUNC_LOCATION ());

	    return idio_S_notreached;
	} else {
	    return IDIO_PAIR_H (args);
	}
    }

    return val;
}

void idio_vm_dynamic_set (IDIO thr, idio_as_t mci, idio_as_t gvi, IDIO v)
{
    IDIO_ASSERT (v);
    IDIO_ASSERT (thr);
    IDIO_TYPE_ASSERT (thread, thr);

    IDIO stack = IDIO_THREAD_STACK (thr);

    idio_sp_t sp = idio_vm_find_stack_marker (stack, idio_SM_dynamic, 0, 0);

    for (;;) {
	if (sp >= 3) {
	    IDIO sv = idio_array_ref_index (stack, sp - 1);
	    IDIO_TYPE_ASSERT (fixnum, sv);

	    if (IDIO_FIXNUM_VAL (sv) == (idio_ai_t) gvi) {
		idio_array_insert_index (stack, v, sp - 2);
		break;
	    } else {
		sp = IDIO_FIXNUM_VAL (idio_array_ref_index (stack, sp - 3));
	    }
	} else {
	    IDIO vs = IDIO_THREAD_VALUES (thr);
	    idio_array_insert_index (vs, v, gvi);
	    break;
	}
    }
}

IDIO idio_vm_add_environ (IDIO m, IDIO ci, IDIO vi, IDIO note)
{
    IDIO_ASSERT (m);
    IDIO_ASSERT (ci);
    IDIO_ASSERT (vi);
    IDIO_ASSERT (note);

    IDIO_TYPE_ASSERT (module, m);
    IDIO_TYPE_ASSERT (fixnum, ci);
    IDIO_TYPE_ASSERT (fixnum, vi);
    IDIO_TYPE_ASSERT (string, note);

    idio_module_set_vci (m, ci, ci);
    idio_module_set_vvi (m, ci, vi);
    return IDIO_LIST6 (idio_S_environ, ci, ci, vi, m, note);
}

static void idio_vm_push_environ (IDIO thr, idio_as_t mci, idio_as_t gvi, IDIO val)
{
    IDIO_ASSERT (thr);
    IDIO_ASSERT (val);
    IDIO_TYPE_ASSERT (thread, thr);

    IDIO stack = IDIO_THREAD_STACK (thr);

    /*
     * stack order:
     *
     * n   idio_SM_environ
     * n-1 vi
     * n-2 val
     * n-3 sp of next idio_SM_environ
     */

    idio_sp_t esp = idio_vm_find_stack_marker (stack, idio_SM_environ, 0, 0);
    if (esp >= 3) {
	idio_array_push (stack, idio_fixnum (esp));
    } else {
	idio_array_push (stack, idio_fixnum (-1));
    }

    idio_array_push (stack, val);
    idio_array_push (stack, idio_fixnum (gvi));
    idio_array_push (stack, idio_SM_environ);
}

static void idio_vm_pop_environ (IDIO thr)
{
    IDIO_ASSERT (thr);
    IDIO_TYPE_ASSERT (thread, thr);

    IDIO marker = IDIO_THREAD_STACK_POP ();
    if (idio_SM_environ != marker) {
	idio_debug ("iv-pop-environ: marker: expected idio_SM_environ not %s\n", marker);
	idio_vm_panic (thr, "iv-pop-environ: unexpected stack marker");
    }
    IDIO_THREAD_STACK_POP ();
    IDIO_THREAD_STACK_POP ();
    IDIO_THREAD_STACK_POP ();
}

IDIO idio_vm_environ_ref (IDIO thr, idio_as_t mci, idio_as_t gvi, IDIO args)
{
    IDIO_ASSERT (thr);
    IDIO_ASSERT (args);
    IDIO_TYPE_ASSERT (thread, thr);
    IDIO_TYPE_ASSERT (list, args);

    IDIO stack = IDIO_THREAD_STACK (thr);

    idio_sp_t sp = idio_vm_find_stack_marker (stack, idio_SM_environ, 0, 0);

    IDIO val = idio_S_undef;

    for (;;) {
	if (sp >= 3) {
	    IDIO evi = idio_array_ref_index (stack, sp - 1);
	    IDIO_TYPE_ASSERT (fixnum, evi);

	    if (IDIO_FIXNUM_VAL (evi) == (idio_ai_t) gvi) {
		val = idio_array_ref_index (stack, sp - 2);
		break;
	    } else {
		sp = IDIO_FIXNUM_VAL (idio_array_ref_index (stack, sp - 3));
	    }
	} else {
	    val = idio_vm_values_ref (IDIO_THREAD_XI (thr), gvi);
	    break;
	}
    }

    if (idio_S_undef == val) {
	if (idio_S_nil == args) {
	    /*
	     * Test Case: vm-errors/idio_vm_environ_ref-unbound.idio
	     *
	     * {
	     *   env-var :* "foo"
	     *   string-length env-var		; 3
	     * }
	     * string-length env-var
	     */
	    idio_error_environ_unbound (mci, gvi, IDIO_C_FUNC_LOCATION ());

	    return idio_S_notreached;
	} else {
	    return IDIO_PAIR_H (args);
	}
    }

    return val;
}

void idio_vm_environ_set (IDIO thr, idio_as_t mci, idio_as_t gvi, IDIO v)
{
    IDIO_ASSERT (v);
    IDIO_ASSERT (thr);
    IDIO_TYPE_ASSERT (thread, thr);

    IDIO stack = IDIO_THREAD_STACK (thr);

    idio_sp_t sp = idio_vm_find_stack_marker (stack, idio_SM_environ, 0, 0);

    for (;;) {
	if (sp >= 3) {
	    IDIO sv = idio_array_ref_index (stack, sp - 1);
	    IDIO_TYPE_ASSERT (fixnum, sv);

	    if (IDIO_FIXNUM_VAL (sv) == (idio_ai_t) gvi) {
		idio_array_insert_index (stack, v, sp - 2);
		break;
	    } else {
		sp = IDIO_FIXNUM_VAL (idio_array_ref_index (stack, sp - 3));
	    }
	} else {
	    IDIO vs = IDIO_THREAD_VALUES (thr);
	    idio_array_insert_index (vs, v, gvi);
	    break;
	}
    }
}

IDIO idio_vm_computed_ref (IDIO thr, idio_as_t mci, idio_as_t gvi)
{
    IDIO_ASSERT (thr);
    IDIO_TYPE_ASSERT (thread, thr);

    IDIO vs = IDIO_THREAD_VALUES (thr);
    IDIO gns = idio_array_ref_index (vs, gvi);

    if (idio_isa_pair (gns)) {
	IDIO get = IDIO_PAIR_H (gns);
	if (idio_isa_primitive (get) ||
	    idio_isa_closure (get)) {
	    return idio_vm_invoke_C_thread (thr, IDIO_LIST1 (get));
	} else {
	    /*
	     * Test Case: XXX computed-errors/idio_vm_computed_ref-no-get-accessor.idio
	     *
	     * cvar-so :$ #n (function (v) v)
	     * cvar-so
	     */
	    idio_vm_error_computed_no_accessor ("get", mci, gvi, IDIO_C_FUNC_LOCATION ());

	    return idio_S_notreached;
	}
    } else {
	/*
	 * Test Case: ??
	 *
	 * We shouldn't have been able to create a computed variable without
	 * accessors.
	 *
	 * Coding error.
	 */
	idio_vm_error_computed ("no get/set accessors", mci, gvi, IDIO_C_FUNC_LOCATION ());

	return idio_S_notreached;
    }

    return idio_S_notreached;
}

IDIO idio_vm_computed_set (IDIO thr, idio_as_t mci, idio_as_t gvi, IDIO v)
{
    IDIO_ASSERT (v);
    IDIO_ASSERT (thr);
    IDIO_TYPE_ASSERT (thread, thr);

    IDIO vs = IDIO_THREAD_VALUES (thr);
    IDIO gns = idio_array_ref_index (vs, gvi);

    if (idio_isa_pair (gns)) {
	IDIO set = IDIO_PAIR_T (gns);
	if (idio_isa_primitive (set) ||
	    idio_isa_closure (set)) {
	    return idio_vm_invoke_C_thread (thr, IDIO_LIST2 (set, v));
	} else {
	    /*
	     * Test Case: XXX computed-errors/idio_vm_computed_set-no-set-accessor.idio
	     *
	     * cvar-go :$ (function #n "got me") #n
	     * cvar-go = 3
	     */
	    idio_vm_error_computed_no_accessor ("set", mci, gvi, IDIO_C_FUNC_LOCATION ());

	    return idio_S_notreached;
	}
    } else {
	/*
	 * Test Case: ??
	 *
	 * We shouldn't have been able to create a computed variable without
	 * accessors.
	 *
	 * Coding error.
	 */
	idio_vm_error_computed ("no get/set accessors", mci, gvi, IDIO_C_FUNC_LOCATION ());

	return idio_S_notreached;
    }

    return idio_S_notreached;
}

void idio_vm_computed_define (IDIO thr, idio_as_t mci, idio_as_t gvi, IDIO v)
{
    IDIO_ASSERT (v);
    IDIO_ASSERT (thr);

    IDIO_TYPE_ASSERT (pair, v);
    IDIO_TYPE_ASSERT (thread, thr);

    IDIO vs = IDIO_THREAD_VALUES (thr);
    idio_array_insert_index (vs, v, gvi);
}

void idio_vm_push_trap (IDIO thr, IDIO handler, IDIO fmci, idio_sp_t next)
{
    IDIO_ASSERT (thr);
    IDIO_ASSERT (handler);
    IDIO_ASSERT (fmci);

    IDIO_TYPE_ASSERT (thread, thr);
    IDIO_TYPE_ASSERT (fixnum, fmci);

    if (! idio_isa_function (handler)) {
	/*
	 * Test Case: vm-errors/idio_vm_push_trap-bad-handler-type.idio
	 *
	 * trap ^error #t #t
	 */
	idio_error_param_type ("function", handler, IDIO_C_FUNC_LOCATION ());

	/* notreached */
	return;
    }

    IDIO stack = IDIO_THREAD_STACK (thr);

    /*
     * stack order:
     *
     * n   idio_SM_trap
     * n-1 handler
     * n-2 condition-type
     * n-3 sp of next idio_SM_trap
     */

    idio_sp_t tsp = idio_vm_find_stack_marker (stack, idio_SM_trap, 0, 0);
    if (next) {
	tsp = next;
    }
    if (tsp >= 1) {
	idio_array_push (stack, idio_fixnum (tsp));
    } else {
	/*
	 * We shouldn't get here because we forced several handlers on
	 * at the bottom of each stack.
	 */
	idio_array_push (stack, idio_fixnum (-1));
    }

    idio_array_push (stack, fmci);
    idio_array_push (stack, handler);
    idio_array_push (stack, idio_SM_trap);
}

static void idio_vm_pop_trap (IDIO thr)
{
    IDIO_ASSERT (thr);
    IDIO_TYPE_ASSERT (thread, thr);

    IDIO marker = IDIO_THREAD_STACK_POP ();
    if (idio_SM_trap != marker) {
	idio_debug ("iv-pop-trap: marker: expected idio_SM_trap not %s\n", marker);
	idio_vm_panic (thr, "iv-pop-trap: unexpected stack marker");
    }
    IDIO_THREAD_STACK_POP ();	/* handler */
    IDIO_THREAD_STACK_POP ();	/* fmci */
    IDIO_THREAD_STACK_POP ();	/* sp */
}

static void idio_vm_restore_trap (IDIO thr)
{
    IDIO_ASSERT (thr);
    IDIO_TYPE_ASSERT (thread, thr);

    IDIO trap_sp = IDIO_THREAD_STACK_POP ();
    if (idio_isa_fixnum (trap_sp) == 0) {
	IDIO_THREAD_STACK_PUSH (trap_sp);
	idio_vm_panic (thr, "restore-trap: not a fixnum");
    }
    IDIO_TYPE_ASSERT (fixnum, trap_sp);
}

void idio_vm_push_escaper (IDIO thr, IDIO fmci, idio_sp_t offset)
{
    IDIO_ASSERT (thr);
    IDIO_ASSERT (fmci);

    IDIO_TYPE_ASSERT (thread, thr);
    IDIO_TYPE_ASSERT (fixnum, fmci);

    IDIO stack = IDIO_THREAD_STACK (thr);

    /*
     * stack order:
     *
     * n   idio_SM_escaper
     * n-1 label
     * n-2 frame
     * n-3 (absolute) PC to resume(*)
     *
     * (*) PC after the POP-ESCAPER
     */

    idio_array_push (stack, idio_fixnum (IDIO_THREAD_PC (thr) + offset + 1));
    idio_array_push (stack, IDIO_THREAD_FRAME (thr));
    idio_array_push (stack, fmci);
    idio_array_push (stack, idio_SM_escaper);
}

static void idio_vm_pop_escaper (IDIO thr)
{
    IDIO_ASSERT (thr);
    IDIO_TYPE_ASSERT (thread, thr);

    IDIO marker = IDIO_THREAD_STACK_POP ();
    if (idio_SM_escaper != marker) {
	idio_debug ("iv-pop-escaper: marker: expected idio_SM_escaper not %s\n", marker);
	idio_vm_panic (thr, "iv-pop-escaper: unexpected stack marker");
    }
    IDIO_THREAD_STACK_POP ();	/* fmci */
    IDIO_THREAD_STACK_POP ();	/* frame */
    IDIO_THREAD_STACK_POP ();	/* offset */
}

void idio_vm_escaper_label_ref (IDIO thr, IDIO fmci)
{
    IDIO_ASSERT (thr);
    IDIO_ASSERT (fmci);

    IDIO_TYPE_ASSERT (thread, thr);
    IDIO_TYPE_ASSERT (fixnum, fmci);

    IDIO stack = IDIO_THREAD_STACK (thr);

    /*
     * stack order:
     *
     * n   idio_SM_escaper
     * n-1 label
     * n-2 frame to resume
     * n-3 (absolute) PC to resume(*)
     *
     * (*) PC after the POP-ESCAPER
     */

    int done = 0;
    idio_sp_t escaper_sp = idio_array_size (stack);
    while (!done &&
	   escaper_sp >= 0) {
	escaper_sp--;
	escaper_sp = idio_vm_find_stack_marker (stack, idio_SM_escaper, escaper_sp, 0);
	if (escaper_sp >= 0) {
	    if (idio_array_ref_index (stack, escaper_sp - 1) == fmci) {
		done = 1;
	    }
	}
    }

    if (! done) {
	IDIO fgci = idio_module_get_or_set_vci (idio_thread_current_env (), fmci);
	IDIO sym = idio_vm_constants_ref (thr, IDIO_FIXNUM_VAL (fgci));
	IDIO_TYPE_ASSERT (symbol, sym);

	idio_error_runtime_unbound (fmci, fgci, sym, IDIO_C_FUNC_LOCATION ())	;

	/* notreached */
	return;
    }

    IDIO_THREAD_FRAME (thr) = idio_array_ref_index (stack, escaper_sp - 2);
    IDIO offset = idio_array_ref_index (stack, escaper_sp - 3);
    IDIO_THREAD_PC (thr) = IDIO_FIXNUM_VAL (offset);

    /*
     * Remove references above us for good house-keeping
     */
    /*
    idio_sp_t ai = idio_array_size (stack);
    for (ai--; ai >= escaper_sp - 3; ai--) {
	idio_array_insert_index (stack, idio_S_nil, ai);
    }
    */
    IDIO_ARRAY_USIZE (stack) = escaper_sp - 3;
}

void idio_vm_push_abort (IDIO thr, IDIO krun)
{
    IDIO_ASSERT (thr);
    IDIO_ASSERT (krun);

    IDIO_TYPE_ASSERT (thread, thr);
    IDIO_TYPE_ASSERT (pair, krun);
    IDIO_TYPE_ASSERT (continuation, IDIO_PAIR_H (krun));

    IDIO stack = IDIO_THREAD_STACK (thr);

    /*
     * stack order:
     *
     * n   idio_SM_abort
     * n-1 (k, desc)
     * n-2 sp of next idio_SM_abort
     */

    /* push n-2 */
    idio_sp_t asp = idio_vm_find_stack_marker (stack, idio_SM_abort, 0, 0);
    if (asp >= 2) {
	idio_array_push (stack, idio_fixnum (asp));
    } else {
	idio_array_push (stack, idio_fixnum (-1));
    }

    idio_array_push (stack, krun);
    idio_array_push (stack, idio_SM_abort);
}

static void idio_vm_push_offset_abort (IDIO thr, uint64_t o)
{
    IDIO_ASSERT (thr);

    IDIO_TYPE_ASSERT (thread, thr);

    IDIO stack = IDIO_THREAD_STACK (thr);

    /*
     * stack order:
     *
     * n   idio_SM_abort
     * n-1 (k, desc)
     * n-2 sp of next idio_SM_abort
     */

    /*
     * A vanilla continuation right now would just lead us back into
     * the errant code that we are putting this ABORT wrapper around.
     * Therefore we want to massage the continuation's PC to be:
     *
     * * offset by {o} which would take us to the POP-ABORT which
     *   would be expecting the restored stack to have the
     *   idio_SM_abort marker etc.
     *
     * * offset by {o}+1 which would take us to the instruction after
     *   POP-ABORT which would not be expecting the restored stack to
     *   have the idio_SM_abort marker etc.
     *
     * The latter seems more convenient (and see comments on
     * implementation below).
     */

    IDIO k = idio_continuation (thr, IDIO_CONTINUATION_CALL_CC);

    IDIO_CONTINUATION_PC (k) += o + 1;

    IDIO kosh = idio_open_output_string_handle_C ();
    idio_display_C ("ABORT to toplevel (PC ", kosh);
    idio_display (idio_fixnum (IDIO_CONTINUATION_PC (k)), kosh);
    idio_display_C (")", kosh);

    /* push n-2 */
    idio_sp_t asp = idio_vm_find_stack_marker (stack, idio_SM_abort, 0, 0);
    if (asp >= 2) {
	idio_array_push (stack, idio_fixnum (asp));
    } else {
	idio_array_push (stack, idio_fixnum (-1));
    }

    /*
     * If we took the former approach, that the continuation contains
     * the idio_SM_abort marker, etc., then we need to push a krun
     * value on the stack (before creating the continuation) which
     * should contain the continuation...
     *
     * So we would need to push a dummy krun, (#n #n), and set its ph
     * and pht after we've created the continuation stack.
     */
    IDIO krun = IDIO_LIST2 (k, idio_get_output_string (kosh));

    /* push n-1 */
    idio_array_push (stack, krun);

    /* push n */
    idio_array_push (stack, idio_SM_abort);

    /*
     * We would create the continuation, k, now, so as to include the
     * idio_SM_abort etc. and change k's PC to +{o} and create kosh.
     *
     * We can now override krun's values:
     *
     * IDIO_PAIR_H (krun) = k;
     * IDIO_PAIR_HT (krun) = idio_get_output_string (kosh);
     */
}

void idio_vm_pop_abort (IDIO thr)
{
    IDIO_ASSERT (thr);
    IDIO_TYPE_ASSERT (thread, thr);

    IDIO marker = IDIO_THREAD_STACK_POP ();
    if (idio_SM_abort != marker) {
	idio_debug ("iv-pop-abort: marker: expected idio_SM_abort not %s\n", marker);
	idio_vm_panic (thr, "iv-pop-abort: unexpected stack marker");
    }
    IDIO_THREAD_STACK_POP ();
    IDIO_THREAD_STACK_POP ();
}

idio_sp_t idio_vm_find_abort_1 (IDIO thr)
{
    IDIO_ASSERT (thr);
    IDIO_TYPE_ASSERT (thread, thr);

    IDIO stack = IDIO_THREAD_STACK (thr);

    idio_sp_t asp = idio_vm_find_stack_marker (stack, idio_SM_abort, 0, 0);

    if (-1 == asp ||
	asp < 2) {
	fprintf (stderr, "find-abort-1: no ABORTs? asp == %" PRIdPTR "\n", asp);
#ifdef IDIO_DEBUG
	idio_vm_thread_state (thr);
#endif
	return 0;
	assert (0);
    }

    IDIO I_next = idio_array_ref_index (stack, asp - 2);
    idio_sp_t next = IDIO_FIXNUM_VAL (I_next);

    int done = 0;
    while (! done) {
	if (-1 == next) {
	    return asp;
	}

	asp = next;

	I_next = idio_array_ref_index (stack, asp - 2);
	next = IDIO_FIXNUM_VAL (I_next);
    }

    return 0;
}

idio_sp_t idio_vm_find_abort_2 (IDIO thr)
{
    IDIO_ASSERT (thr);
    IDIO_TYPE_ASSERT (thread, thr);

    IDIO stack = IDIO_THREAD_STACK (thr);

    idio_sp_t asp = idio_vm_find_stack_marker (stack, idio_SM_abort, 0, 0);

    if (-1 == asp ||
	asp < 2) {
	fprintf (stderr, "find-abort-2: no ABORTs? asp == %" PRIdPTR "\n", asp);
#ifdef IDIO_DEBUG
	idio_vm_thread_state (thr);
#endif
	assert (0);
    }

    IDIO I_next = idio_array_ref_index (stack, asp - 2);
    idio_sp_t next = IDIO_FIXNUM_VAL (I_next);

    if (-1 == next) {
	fprintf (stderr, "find-abort-2: only 1 ABORT\n");
#ifdef IDIO_DEBUG
	idio_vm_thread_state (thr);
#endif
	return 0;
    }

    int done = 0;
    while (! done) {
	IDIO I_next_1 = idio_array_ref_index (stack, next - 2);
	idio_sp_t next_1 = IDIO_FIXNUM_VAL (I_next_1);

	if (-1 == next_1) {
	    return asp;
	}

	asp = next;
	next = next_1;
    }

    return 0;
}

void idio_vm_raise_condition (IDIO continuablep, IDIO condition, int IHR, int reraise)
{
    IDIO_ASSERT (continuablep);
    IDIO_ASSERT (condition);
    IDIO_TYPE_ASSERT (boolean, continuablep);

    /* idio_debug ("raise-condition: %s\n", condition); */

    IDIO thr = idio_thread_current_thread ();

    IDIO stack = IDIO_THREAD_STACK (thr);

    IDIO otrap_sp = idio_fixnum (idio_vm_find_stack_marker (stack, idio_SM_trap, 0, 0));
    idio_sp_t trap_sp = IDIO_FIXNUM_VAL (otrap_sp);

    if (reraise) {
	trap_sp = idio_vm_find_stack_marker (stack, idio_SM_trap, 0, 1);
    }

    if (trap_sp >= (idio_sp_t) idio_array_size (stack)) {
	idio_vm_thread_state (thr);
	idio_vm_panic (thr, "trap SP >= sizeof (stack)");
    }
    if (trap_sp < 3) {
	fprintf (stderr, "trap_sp = %zd\n", trap_sp);
	idio_vm_panic (thr, "trap SP < 3");
    }

    /*
     * This feels mildy expensive: The trap call will say:
     *
     * trap COND-TYPE-NAME handler body
     *
     * So what we have in our hands is an index, mci, into the
     * constants table which we can lookup, idio_vm_constants_ref, to
     * get a symbol, COND-TYPE-NAME.  We now need to look that up,
     * idio_module_symbol_value_recurse, to get a value, trap_ct.
     *
     * We now need to determine if the actual condition isa trap_ct.
     */
    IDIO trap_ct_mci;
    IDIO handler;
    while (1) {
	handler = idio_array_ref_index (stack, trap_sp - 1);
	trap_ct_mci = idio_array_ref_index (stack, trap_sp - 2);
	IDIO ftrap_sp_next = idio_array_ref_index (stack, trap_sp - 3);

	IDIO trap_ct_sym = idio_vm_constants_ref (thr, (idio_ai_t) IDIO_FIXNUM_VAL (trap_ct_mci));
	IDIO trap_ct = idio_module_symbol_value_recurse (trap_ct_sym, IDIO_THREAD_ENV (thr), idio_S_nil);

	if (idio_S_unspec == trap_ct) {
	    idio_vm_panic (thr, "trap condition type is unspec??");
	}

	idio_sp_t trap_sp_next = IDIO_FIXNUM_VAL (ftrap_sp_next);
	IDIO_C_ASSERT ((size_t) trap_sp_next < idio_array_size (stack));

	if (idio_struct_instance_isa (condition, trap_ct)) {
	    break;
	}

	if (trap_sp == trap_sp_next) {
	    idio_debug ("ivrc: Yikes!  Failed to match TRAP on %s\n", condition);
	    idio_vm_panic (thr, "ivrc: no more TRAP handlers\n");
	}
	trap_sp = trap_sp_next;
    }

    int isa_closure = idio_isa_closure (handler);

    /*
     * Whether we are continuable or not determines where in the
     * prologue we set the PC for the RETURNee.
     */
    int tailp = IDIO_VM_INVOKE_TAIL_CALL;
    if (1 || isa_closure) {
	idio_array_push (stack, idio_fixnum (IDIO_THREAD_PC (thr)));
	idio_array_push (stack, idio_SM_return); /* for the RETURNs */
	if (IHR) {
	    /* tailp = IDIO_VM_INVOKE_REGULAR_CALL; */
	    idio_vm_preserve_all_state (thr); /* for RESTORE-ALL-STATE */

	    /*
	     * We need to run this code in the care of the next
	     * handler on the stack (not the current handler).  Unless
	     * the next handler is the base handler in which case it
	     * gets reused (ad infinitum).
	     *
	     * We can do that by pushing the next handler onto the top
	     * of the stack -- therefore it becomes the first.  We
	     * don't change the associated values so the the next
	     * handler's next will be pushed on to the stack in turn.
	     *
	     * This results in a strange chain with "older" handlers
	     * seemingly preceeding newer ones:
	     *
	     *   handler-3
	     *   handler-4
	     *   handler-5
	     *   handler-4
	     *   handler-3
	     *   handler-2
	     *   handler-1
	     *
	     * It comes out in the wash, honest!
	     */
	    idio_sp_t next_tsp = IDIO_FIXNUM_VAL (idio_array_ref_index (stack, trap_sp - 3));
	    idio_vm_push_trap (thr,
			       idio_array_ref_index (stack, next_tsp - 1),
			       idio_array_ref_index (stack, next_tsp - 2),
			       IDIO_FIXNUM_VAL (idio_array_ref_index (stack, next_tsp - 3)));

	    if (isa_closure) {
		idio_array_push (stack, idio_fixnum (idio_vm_IHR_pc)); /* => (POP-TRAP) RESTORE-ALL-STATE, RETURN */
		idio_array_push (stack, idio_SM_return);
	    } else {
		IDIO_THREAD_PC (thr) = idio_vm_IHR_pc; /* => (POP-TRAP) RESTORE-ALL-STATE, RETURN */
	    }
	} else {
	    idio_vm_preserve_state (thr);      /* for RESTORE-STATE */

	    idio_sp_t next_tsp = IDIO_FIXNUM_VAL (idio_array_ref_index (stack, trap_sp - 3));
	    idio_vm_push_trap (thr,
			       idio_array_ref_index (stack, next_tsp - 1),
			       idio_array_ref_index (stack, next_tsp - 2),
			       IDIO_FIXNUM_VAL (idio_array_ref_index (stack, next_tsp - 3)));

	    if (idio_S_true == continuablep) {
		if (isa_closure) {
		    idio_array_push (stack, idio_fixnum (idio_vm_CHR_pc)); /* => POP/RESTORE-TRAP, RESTORE-STATE, RETURN */
		    idio_array_push (stack, idio_SM_return);
		} else {
		    IDIO_THREAD_PC (thr) = idio_vm_CHR_pc;
		}
	    } else {
		if (isa_closure) {
		    idio_array_push (stack, idio_fixnum (idio_vm_NCE_pc)); /* => NON-CONT-ERR */
		    idio_array_push (stack, idio_SM_return);
		} else {
		    IDIO_THREAD_PC (thr) = idio_vm_NCE_pc;
		}
	    }
	}
    }

    /*
     * We should, normally, make some distinction between a call to a
     * primitive and a call to a closure as the primitive doesn't need
     * some of the wrapping around it.  In fact a call to a primitive
     * will unhelpfully trip over the wrapping because it didn't
     * RETURN into the unwrapping code (CHR - condition handler
     * return).
     *
     * On top of which, if this was a regular condition, called in
     * tail position then it effectively replaces the extant function
     * call at the time the condition was raised (by a C function,
     * probably).
     *
     * That's not so clever for an interrupt handler where we
     * effectively want to stop the clock, run something else and then
     * puts the clock back where it was.  Here we *don't* want to
     * either run in tail position (although that might matter less)
     * or replace the extant function call.
     *
     * This is particularly obvious for SIGCHLD where we are blocked
     * in waitpid, probably, and the SIGCHLD arrives, and we replace
     * the call to waitpid with result of do-job-notification
     * (eventually, via some C functions) which returns a value that
     * no-one is expecting.
     */

    IDIO vs = idio_frame (idio_S_nil, IDIO_LIST1 (condition));
    IDIO_THREAD_VAL (thr) = vs;

    /* God speed! */
    idio_vm_invoke (thr, handler, tailp);

    /*
     * Actually, for a user-defined error handler, which will be a
     * closure, idio_vm_invoke did nothing much, the error
     * handling closure will only be run when we continue looping
     * around idio_vm_run1.
     *
     * Wait, though, consider how we've got to here.  Some
     * (user-level) code called a C primitive which stumbled over an
     * erroneous condition.  That C code called an idio_*error*
     * routine which eventually called us, idio_vm_raise_condition.
     *
     * Whilst we are ready to process the OOB exception handler in
     * Idio-land, the C language part of us still thinks we've in a
     * regular function call tree from the point of origin of the
     * error, ie. we still have a trail of C language frames back
     * through the caller (of idio_vm_raise_condition) -- and, in
     * turn, back up through to idio_vm_run1 where the C primitive was
     * first called from.  We need to make that trail disappear
     * otherwise either we'll accidentally call C's 'return' back down
     * that C stack (erroneously) or, after enough
     * idio_vm_raise_condition()s, we'll blow up the C stack.
     *
     * That means siglongjmp(3).
     *
     * XXX siglongjmp means that we won't be free()ing any memory
     * allocated during the life of that C stack.  Unless we think of
     * something clever...well?...er, still waiting...
     */

    siglongjmp (IDIO_THREAD_JMP_BUF (thr), IDIO_VM_SIGLONGJMP_CONDITION);

    /* not reached */
    IDIO_C_ASSERT (0);
}

void idio_raise_condition (IDIO continuablep, IDIO condition)
{
    IDIO_ASSERT (continuablep);
    IDIO_ASSERT (condition);
    IDIO_TYPE_ASSERT (boolean, continuablep);

    idio_vm_raise_condition (continuablep, condition, 0, 0);
}

void idio_reraise_condition (IDIO continuablep, IDIO condition)
{
    IDIO_ASSERT (continuablep);
    IDIO_ASSERT (condition);
    IDIO_TYPE_ASSERT (boolean, continuablep);

    idio_vm_raise_condition (continuablep, condition, 0, 1);
}

IDIO_DEFINE_PRIMITIVE1_DS ("raise", raise, (IDIO c), "c", "\
raise the condition `c`					\n\
							\n\
!! MAY RETURN !!					\n\
							\n\
:param c: condition to raise				\n\
:type c: condition					\n\
							\n\
:return: ``#<unspec>``					\n\
")
{
    IDIO_ASSERT (c);

    /*
     * Test Case: vm-errors/raise-bad-type.idio
     *
     * raise #t
     */
    IDIO_USER_TYPE_ASSERT (condition, c);

    idio_raise_condition (idio_S_true, c);

    return idio_S_notreached;
}

IDIO_DEFINE_PRIMITIVE1_DS ("reraise", reraise, (IDIO c), "c", "\
reraise the condition `c`				\n\
							\n\
In particular this rediscovers the top-most trap	\n\
handler.						\n\
							\n\
:param c: condition to raise				\n\
:type c: condition					\n\
")
{
    IDIO_ASSERT (c);

    /*
     * Test Case: vm-errors/reraise-bad-type.idio
     *
     * reraise #t
     */
    IDIO_USER_TYPE_ASSERT (condition, c);

    idio_reraise_condition (idio_S_true, c);

    return idio_S_notreached;
}

IDIO idio_apply (IDIO fn, IDIO args)
{
    IDIO_ASSERT (fn);
    IDIO_ASSERT (args);

    /* idio_debug ("apply: %s", fn); */
    /* idio_debug (" %s\n", args); */

    idio_fi_t nargs = idio_list_length (args);
    idio_fi_t size = nargs;

    /*
     * (apply + 1 2 '(3 4 5))
     *
     * fn == +
     * args == (1 2 (3 4 5))
     *
     * nargs == 3
     *
     * size => (nargs - 1) + len (args[nargs-1])
     */

    IDIO larg = args;
    while (idio_S_nil != larg &&
	   idio_S_nil != IDIO_PAIR_T (larg)) {
	larg = IDIO_PAIR_T (larg);
    }
    if (idio_S_nil != larg) {
	larg = IDIO_PAIR_H (larg);
	if (idio_S_nil == larg ||
	    idio_isa_pair (larg)) {
	    size = (nargs - 1) + idio_list_length (larg);
	} else {
	    nargs += 1;
	    larg = idio_S_nil;
	}
    }

    IDIO vs = idio_frame_allocate (size + 1);

    if (nargs) {
	idio_ai_t vsi;
	for (vsi = 0; vsi < nargs - 1; vsi++) {
	    IDIO_FRAME_ARGS (vs, vsi) = IDIO_PAIR_H (args);
	    args = IDIO_PAIR_T (args);
	}
	args = larg;
	for (; idio_S_nil != args; vsi++) {
	    IDIO_FRAME_ARGS (vs, vsi) = IDIO_PAIR_H (args);
	    args = IDIO_PAIR_T (args);
	}
    }

    IDIO thr = idio_thread_current_thread ();
    IDIO_THREAD_VAL (thr) = vs;

    idio_vm_invoke (thr, fn, IDIO_VM_INVOKE_TAIL_CALL);

    return IDIO_THREAD_VAL (thr);
}

IDIO_DEFINE_PRIMITIVE1V_DS ("apply", apply, (IDIO fn, IDIO args), "fn [args]", "\
call `fn` with `args`			\n\
					\n\
:param fn: function to call		\n\
:type fn: function			\n\
:param args: arguments to `fn`		\n\
:type args: parameters plus list	\n\
					\n\
The last element of `args` is special.	\n\
If it is a list then the elements of that list	\n\
are appended to the arguments to `fn`	\n\
					\n\
.. code-block:: idio			\n\
					\n\
   apply \\+ 1 2 3		; 6	\n\
   apply \\+ 1 2 3 #n		; 6	\n\
   apply \\+ 1 2 3 '(4 5)	; 15	\n\
")
{
    IDIO_ASSERT (fn);
    IDIO_ASSERT (args);

    return idio_apply (fn, args);
}

IDIO_DEFINE_PRIMITIVE1_DS ("make-prompt-tag", make_prompt_tag, (IDIO name), "name", "\
create a prompt tag from `name`		\n\
					\n\
:param name: prompt tag name		\n\
:type name: symbol			\n\
					\n\
:return: prompt tag			\n\
:rtype: struct instance			\n\
")
{
    IDIO_ASSERT (name);

    /*
     * Test Case: vm-errors/make-prompt-tag-bad-type.idio
     *
     * make-prompt-tag #t
     */
    IDIO_USER_TYPE_ASSERT (symbol, name);

    return idio_struct_instance (idio_vm_prompt_tag_type, IDIO_LIST1 (name));
}

IDIO_DEFINE_PRIMITIVE0_DS ("holes", vm_dc_holes, (void), "", "\
return the current list of holes	\n\
					\n\
:return: list				\n\
					\n\
see make-hole				\n\
")
{
    return IDIO_THREAD_HOLES (idio_thread_current_thread ());
}

void idio_vm_dc_hole_push (IDIO hole)
{
    IDIO_ASSERT (hole);

    IDIO_TYPE_ASSERT (pair, hole);

    IDIO thr = idio_thread_current_thread ();
    IDIO_THREAD_HOLES (thr) = idio_pair (hole, IDIO_THREAD_HOLES (thr));
}

IDIO_DEFINE_PRIMITIVE1_DS ("hole-push!", vm_dc_hole_push, (IDIO hole), "hole", "\
push `hole` onto the VM-wide list of holes			\n\
								\n\
:param hole:							\n\
:type hole: a hole						\n\
:return: unspec							\n\
								\n\
see make-hole							\n\
")
{
    IDIO_ASSERT (hole);

    /*
     * Test Case: vm-errors/hole-push-bad-type.idio
     *
     * hole-push! #t
     */
    IDIO_USER_TYPE_ASSERT (pair, hole);

    idio_vm_dc_hole_push (hole);

    return idio_S_unspec;
}

IDIO idio_vm_dc_hole_pop (void)
{
    IDIO thr = idio_thread_current_thread ();
    IDIO holes = IDIO_THREAD_HOLES (thr);
    IDIO r = IDIO_PAIR_H (holes);

    IDIO_THREAD_HOLES (thr) = IDIO_PAIR_T (holes);

    return r;
}

IDIO_DEFINE_PRIMITIVE0_DS ("hole-pop!", vm_dc_hole_pop, (void), "", "\
pop a `hole` from the VM-wide list of holes			\n\
								\n\
:return: a cell							\n\
")
{
    return idio_vm_dc_hole_pop ();
}

IDIO idio_vm_dc_make_hole (IDIO tag, IDIO mark, IDIO k)
{
    IDIO_ASSERT (tag);
    IDIO_ASSERT (mark);
    IDIO_ASSERT (k);

    return idio_pair (idio_pair (tag, mark), k);
}

IDIO_DEFINE_PRIMITIVE3_DS ("make-hole", vm_dc_make_hole, (IDIO tag, IDIO mark, IDIO k), "tag mark k", "\
create a hole				\n\
					\n\
:param tag: prompt-tag to unwind to	\n\
:type tag: any testable by eq?		\n\
:param mark: shift or prompt		\n\
:type mark: boolean			\n\
:param k: continuation			\n\
:type k: continuation/function		\n\
:return: hole				\n\
")
{
    IDIO_ASSERT (tag);
    IDIO_ASSERT (mark);
    IDIO_ASSERT (k);

    return idio_vm_dc_make_hole (tag, mark, k);
}

IDIO idio_vm_restore_continuation_data (IDIO k, IDIO val)
{
    IDIO_ASSERT (k);
    IDIO_ASSERT (val);
    IDIO_TYPE_ASSERT (continuation, k);

    IDIO thr = IDIO_CONTINUATION_THR (k);
    if (! idio_isa_thread (thr)) {
	idio_debug ("restore-continuation: not a thread: %s\n", thr);
	exit (1);
    }

    IDIO_THREAD_PC (thr)		= IDIO_CONTINUATION_PC (k);
    IDIO k_stack = IDIO_CONTINUATION_STACK (k);
    if (IDIO_CONTINUATION_FLAGS (k) & IDIO_CONTINUATION_FLAG_DELIMITED) {
	intptr_t C_k_stack = IDIO_FIXNUM_VAL (k_stack);
	fprintf (stderr, "KD ss->%" PRIdPTR "\n", C_k_stack);
	if (C_k_stack < 0) {
	    fprintf (stderr, "KD < 0\n");
	    idio_vm_thread_state (thr);
	    IDIO_C_ASSERT (0);
	} else if (IDIO_ARRAY_USIZE (IDIO_THREAD_STACK (thr)) < (uintptr_t) C_k_stack) {
	    fprintf (stderr, "KD >%zd\n", IDIO_ARRAY_USIZE (IDIO_THREAD_STACK (thr)));
	    idio_vm_thread_state (thr);
	    IDIO_C_ASSERT (0);
	}
	IDIO_ARRAY_USIZE (IDIO_THREAD_STACK (thr)) = IDIO_FIXNUM_VAL (k_stack);
    } else {
	idio_sp_t al = idio_array_size (k_stack);

	/*
	 * WARNING:
	 *
	 * Make sure you *copy* the continuation's stack -- in case this
	 * continuation is used again.
	 */

	idio_duplicate_array (IDIO_THREAD_STACK (thr), k_stack, al, IDIO_COPY_SHALLOW);
    }
    IDIO_THREAD_FRAME (thr)		= IDIO_CONTINUATION_FRAME (k);
    IDIO_THREAD_ENV (thr)		= IDIO_CONTINUATION_ENV (k);
    memcpy (IDIO_THREAD_JMP_BUF (thr), IDIO_CONTINUATION_JMP_BUF (k), sizeof (sigjmp_buf));

#ifdef IDIO_CONTINUATION_HANDLES
    /*
     * Hmm, slight complication.  Auto-restoring file descriptors
     * means that any work done in with-handle-redir in
     * job-control.idio is immediately undone and as the thing that
     * the continuation restores is something that has just been
     * closed by with-handle-redir then "hilarity" ensues.
     *
     * By hilarity I mean a core dump as the code does manage to
     * identify an error but can't write to a closed file descriptor
     * (stderr).
     *
     * TBD
     */
    IDIO_THREAD_INPUT_HANDLE (thr)	= IDIO_CONTINUATION_INPUT_HANDLE (k);
    IDIO_THREAD_OUTPUT_HANDLE (thr)	= IDIO_CONTINUATION_OUTPUT_HANDLE (k);
    IDIO_THREAD_ERROR_HANDLE (thr)	= IDIO_CONTINUATION_ERROR_HANDLE (k);
#endif

    IDIO_THREAD_MODULE (thr)		= IDIO_CONTINUATION_MODULE (k);
    IDIO_THREAD_HOLES (thr)		= idio_copy_pair (IDIO_CONTINUATION_HOLES (k), IDIO_COPY_DEEP);

    IDIO_THREAD_VAL (thr)		= val;

    idio_thread_set_current_thread (thr);

    return thr;
}

void idio_vm_restore_continuation (IDIO k, IDIO val)
{
    IDIO_ASSERT (k);
    IDIO_ASSERT (val);
    IDIO_TYPE_ASSERT (continuation, k);

    IDIO thr = idio_vm_restore_continuation_data (k, val);

    siglongjmp (IDIO_THREAD_JMP_BUF (thr), IDIO_VM_SIGLONGJMP_CONTINUATION);

    /* notreached */
    IDIO_C_ASSERT (0);
}

void idio_vm_restore_exit (IDIO k, IDIO val)
{
    IDIO_ASSERT (k);
    IDIO_ASSERT (val);
    IDIO_TYPE_ASSERT (continuation, k);

    idio_vm_restore_continuation_data (k, val);

    IDIO thr = idio_thread_current_thread ();

    siglongjmp (IDIO_THREAD_JMP_BUF (thr), IDIO_VM_SIGLONGJMP_EXIT);

    /* notreached */
    IDIO_C_ASSERT (0);
}

IDIO idio_vm_call_cc (IDIO proc, int kind)
{
    IDIO_ASSERT (proc);

    IDIO_TYPE_ASSERT (closure, proc);

    IDIO thr = idio_thread_current_thread ();

    IDIO k = idio_continuation (thr, kind);

    IDIO_THREAD_VAL (thr) = idio_frame (IDIO_THREAD_FRAME (thr), IDIO_LIST1 (k));

    idio_vm_invoke (thr, proc, IDIO_VM_INVOKE_REGULAR_CALL);

    siglongjmp (IDIO_THREAD_JMP_BUF (thr), IDIO_VM_SIGLONGJMP_CALLCC);

    /* not reached */
    IDIO_C_ASSERT (0);

    return idio_S_notreached;
}

IDIO_DEFINE_PRIMITIVE1_DS ("%%call/uc", call_uc, (IDIO proc), "proc", "\
call `proc` with the current (undelimited) continuation		\n\
								\n\
:param proc:							\n\
:type proc: a closure of 1 argument				\n\
								\n\
This is the ``%%call/uc`` primitive.				\n\
")
{
    IDIO_ASSERT (proc);

    /*
     * Test Case: vm-errors/call-uc-bad-type.idio
     *
     * %%call/uc #t
     */
    IDIO_USER_TYPE_ASSERT (closure, proc);

    return idio_vm_call_cc (proc, IDIO_CONTINUATION_CALL_CC);
}

IDIO_DEFINE_PRIMITIVE1_DS ("%%call/dc", call_dc, (IDIO proc), "proc", "\
call `proc` with the current (delimited) continuation		\n\
								\n\
:param proc:							\n\
:type proc: a closure of 1 argument				\n\
								\n\
This is the ``%%call/dc`` primitive.				\n\
")
{
    IDIO_ASSERT (proc);

    /*
     * Test Case: vm-errors/call-dc-bad-type.idio
     *
     * %%call/dc #t
     */
    IDIO_USER_TYPE_ASSERT (closure, proc);

    return idio_vm_call_cc (proc, IDIO_CONTINUATION_CALL_DC);
}

/*
 * Code coverage:
 *
 * Used by the debugger.
 */
IDIO_DEFINE_PRIMITIVE0_DS ("%%vm-continuations", vm_continuations, (), "", "\
return the current VM continuations			\n\
							\n\
the format is undefined and subject to arbitrary change	\n\
")
{
    return idio_vm_krun;
}

/*
 * Code coverage:
 *
 * Used by the debugger.
 */
IDIO_DEFINE_PRIMITIVE2_DS ("%%vm-apply-continuation", vm_apply_continuation, (IDIO n, IDIO val), "n v", "\
invoke the `n`\\ :sup:`th` VM continuation with value `v`	\n\
								\n\
:param n: the continuation to invoke				\n\
:type n: (non-negative) integer					\n\
:param v: the value to pass to the continuation			\n\
								\n\
`n` is subject to a range check on the array of stored		\n\
continuations in the VM.					\n\
								\n\
The function does not return.					\n\
")
{
    IDIO_ASSERT (n);
    IDIO_ASSERT (val);

    idio_ai_t n_C = 0;

    if (idio_isa_fixnum (n)) {
	n_C = IDIO_FIXNUM_VAL (n);
    } else if (idio_isa_bignum (n)) {
	if (IDIO_BIGNUM_INTEGER_P (n)) {
	    n_C = idio_bignum_ptrdiff_t_value (n);
	} else {
	    IDIO n_i = idio_bignum_real_to_integer (n);
	    if (idio_S_nil == n_i) {
		idio_error_param_type ("integer", n, IDIO_C_FUNC_LOCATION ());

		return idio_S_notreached;
	    } else {
		n_C = idio_bignum_ptrdiff_t_value (n_i);
	    }
	}
    } else {
	idio_error_param_type ("integer", n, IDIO_C_FUNC_LOCATION ());

	return idio_S_notreached;
    }

    if (n_C < 0) {
	idio_error_param_type ("positive integer", n, IDIO_C_FUNC_LOCATION ());

	return idio_S_notreached;
    }

    idio_ai_t krun_p = idio_array_size (idio_vm_krun);

    if (n_C >= krun_p) {
	idio_error_param_type ("out of range", n, IDIO_C_FUNC_LOCATION ());

	return idio_S_notreached;
    }

    IDIO krun = idio_S_nil;

    while (krun_p > n_C) {
	krun = idio_array_pop (idio_vm_krun);
	krun_p--;
    }

    if (idio_isa_pair (krun)) {
	fprintf (stderr, "%%vm-apply-continuation: restoring krun #%zd: ", krun_p);
	idio_debug ("%s\n", IDIO_PAIR_HT (krun));
	idio_vm_restore_continuation (IDIO_PAIR_H (krun), val);

	return idio_S_notreached;
    }

    idio_coding_error_C ("failed to invoke contunation", IDIO_LIST2 (n, val), IDIO_C_FUNC_LOCATION ());

    return idio_S_notreached;
}

void idio_vm_stop_tracing ()
{
    idio_vm_tracing_user = 0;
    idio_vm_tracing_all = 0;
    idio_vm_tracing = 0;

    if (idio_tracing_FILE != stderr) {
	fclose (idio_tracing_FILE);
    }

    idio_tracing_FILE = stderr;
}

void idio_vm_set_tracing_file (IDIO args)
{
    IDIO_ASSERT (args);

    IDIO_TYPE_ASSERT (pair, args);

    IDIO file = IDIO_PAIR_H (args);
    char *mode_C = IDIO_MODE_W;
    int free_mode_C = 0;
    size_t mode_size = 0;

    if (idio_S_nil != IDIO_PAIR_T (args)) {
	IDIO mode = IDIO_PAIR_HT (args);
	mode_C = idio_string_as_C (mode, &mode_size);
	free_mode_C = 1;

	/*
	 * Use mode_size + 1 to avoid a truncation warning -- we're
	 * just seeing if mode_C includes a NUL
	 */
	size_t C_size = idio_strnlen (mode_C, mode_size + 1);
	if (C_size != mode_size) {
	    IDIO_GC_FREE (mode_C, mode_size);

	    idio_file_handle_format_error ("%%vm-trace", "mode", "contains an ASCII NUL", mode, IDIO_C_FUNC_LOCATION ());

	    /* notreached */
	    return;
	}
    }

    if (idio_tracing_FILE != stderr) {
	fclose (idio_tracing_FILE);
    }

    if (idio_S_nil == file) {
	idio_tracing_FILE = stderr;
    } else if (idio_isa_string (file)) {
	size_t file_size = 0;
	char *file_C = idio_string_as_C (file, &file_size);

	/*
	 * Use file_size + 1 to avoid a truncation warning -- we're
	 * just seeing if file_C includes a NUL
	 */
	size_t C_size = idio_strnlen (file_C, file_size + 1);
	if (C_size != file_size) {
	    IDIO_GC_FREE (file_C, file_size);
	    if (free_mode_C) {
		IDIO_GC_FREE (mode_C, mode_size);
	    }

	    idio_file_handle_format_error ("%%vm-trace", "filename", "contains an ASCII NUL", file, IDIO_C_FUNC_LOCATION ());

	    /* notreached */
	    return;
	}

	idio_tracing_FILE = fopen (file_C, mode_C);
	IDIO_GC_FREE (file_C, file_size);

	if (NULL == idio_tracing_FILE) {
	    perror ("fdopen");
	    idio_tracing_FILE = stderr;
	}
    } else if (idio_isa_fd_handle (file)) {
	idio_tracing_FILE = fdopen (IDIO_FILE_HANDLE_FD (file), mode_C);

	if (NULL == idio_tracing_FILE) {
	    perror ("fdopen");
	    idio_tracing_FILE = stderr;
	}
    }

    if (free_mode_C) {
	IDIO_GC_FREE (mode_C, mode_size);
    }
}

IDIO_DEFINE_PRIMITIVE1V_DS ("%%vm-trace", vm_trace, (IDIO level, IDIO args), "level [file [mode]]", "\
set VM tracing to `level` for user code			\n\
							\n\
:param level: new VM tracing level			\n\
:type level: fixnum					\n\
:param file: new VM tracing file, defaults to ``#n``	\n\
:type file: string, FD handle or ``#n``, optional	\n\
:param mode: file mode, defaults to ``\"w\"``		\n\
:type mode: string, optional				\n\
:return: ``#<unspec>``					\n\
")
{
    IDIO_ASSERT (level);
    IDIO_ASSERT (args);

    /*
     * Test Case: vm-errors/vm-trace-bad-type.idio
     *
     * %%vm-trace #t
     */
    IDIO_USER_TYPE_ASSERT (fixnum, level);

    idio_vm_tracing_user = IDIO_FIXNUM_VAL (level);

    if (idio_isa_pair (args)) {
	idio_vm_set_tracing_file (args);
    }

    return idio_S_unspec;
}

IDIO_DEFINE_PRIMITIVE1V_DS ("%%vm-trace-all", vm_trace_all, (IDIO level, IDIO args), "level [file [mode]]", "\
set VM tracing to `level` for all code			\n\
							\n\
:param level: new VM tracing level			\n\
:type level: fixnum					\n\
:param file: new VM tracing file, defaults to ``#n``	\n\
:type file: string, FD handle or ``#n``, optional	\n\
:param mode: file mode, defaults to ``\"w\"``		\n\
:type mode: string, optional				\n\
:return: ``#<unspec>``					\n\
")
{
    IDIO_ASSERT (level);
    IDIO_ASSERT (args);

    /*
     * Test Case: vm-errors/vm-trace-bad-type.idio
     *
     * %%vm-trace #t
     */
    IDIO_USER_TYPE_ASSERT (fixnum, level);

    idio_vm_tracing_user = IDIO_FIXNUM_VAL (level);
    if (idio_vm_tracing_user) {
	idio_vm_tracing_all = 1;
	idio_vm_tracing = 1;
    } else {
	idio_vm_tracing_all = 0;
	idio_vm_tracing = 0;
    }

    if (idio_isa_pair (args)) {
	idio_vm_set_tracing_file (args);
    }

    return idio_S_unspec;
}

#ifdef IDIO_VM_DIS
IDIO_DEFINE_PRIMITIVE1_DS ("%%vm-dis", vm_dis, (IDIO dis), "dis", "\
set VM live disassembly to to `dis`			\n\
							\n\
:param dis: new VM live disassembly setting		\n\
:type dis: fixnum					\n\
							\n\
:return: ``#<unspec>``					\n\
")
{
    IDIO_ASSERT (dis);

    /*
     * Test Case: ??
     *
     * VM_DIS is not a feature!
     */
    IDIO_USER_TYPE_ASSERT (fixnum, dis);

    idio_vm_dis = IDIO_FIXNUM_VAL (dis);

    return idio_S_unspec;
}

#define IDIO_VM_RUN_DIS(...)	if (idio_vm_dis) { fprintf (idio_tracing_FILE, __VA_ARGS__); }
#else
#define IDIO_VM_RUN_DIS(...)
#endif

/*
 * Code coverage:
 *
 * Used by reporting tools.
 */
IDIO idio_vm_closure_name (IDIO c)
{
    IDIO_ASSERT (c);
    IDIO_TYPE_ASSERT (closure, c);

    return IDIO_CLOSURE_NAME (c);
}

/*
 * Code coverage:
 *
 * Used by the tracer.
 */
static struct timespec idio_vm_ts_cur = {0, 0};
static struct timespec idio_vm_ts_delta = {0, 0};
void idio_vm_time_delta ()
{
    struct timespec ts;
    if (clock_gettime (CLOCK_MONOTONIC, &ts) < 0) {
	perror ("clock_gettime (CLOCK_MONOTONIC, ts)");
    }

    if (idio_vm_ts_cur.tv_sec) {
	idio_vm_ts_delta.tv_sec = ts.tv_sec - idio_vm_ts_cur.tv_sec;
	idio_vm_ts_delta.tv_nsec = ts.tv_nsec - idio_vm_ts_cur.tv_nsec;

	if (idio_vm_ts_delta.tv_nsec < 0) {
	    idio_vm_ts_delta.tv_nsec += IDIO_VM_NS;
	    idio_vm_ts_delta.tv_sec -= 1;
	}
    }

    idio_vm_ts_cur.tv_sec = ts.tv_sec;
    idio_vm_ts_cur.tv_nsec = ts.tv_nsec;
}

/*
 * Code coverage:
 *
 * Used by the tracer.
 */
static void idio_vm_function_trace (IDIO_I ins, IDIO thr)
{
    if (idio_vm_tracing < 1 ||
	idio_vm_tracing > idio_vm_tracing_user) {
	return;
    }

    IDIO func = IDIO_THREAD_FUNC (thr);
    IDIO val = IDIO_THREAD_VAL (thr);
    IDIO args = idio_frame_params_as_list (val);
    IDIO expr = idio_list_append2 (IDIO_LIST1 (func), args);

    /*
     * %9d	- clock ns
     * SPACE
     * %6d	- PID
     * SPACE
     * %7zd	- PC of ins
     * SPACE
     * %40s	- lexical information
     * %.*s	- trace-depth indent
     * %20s	- closure name (if available)
     * SPACE
     * %3s	- tail call indicator
     * %s	- expression types
     */

    idio_vm_time_delta ();
    fprintf (idio_tracing_FILE, "%09ld ", idio_vm_ts_delta.tv_nsec);
    fprintf (idio_tracing_FILE, "%6d ", getpid ());
    fprintf (idio_tracing_FILE, "%7zd ", IDIO_THREAD_PC (thr) - 1);

    IDIO lo_sh = idio_open_output_string_handle_C ();
    IDIO fsci = IDIO_THREAD_EXPR (thr);
    if (idio_isa_fixnum (fsci)) {
	IDIO fgci = idio_module_get_or_set_vci (idio_thread_current_env (), fsci);
	idio_ai_t gci = IDIO_FIXNUM_VAL (fgci);

	IDIO src = idio_vm_src_expr_ref (IDIO_THREAD_XI (thr), gci);

	if (idio_isa_pair (src)) {
	    IDIO lo = idio_hash_ref (idio_src_properties, src);
	    if (idio_S_unspec == lo){
		idio_display (lo, lo_sh);
	    } else {
		idio_display (idio_struct_instance_ref_direct (lo, IDIO_LEXOBJ_ST_NAME), lo_sh);
		idio_display_C (":line ", lo_sh);
		idio_display (idio_struct_instance_ref_direct (lo, IDIO_LEXOBJ_ST_LINE), lo_sh);
	    }
	} else {
	    idio_display (src, lo_sh);
	    idio_display_C (" !pair", lo_sh);
	}
    } else {
	idio_display (fsci, lo_sh);
    }
    idio_debug_FILE (idio_tracing_FILE, "%-40s", idio_get_output_string (lo_sh));

    fprintf (idio_tracing_FILE, "%.*s  ", idio_vm_tracing, idio_vm_tracing_in);

    IDIO name = idio_ref_property (func, idio_KW_name, IDIO_LIST1 (idio_S_nil));
    if (idio_S_nil != name) {
	size_t size = 0;
	char *s = idio_display_string (name, &size);
	fprintf (idio_tracing_FILE, "(%s", s);
	IDIO_GC_FREE (s, size);
    } else {
	fprintf (idio_tracing_FILE, "(-anon-");
    }

    IDIO sigstr = idio_ref_property (func, idio_KW_sigstr, IDIO_LIST1 (idio_S_nil));
    if (idio_S_nil != sigstr) {
	size_t size = 0;
	char *s = idio_display_string (sigstr, &size);
	if (size) {
	    fprintf (idio_tracing_FILE, " %s", s);
	}
	IDIO_GC_FREE (s, size);
    }
    fprintf (idio_tracing_FILE, ")");

    fprintf (idio_tracing_FILE, " was ");
    switch (ins) {
    case IDIO_A_FUNCTION_GOTO:
	fprintf (idio_tracing_FILE, "tail-called as\n");
	break;
    case IDIO_A_FUNCTION_INVOKE:
	fprintf (idio_tracing_FILE, "called as\n");
	break;
    }

    /*
     * indent back to same level...
     */
    fprintf (idio_tracing_FILE, "%9s ", "");
    fprintf (idio_tracing_FILE, "%6s ", "");
    fprintf (idio_tracing_FILE, "%7s ", "");
    fprintf (idio_tracing_FILE, "%40s", "");

    fprintf (idio_tracing_FILE, "%*s  ", idio_vm_tracing, "");

    fprintf (idio_tracing_FILE, "(");
    int first = 1;
    while (idio_S_nil != expr) {
	IDIO e = IDIO_PAIR_H (expr);

	if (first) {
	    first = 0;
	} else {
	    fprintf (idio_tracing_FILE, " ");
	}
	size_t size = 0;
	char *s = idio_report_string (e, &size, 4, idio_S_nil, 1);
	fprintf (idio_tracing_FILE, "%s", s);
	IDIO_GC_FREE (s, size);

	expr = IDIO_PAIR_T (expr);
    }
    fprintf (idio_tracing_FILE, ")");

    fprintf (idio_tracing_FILE, "\n");
}

/*
 * Code coverage:
 *
 * Used by the tracer.
 */
static void idio_vm_primitive_call_trace (IDIO primdata, IDIO thr, int nargs)
{
    if (idio_vm_tracing < 1 ||
	idio_vm_tracing > idio_vm_tracing_user) {
	return;
    }

    /*
     * %9d	- clock ns
     * SPACE
     * %6d	- PID
     * SPACE
     * %7zd	- PC of ins
     * SPACE
     * %40s	- lexical information
     * %.*s	- trace-depth indent (>= 1)
     * %s	- expression
     */
    idio_vm_time_delta ();
    fprintf (idio_tracing_FILE, "%09ld ", idio_vm_ts_delta.tv_nsec);
    fprintf (idio_tracing_FILE, "%6d ", getpid ());
    fprintf (idio_tracing_FILE, "%7zd ", IDIO_THREAD_PC (thr) - 1);

    IDIO lo_sh = idio_open_output_string_handle_C ();
    IDIO fsci = IDIO_THREAD_EXPR (thr);
    if (idio_isa_fixnum (fsci)) {
	IDIO fgci = idio_module_get_or_set_vci (idio_thread_current_env (), fsci);
	idio_ai_t gci = IDIO_FIXNUM_VAL (fgci);

	IDIO src = idio_vm_src_expr_ref (IDIO_THREAD_XI (thr), gci);

	if (idio_isa_pair (src)) {
	    IDIO lo = idio_hash_ref (idio_src_properties, src);
	    if (idio_S_unspec == lo){
		idio_display (lo, lo_sh);
	    } else {
		idio_display (idio_struct_instance_ref_direct (lo, IDIO_LEXOBJ_ST_NAME), lo_sh);
		idio_display_C (":line ", lo_sh);
		idio_display (idio_struct_instance_ref_direct (lo, IDIO_LEXOBJ_ST_LINE), lo_sh);
	    }
	} else {
	    idio_display (src, lo_sh);
	    idio_display_C (" !pair", lo_sh);
	}
    } else {
	idio_display (fsci, lo_sh);
    }
    idio_debug_FILE (idio_tracing_FILE, "%-40s", idio_get_output_string (lo_sh));

    fprintf (idio_tracing_FILE, "%.*s  ", idio_vm_tracing, idio_vm_tracing_in);
    fprintf (idio_tracing_FILE, "(%s", IDIO_PRIMITIVE_NAME (primdata));

    IDIO sigstr = idio_ref_property (primdata, idio_KW_sigstr, IDIO_LIST1 (idio_S_nil));
    if (idio_S_nil != sigstr) {
	size_t size = 0;
	char *s = idio_display_string (sigstr, &size);
	fprintf (idio_tracing_FILE, " %s", s);
	IDIO_GC_FREE (s, size);
    }
    fprintf (idio_tracing_FILE, ") primitive call as\n");

    /*
     * indent back to same level...
     */
    fprintf (idio_tracing_FILE, "%9s ", "");
    fprintf (idio_tracing_FILE, "%6s ", "");
    fprintf (idio_tracing_FILE, "%7s ", "");
    fprintf (idio_tracing_FILE, "%40s", "");

    fprintf (idio_tracing_FILE, "%*s  ", idio_vm_tracing, "");

    fprintf (idio_tracing_FILE, "(%s", IDIO_PRIMITIVE_NAME (primdata));
    if (nargs > 1) {
	size_t size = 0;
	char *s = idio_report_string (IDIO_THREAD_REG1 (thr), &size, 4, idio_S_nil, 1);
	fprintf (idio_tracing_FILE, " %s", s);
	IDIO_GC_FREE (s, size);
    }
    if (nargs > 0) {
	size_t size = 0;
	char *s = idio_report_string (IDIO_THREAD_VAL (thr), &size, 4, idio_S_nil, 1);
	fprintf (idio_tracing_FILE, " %s", s);
	IDIO_GC_FREE (s, size);
    }
    fprintf (idio_tracing_FILE, ")\n");
}

/*
 * Code coverage:
 *
 * Used by the tracer.
 */
static void idio_vm_primitive_result_trace (IDIO thr)
{
    if (idio_vm_tracing < 1 ||
	idio_vm_tracing > idio_vm_tracing_user) {
	return;
    }

    /*
     * %9d	- clock ns
     * SPACE
     * %6d	- PID
     * SPACE
     * %7zd	- PC of ins
     * SPACE
     * %40s	- (lexical information == "")
     * %.*s	- trace-depth indent
     * %s	- value
     */

    idio_vm_time_delta ();
    fprintf (idio_tracing_FILE, "%09ld ", idio_vm_ts_delta.tv_nsec);
    fprintf (idio_tracing_FILE, "%6d ", getpid ());
    fprintf (idio_tracing_FILE, "%7zd ", IDIO_THREAD_PC (thr));
    fprintf (idio_tracing_FILE, "%40s", "");
    fprintf (idio_tracing_FILE, "%.*s  ", idio_vm_tracing, idio_vm_tracing_out);
    size_t size = 0;
    char *s = idio_report_string (IDIO_THREAD_VAL (thr), &size, 4, idio_S_nil, 1);
    fprintf (idio_tracing_FILE, "%s\n", s);
    IDIO_GC_FREE (s, size);
}

static idio_as_t idio_vm_get_or_create_vvi (IDIO thr, idio_as_t mci)
{
    IDIO_ASSERT (thr);

    IDIO_TYPE_ASSERT (thread, thr);

    IDIO fmci = idio_fixnum (mci);

    IDIO ce = IDIO_THREAD_ENV (thr);

    IDIO fgvi = idio_module_get_vvi (ce, fmci);
    /*
     * NB 0 is the placeholder value index (see idio_init_vm_values())
     */
    idio_ai_t gvi = 0;

    if (idio_S_unspec == fgvi ||
	0 == IDIO_FIXNUM_VAL (fgvi)) {
	/*
	 * This is the first time we have looked for mci in this module
	 * and we have failed to find a vvi, ie. fast-lookup, mapping
	 * to a value index.  So we need to find the symbol in the
	 * current environment (or its imports) and set the mapping up
	 * for future calls.
	 *
	 * Remember this could be a ref of something that has never
	 * been set.  In a pure programming language that would be an
	 * error.  However, in Idio that could be the name of a
	 * program we want to execute: "ls -l" should have both "ls"
	 * and "-l" as un-bound symbols for which we need to return a
	 * gvi of 0 so that IDIO_A_FUNCTION_SYM_REF (and
	 * IDIO_A_SYM_REF) can return the symbols for idio_vm_invoke()
	 * to exec.
	 */

	/*
	 * 1. map mci to a global constant index
	 */
	IDIO fgci = idio_module_get_or_set_vci (ce, fmci);
	idio_ai_t gci = IDIO_FIXNUM_VAL (fgci);
	IDIO sym = idio_vm_constants_ref (thr, gci);
	IDIO_TYPE_ASSERT (symbol, sym);

	/*
	 * 2. Look in the current environment
	 */
	IDIO si_ce = idio_module_find_symbol (sym, ce);

	if (idio_S_false == si_ce) {
	    /*
	     * 2. Look in the imports of the current environment.
	     */
	    IDIO si_im = idio_module_find_symbol_recurse (sym, ce, 2);

	    if (idio_S_false == si_im) {
		/*
		 * dr is (mod, sym, si-tuple)
		 */
		IDIO dr = idio_module_direct_reference (sym);
		if (idio_S_false != dr) {
		    IDIO si_dr = IDIO_PAIR_HTT (dr);
		    idio_module_set_symbol (sym, si_dr, ce);
		    fgvi = IDIO_SI_VI (si_dr);
		    idio_module_set_vvi (ce, fmci, fgvi);
		    return IDIO_FIXNUM_VAL (fgvi);
		} else {
#ifdef IDIO_DEBUG_X
		    fprintf (stderr, "[%d] iv-goc-vvi:", getpid ());
		    idio_debug (" %-20s return 0\n", sym);
		    idio_debug ("  ce %s\n", ce);
		    idio_debug ("  sl %s\n", idio_vm_source_location ());
#endif
		    return 0;
		}

		/*
		 * Not found so forge this mci to have a value of
		 * itself, the symbol sym.
		 */
		gvi = idio_vm_extend_values (thr);
		fgvi = idio_fixnum (gvi);
		si_im = IDIO_LIST6 (idio_S_toplevel, fmci, fmci, fgvi, ce, idio_vm_get_or_create_vvi_string);
		idio_module_set_symbol (sym, si_im, ce);
		idio_module_set_symbol_value_thread (thr, sym, sym, ce);

		return gvi;
	    }

	    fgvi = IDIO_SI_VI (si_im);
	    gvi = IDIO_FIXNUM_VAL (fgvi);
	    IDIO_C_ASSERT (gvi >= 0);

	    /*
	     * There was no existing entry for:
	     *
	     *   a. this mci in the idio_module_vvi table -- so set it
	     *
	     *   b. this sym in the current environment -- so copy the
	     *   imported si
	     */
	    idio_module_set_symbol (sym, si_im, ce);
	    idio_module_set_vvi (ce, fmci, fgvi);
	} else {
	    fgvi = IDIO_SI_VI (si_ce);
	    gvi = IDIO_FIXNUM_VAL (fgvi);
	    IDIO_C_ASSERT (gvi >= 0);

	    if (0 == gvi &&
		idio_eqp (ce, idio_Idio_module)) {
		IDIO si_im = idio_module_find_symbol_recurse (sym, ce, 2);

		if (idio_S_false != si_im) {
		    fgvi = IDIO_SI_VI (si_im);
		    gvi = IDIO_FIXNUM_VAL (fgvi);
		    IDIO_C_ASSERT (gvi >= 0);

		}

		IDIO_SI_VI (si_ce) = fgvi;
	    }

	    /*
	     * There was no existing entry for:
	     *
	     *   a. this mci in the idio_module_vvi table -- so set it
	     */
	    idio_module_set_vvi (ce, fmci, fgvi);
	}
    } else {
	gvi = IDIO_FIXNUM_VAL (fgvi);
	IDIO_C_ASSERT (gvi >= 0);
    }

    return gvi;
}

#ifdef IDIO_VM_PROF
void idio_vm_update_ins_time (IDIO_I ins, struct timespec ins_t0)
{
    struct timespec ins_te;
    if (clock_gettime (CLOCK_MONOTONIC, &ins_te) < 0) {
	perror ("clock_gettime (CLOCK_MONOTONIC, ins_te)");
    }

    struct timespec ins_td;
    ins_td.tv_sec = ins_te.tv_sec - ins_t0.tv_sec;
    ins_td.tv_nsec = ins_te.tv_nsec - ins_t0.tv_nsec;
    if (ins_td.tv_nsec < 0) {
	ins_td.tv_nsec += IDIO_VM_NS;
	ins_td.tv_sec -= 1;
    }

    idio_vm_ins_call_time[ins].tv_sec += ins_td.tv_sec;
    idio_vm_ins_call_time[ins].tv_nsec += ins_td.tv_nsec;
    if (idio_vm_ins_call_time[ins].tv_nsec > IDIO_VM_NS) {
	idio_vm_ins_call_time[ins].tv_nsec -= IDIO_VM_NS;
	idio_vm_ins_call_time[ins].tv_sec += 1;
    }
}
#endif

int idio_vm_run1 (IDIO thr)
{
    IDIO_ASSERT (thr);
    IDIO_TYPE_ASSERT (thread, thr);

    IDIO_IA_T bc = IDIO_THREAD_BYTE_CODE (thr);

    idio_pc_t pc = IDIO_THREAD_PC (thr);
    if (pc < 0) {
	fprintf (stderr, "\n\nidio_vm_run1: PC %zd < 0\n", pc);
	idio_vm_panic (thr, "idio_vm_run1: bad PC!");
    } else if (pc > (ssize_t) IDIO_IA_USIZE (bc)) {
	fprintf (stderr, "\n\nidio_vm_run1: PC %zd > max code PC %" PRIdPTR "\n", pc, IDIO_IA_USIZE (bc));
	idio_vm_panic (thr, "idio_vm_run1: bad PC!");
    }

    IDIO_VM_RUN_DIS ("              %6zd [%3zd] ", pc, idio_array_size (IDIO_THREAD_STACK (thr)));

    IDIO_I ins = IDIO_THREAD_FETCH_NEXT (bc);

#ifdef IDIO_VM_PROF
    idio_vm_ins_counters[ins]++;
    struct timespec ins_t0;
    if (clock_gettime (CLOCK_MONOTONIC, &ins_t0) < 0) {
	perror ("clock_gettime (CLOCK_MONOTONIC, ins_t0)");
    }
#endif

    IDIO_VM_RUN_DIS ("%3d: ", ins);

    switch (ins) {
    case IDIO_A_SHALLOW_ARGUMENT_REF0:
	IDIO_VM_RUN_DIS ("SHALLOW-ARGUMENT-REF 0");
	IDIO_THREAD_VAL (thr) = IDIO_FRAME_ARGS (IDIO_THREAD_FRAME (thr), 0);
	break;
    case IDIO_A_SHALLOW_ARGUMENT_REF1:
	IDIO_VM_RUN_DIS ("SHALLOW-ARGUMENT-REF 1");
	IDIO_THREAD_VAL (thr) = IDIO_FRAME_ARGS (IDIO_THREAD_FRAME (thr), 1);
	break;
    case IDIO_A_SHALLOW_ARGUMENT_REF2:
	IDIO_VM_RUN_DIS ("SHALLOW-ARGUMENT-REF 2");
	IDIO_THREAD_VAL (thr) = IDIO_FRAME_ARGS (IDIO_THREAD_FRAME (thr), 2);
	break;
    case IDIO_A_SHALLOW_ARGUMENT_REF3:
	IDIO_VM_RUN_DIS ("SHALLOW-ARGUMENT-REF 3");
	IDIO_THREAD_VAL (thr) = IDIO_FRAME_ARGS (IDIO_THREAD_FRAME (thr), 3);
	break;
    case IDIO_A_SHALLOW_ARGUMENT_REF:
	{
	    uint64_t j = idio_vm_fetch_varuint (bc, thr);
	    IDIO_VM_RUN_DIS ("SHALLOW-ARGUMENT-REF %" PRId64 "", j);
	    IDIO_THREAD_VAL (thr) = IDIO_FRAME_ARGS (IDIO_THREAD_FRAME (thr), j);
	}
	break;
    case IDIO_A_DEEP_ARGUMENT_REF:
	{
	    uint64_t i = idio_vm_fetch_varuint (bc, thr);
	    uint64_t j = idio_vm_fetch_varuint (bc, thr);
	    IDIO_VM_RUN_DIS ("DEEP-ARGUMENT-REF %" PRId64 " %" PRId64 "", i, j);
	    IDIO_THREAD_VAL (thr) = idio_frame_fetch (IDIO_THREAD_FRAME (thr), i, j);
	}
	break;
    case IDIO_A_SHALLOW_ARGUMENT_SET0:
	IDIO_VM_RUN_DIS ("SHALLOW-ARGUMENT-SET 0");
	IDIO_FRAME_ARGS (IDIO_THREAD_FRAME (thr), 0) = IDIO_THREAD_VAL (thr);
	break;
    case IDIO_A_SHALLOW_ARGUMENT_SET1:
	IDIO_VM_RUN_DIS ("SHALLOW-ARGUMENT-SET 1");
	IDIO_FRAME_ARGS (IDIO_THREAD_FRAME (thr), 1) = IDIO_THREAD_VAL (thr);
	break;
    case IDIO_A_SHALLOW_ARGUMENT_SET2:
	IDIO_VM_RUN_DIS ("SHALLOW-ARGUMENT-SET 2");
	IDIO_FRAME_ARGS (IDIO_THREAD_FRAME (thr), 2) = IDIO_THREAD_VAL (thr);
	break;
    case IDIO_A_SHALLOW_ARGUMENT_SET3:
	IDIO_VM_RUN_DIS ("SHALLOW-ARGUMENT-SET 3");
	IDIO_FRAME_ARGS (IDIO_THREAD_FRAME (thr), 3) = IDIO_THREAD_VAL (thr);
	break;
    case IDIO_A_SHALLOW_ARGUMENT_SET:
	{
	    uint64_t i = idio_vm_fetch_varuint (bc, thr);
	    IDIO_VM_RUN_DIS ("SHALLOW-ARGUMENT-SET %" PRId64 "", i);
	    IDIO_FRAME_ARGS (IDIO_THREAD_FRAME (thr), i) = IDIO_THREAD_VAL (thr);
	}
	break;
    case IDIO_A_DEEP_ARGUMENT_SET:
	{
	    uint64_t i = idio_vm_fetch_varuint (bc, thr);
	    uint64_t j = idio_vm_fetch_varuint (bc, thr);
	    IDIO_VM_RUN_DIS ("DEEP-ARGUMENT-SET %" PRId64 " %" PRId64 "", i, j);
	    idio_frame_update (IDIO_THREAD_FRAME (thr), i, j, IDIO_THREAD_VAL (thr));
	}
	break;
    case IDIO_A_SYM_REF:
	{
	    uint64_t mci = IDIO_VM_FETCH_REF (thr, bc);
	    IDIO fmci = idio_fixnum (mci);
	    IDIO fgci = idio_module_get_or_set_vci (idio_thread_current_env (), fmci);
	    IDIO sym = idio_vm_constants_ref (thr, IDIO_FIXNUM_VAL (fgci));
	    IDIO_TYPE_ASSERT (symbol, sym);

	    IDIO_VM_RUN_DIS ("SYM-REF %" PRId64 " %s", mci, IDIO_SYMBOL_S (sym));

	    idio_ai_t gvi = idio_vm_get_or_create_vvi (thr, mci);

	    if (gvi) {
		IDIO val = idio_vm_values_ref (IDIO_THREAD_XI (thr), gvi);

		if (idio_S_undef == val) {
		    IDIO_THREAD_VAL (thr) = sym;
		} else if (idio_S_unspec == val) {
		    /*
		     * Test Case: ??
		     *
		     * Coding error.
		     */
		    idio_debug ("\nSYM-REF: %s", sym);
		    fprintf (stderr, " #%" PRId64, mci);
		    idio_dump (thr, 2);
		    idio_debug ("c-m: %s\n", IDIO_THREAD_MODULE (thr));
		    idio_error_printf (IDIO_C_FUNC_LOCATION_S ("SYM-REF"), "unspecified toplevel: %" PRId64 "", mci);

		    /* notreached */
		    return 0;
		} else {
		    IDIO_THREAD_VAL (thr) = val;
		}
	    } else {
		IDIO ce = idio_thread_current_env ();
		IDIO si_ce = idio_module_find_symbol_recurse (sym, ce, 1);

		if (idio_S_false == si_ce) {
		    IDIO_THREAD_VAL (thr) = sym;
		} else {
		    IDIO si_fgvi = IDIO_SI_VI (si_ce);
		    idio_ai_t si_gvi = IDIO_FIXNUM_VAL (si_fgvi);
		    if (0 == si_gvi) {
			/*
			 * Test Case: ??
			 *
			 * Coding error.
			 */
			idio_debug ("G-R ce=%s\n", ce);
			idio_debug ("G-R si_ce=%s\n", si_ce);
			idio_error_runtime_unbound (fmci, fgci, sym, IDIO_C_FUNC_LOCATION_S ("SYM-REF"));

			/* notreached */
			return 0;
		    } else {
			/*
			 * Setup the fast-lookup -- NB we don't update
			 * the si_ce value with si_fgvi -- should we?
			 */
			idio_module_set_vvi (ce, fmci, si_fgvi);
			IDIO val = idio_vm_values_ref (IDIO_THREAD_XI (thr), si_gvi);

			if (idio_S_undef == val) {
			    IDIO_THREAD_VAL (thr) = sym;
			} else if (idio_S_unspec == val) {
			    /*
			     * Test Case: ??
			     *
			     * Coding error.
			     */
			    idio_debug ("\nSYM-REF: %s", sym);
			    fprintf (stderr, " #%" PRId64, mci);
			    idio_dump (thr, 2);
			    idio_debug ("c-m: %s\n", IDIO_THREAD_MODULE (thr));
			    idio_error_printf (IDIO_C_FUNC_LOCATION_S ("SYM-REF"), "unspecified toplevel: %" PRId64 "", mci);

			    /* notreached */
			    return 0;
			} else {
			    IDIO_THREAD_VAL (thr) = val;
			}
		    }
		}
	    }
	}
	break;
    case IDIO_A_FUNCTION_SYM_REF:
	{
	    uint64_t mci = IDIO_VM_FETCH_REF (thr, bc);
	    IDIO fmci = idio_fixnum (mci);
	    IDIO fgci = idio_module_get_or_set_vci (idio_thread_current_env (), fmci);
	    IDIO sym = idio_vm_constants_ref (thr, IDIO_FIXNUM_VAL (fgci));
	    IDIO_TYPE_ASSERT (symbol, sym);

	    IDIO_VM_RUN_DIS ("FUNCTION-SYM-REF %" PRId64 " %s", mci, IDIO_SYMBOL_S (sym));

	    idio_ai_t gvi = idio_vm_get_or_create_vvi (thr, mci);

	    if (gvi) {
		IDIO val = idio_vm_values_ref (IDIO_THREAD_XI (thr), gvi);

		if (idio_S_undef == val) {
		    IDIO_THREAD_VAL (thr) = sym;
		} else if (idio_S_unspec == val) {
		    /*
		     * Test Case: ??
		     *
		     * Coding error.
		     */
		    idio_debug ("\nFUNCTION-SYM-REF:) %s", sym);
		    fprintf (stderr, " #%" PRId64, mci);
		    idio_dump (thr, 2);
		    idio_debug ("c-m: %s\n", IDIO_THREAD_MODULE (thr));
		    idio_error_printf (IDIO_C_FUNC_LOCATION_S ("FUNCTION-SYM-REF"), "unspecified toplevel: %" PRId64 "", mci);

		    /* notreached */
		    return 0;
		} else {
		  IDIO_THREAD_VAL (thr) = val;
		}
	    } else {
		IDIO ce = idio_thread_current_env ();
		IDIO si_ce = idio_module_find_symbol_recurse (sym, ce, 1);

		if (idio_S_false == si_ce) {
		    IDIO_THREAD_VAL (thr) = sym;
		} else {
		    IDIO si_fgvi = IDIO_SI_VI (si_ce);
		    idio_ai_t si_gvi = IDIO_FIXNUM_VAL (si_fgvi);
		    if (0 == si_gvi) {
			/*
			 * Test Case: ??
			 *
			 * Coding error.
			 */
			idio_error_runtime_unbound (fmci, fgci, sym, IDIO_C_FUNC_LOCATION_S ("SYM-REF"));

			/* notreached */
			return 0;
		    } else {
			/*
			 * Setup the fast-lookup -- NB we don't update
			 * the si_ce value with si_fgvi -- should we?
			 */
			idio_module_set_vvi (ce, fmci, si_fgvi);
			IDIO val = idio_vm_values_ref (IDIO_THREAD_XI (thr), si_gvi);

			if (idio_S_undef == val) {
			    IDIO_THREAD_VAL (thr) = sym;
			} else if (idio_S_unspec == val) {
			    /*
			     * Test Case: ??
			     *
			     * Coding error.
			     */
			    idio_debug ("\nFUNCTION-SYM-REF: %s", sym);
			    fprintf (stderr, " #%" PRId64, mci);
			    idio_dump (thr, 2);
			    idio_debug ("c-m: %s\n", IDIO_THREAD_MODULE (thr));
			    idio_error_printf (IDIO_C_FUNC_LOCATION_S ("FUNCTION-SYM-REF"), "unspecified toplevel: %" PRId64 "", mci);

			    /* notreached */
			    return 0;
			} else {
			    IDIO_THREAD_VAL (thr) = val;
			}
		    }
		}
	    }
	}
	break;
    case IDIO_A_CONSTANT_REF:
    	{
	    idio_ai_t mci = idio_vm_fetch_varuint (bc, thr);
	    IDIO fmci = idio_fixnum (mci);
	    IDIO fgci = idio_module_get_or_set_vci (idio_thread_current_env (), fmci);
	    idio_ai_t gci = IDIO_FIXNUM_VAL (fgci);

	    IDIO c = idio_vm_constants_ref (thr, gci);

	    IDIO_VM_RUN_DIS ("CONSTANT %zd", gci);
#ifdef IDIO_VM_DIS
	    if (idio_vm_dis) {
		idio_debug (" %s", c);
	    }
#endif
	    switch ((intptr_t) c & IDIO_TYPE_MASK) {
	    case IDIO_TYPE_FIXNUM_MARK:
	    case IDIO_TYPE_CONSTANT_MARK:
		IDIO_THREAD_VAL (thr) = c;
		break;
	    case IDIO_TYPE_PLACEHOLDER_MARK:
		/*
		 * Test Case: ??
		 *
		 * Coding error.
		 */
		idio_coding_error_C ("invalid constant type", c, IDIO_C_FUNC_LOCATION_S ("CONSTANT-REF"));

		/* notreached */
		return 0;
		break;
	    case IDIO_TYPE_POINTER_MARK:
		{
		    switch (c->type) {
		    case IDIO_TYPE_STRING:
			if (IDIO_FLAGS (c) & IDIO_FLAG_CONST) {
			    IDIO_THREAD_VAL (thr) = c;
			} else {
			    IDIO_THREAD_VAL (thr) = idio_copy (c, IDIO_COPY_DEEP);
			}
			break;
		    case IDIO_TYPE_SYMBOL:
		    case IDIO_TYPE_KEYWORD:
		    case IDIO_TYPE_PAIR:
		    case IDIO_TYPE_ARRAY:
		    case IDIO_TYPE_HASH:
		    case IDIO_TYPE_BIGNUM:
		    case IDIO_TYPE_BITSET:
			IDIO_THREAD_VAL (thr) = idio_copy (c, IDIO_COPY_DEEP);
			break;
		    case IDIO_TYPE_STRUCT_INSTANCE:
			IDIO_THREAD_VAL (thr) = idio_copy (c, IDIO_COPY_DEEP);
			break;
		    case IDIO_TYPE_PRIMITIVE:
		    case IDIO_TYPE_CLOSURE:
			idio_debug ("idio_vm_run1/CONSTANT-REF: you should NOT be reifying %s", c);
			IDIO name = idio_ref_property (c, idio_KW_name, idio_S_unspec);
			if (idio_S_unspec != name) {
			    idio_debug (" %s", name);
			}
			fprintf (stderr, "\n");
			IDIO_THREAD_VAL (thr) = c;
			break;
		    default:
			/*
			 * Test Case: ??
			 *
			 * Coding error.
			 */
			idio_coding_error_C ("invalid constant type", c, IDIO_C_FUNC_LOCATION_S ("CONSTANT-REF"));

			/* notreached */
			return 0;
			break;
		    }
		}
		break;
	    default:
		/* inconceivable! */
		idio_error_printf (IDIO_C_FUNC_LOCATION_S ("CONSTANT-REF"), "v=n/k o=%#p o&3=%x F=%x C=%x P=%x", c, (intptr_t) c & IDIO_TYPE_MASK, IDIO_TYPE_FIXNUM_MARK, IDIO_TYPE_CONSTANT_MARK, IDIO_TYPE_POINTER_MARK);

		/* notreached */
		return 0;
		break;
	    }
    	}
    	break;
    case IDIO_A_COMPUTED_SYM_REF:
	{
	    uint64_t mci = IDIO_VM_FETCH_REF (thr, bc);

#ifdef IDIO_DEBUG
	    IDIO fmci = idio_fixnum (mci);
	    IDIO fgci = idio_module_get_or_set_vci (idio_thread_current_env (), fmci);
	    IDIO sym = idio_vm_constants_ref (thr, IDIO_FIXNUM_VAL (fgci));
	    IDIO_TYPE_ASSERT (symbol, sym);

	    IDIO_VM_RUN_DIS ("COMPUTED-SYM-REF %" PRId64 " %s", mci, IDIO_SYMBOL_S (sym));
#endif

	    idio_ai_t gvi = idio_vm_get_or_create_vvi (thr, mci);

	    if (gvi) {
		IDIO_THREAD_VAL (thr) = idio_vm_computed_ref (thr, mci, gvi);
	    } else {
		idio_vm_panic (thr, "COMPUTED-SYM-REF: no gvi!");
	    }
	}
	break;
    case IDIO_A_SYM_DEF:
	{
	    uint64_t mci = IDIO_VM_FETCH_REF (thr, bc);
	    uint64_t mkci = idio_vm_fetch_varuint (bc, thr);
	    IDIO fmci = idio_fixnum (mci);

	    IDIO ce = idio_thread_current_env ();
	    IDIO fgci = idio_module_get_or_set_vci (ce, fmci);
	    IDIO fgkci = idio_module_get_or_set_vci (ce, idio_fixnum (mkci));
	    IDIO sym = idio_vm_constants_ref (thr, IDIO_FIXNUM_VAL (fgci));
	    IDIO kind = idio_vm_constants_ref (thr, IDIO_FIXNUM_VAL (fgkci));
	    IDIO_TYPE_ASSERT (symbol, sym);

	    IDIO_VM_RUN_DIS ("SYM-DEF %" PRId64 " %s", mci, IDIO_SYMBOL_S (sym));

	    IDIO si_ce;
	    if (idio_S_environ == kind ||
		idio_S_dynamic == kind) {
		si_ce = idio_module_find_symbol_recurse (sym, ce, 1);
	    } else {
		si_ce = idio_module_find_symbol (sym, ce);
	    }
	    if (idio_S_false == si_ce) {
		idio_ai_t gvi = idio_vm_extend_values (thr);
		IDIO fgvi = idio_fixnum (gvi);
		idio_module_set_vvi (ce, idio_fixnum (mci), fgvi);
		si_ce = IDIO_LIST6 (kind, fmci, fmci, fgvi, ce, idio_vm_SYM_DEF_string);
		idio_module_set_symbol (sym, si_ce, ce);
	    } else {
		IDIO fgvi = IDIO_SI_VI (si_ce);
		if (0 == IDIO_FIXNUM_VAL (fgvi)) {
		    idio_ai_t gvi = idio_vm_extend_values (thr);
		    fgvi = idio_fixnum (gvi);
		    idio_module_set_vvi (ce, idio_fixnum (mci), fgvi);
		    si_ce = IDIO_LIST6 (IDIO_SI_SCOPE (si_ce), fmci, fmci, fgvi, ce, idio_vm_SYM_DEF_gvi0_string);
		    idio_module_set_symbol (sym, si_ce, ce);
		}
	    }
	}
	break;
    case IDIO_A_SYM_SET:
	{
	    uint64_t mci = IDIO_VM_FETCH_REF (thr, bc);
	    IDIO fmci = idio_fixnum (mci);
	    IDIO fgci = idio_module_get_or_set_vci (idio_thread_current_env (), fmci);
	    IDIO sym = idio_vm_constants_ref (thr, IDIO_FIXNUM_VAL (fgci));
	    IDIO_TYPE_ASSERT (symbol, sym);

	    idio_ai_t gvi = idio_vm_get_or_create_vvi (thr, mci);

	    IDIO_VM_RUN_DIS ("SYM-SET %" PRId64 "/%" PRId64 " %s", mci, gvi, IDIO_SYMBOL_S (sym));

	    if (gvi) {
		IDIO val = IDIO_THREAD_VAL (thr);

		idio_vm_values_set (IDIO_THREAD_XI (thr), gvi, val);

		if (idio_isa_closure (val)) {
		    IDIO name = idio_ref_property (val, idio_KW_name, IDIO_LIST1 (idio_S_false));
		    if (idio_S_false == name ||
			idio_symbol_gensymp (name)) {
			idio_set_property (val, idio_KW_name, sym);
			IDIO str = idio_ref_property (val, idio_KW_sigstr, IDIO_LIST1 (idio_S_nil));
			if (idio_S_nil != str) {
			    idio_set_property (val, idio_KW_sigstr, str);
			}
			str = idio_ref_property (val, idio_KW_docstr, IDIO_LIST1 (idio_S_nil));
			if (idio_S_nil != str) {
			    idio_set_property (val, idio_KW_docstr, str);
			}
		    }
		}
	    } else {
		/*
		 * Test Case: ??
		 *
		 * Coding error.
		 */
		IDIO ce = idio_thread_current_env ();
		IDIO si_ce = idio_module_find_symbol (sym, ce);
		idio_debug ("SYM-SET: UNBOUND sym=%s", sym);
		idio_debug (" fmci=%s", fmci);
		idio_debug (" fgci=%s\n", fgci);
		idio_debug (" ce=%s\n", IDIO_MODULE_NAME (ce));
		idio_debug (" si_ce=%s\n", si_ce);
		idio_debug (" MI=%s\n", IDIO_MODULE_IMPORTS (ce));

		IDIO si = idio_module_find_symbol_recurse (sym, ce, 1);
		idio_debug (" si=%s\n", si);

		idio_error_runtime_unbound (fmci, fgci, sym, IDIO_C_FUNC_LOCATION_S ("SYM-SET"));
		idio_vm_panic (thr, "SYM-SET: no gvi!");

		/* notreached */
		return 0;
	    }
	}
	break;
    case IDIO_A_COMPUTED_SYM_SET:
	{
	    uint64_t mci = IDIO_VM_FETCH_REF (thr, bc);

#ifdef IDIO_DEBUG
	    IDIO fmci = idio_fixnum (mci);
	    IDIO fgci = idio_module_get_or_set_vci (idio_thread_current_env (), fmci);
	    IDIO sym = idio_vm_constants_ref (thr, IDIO_FIXNUM_VAL (fgci));
	    IDIO_TYPE_ASSERT (symbol, sym);

	    IDIO_VM_RUN_DIS ("COMPUTED-SYM-SET %" PRId64 " %s", mci, IDIO_SYMBOL_S (sym));
#endif

	    idio_ai_t gvi = idio_vm_get_or_create_vvi (thr, mci);

	    if (gvi) {
		IDIO val = IDIO_THREAD_VAL (thr);

		/*
		 * For other values, *val* remains the value "set".  For a
		 * computed value, setting it runs an arbitrary piece of
		 * code which returns a value.
		 */
		IDIO_THREAD_VAL (thr) = idio_vm_computed_set (thr, mci, gvi, val);
	    } else {
		idio_vm_panic (thr, "COMPUTED-SYM-SET: no gvi!");
	    }
	}
	break;
    case IDIO_A_COMPUTED_SYM_DEF:
	{
	    uint64_t mci = IDIO_VM_FETCH_REF (thr, bc);
	    IDIO fmci = idio_fixnum (mci);
	    IDIO ce = idio_thread_current_env ();
	    IDIO fgci = idio_module_get_or_set_vci (ce, fmci);
	    IDIO sym = idio_vm_constants_ref (thr, IDIO_FIXNUM_VAL (fgci));
	    IDIO_TYPE_ASSERT (symbol, sym);

	    IDIO_VM_RUN_DIS ("COMPUTED-SYM-DEF %" PRId64 " %s", mci, IDIO_SYMBOL_S (sym));

	    idio_ai_t gvi = idio_vm_extend_values (thr);
	    IDIO fgvi = idio_fixnum (gvi);
	    idio_module_set_vvi (ce, idio_fixnum (mci), fgvi);

	    IDIO si_ce = idio_module_find_symbol (sym, ce);

	    if (idio_S_false == si_ce) {
		si_ce = IDIO_LIST6 (idio_S_toplevel,
				    idio_fixnum (mci),
				    idio_fixnum (mci),
				    fgvi,
				    ce,
				    idio_vm_COMPUTED_SYM_DEF_string);
		idio_module_set_symbol (sym, si_ce, ce);
	    } else {
		IDIO_SI_VI (si_ce) = fgvi;
	    }

	    IDIO val = IDIO_THREAD_VAL (thr);

	    idio_vm_computed_define (thr, mci, gvi, val);
	}
	break;
    case IDIO_A_VAL_REF:
	{
	    uint64_t gvi = IDIO_VM_FETCH_REF (thr, bc);

	    IDIO_VM_RUN_DIS ("VAL-REF %" PRId64, gvi);

	    if (gvi) {
		IDIO_THREAD_VAL (thr) = idio_vm_values_ref (IDIO_THREAD_XI (thr), gvi);
	    } else {
		fprintf (stderr, "VAL-REF: gvi == 0\n");
		IDIO_C_ASSERT (0);
	    }
	}
	break;
    case IDIO_A_FUNCTION_VAL_REF:
	{
	    uint64_t gvi = IDIO_VM_FETCH_REF (thr, bc);

	    IDIO_VM_RUN_DIS ("FUNCTION-VAL-REF %" PRId64, gvi);

	    if (gvi) {
		IDIO_THREAD_VAL (thr) = idio_vm_values_ref (IDIO_THREAD_XI (thr), gvi);
	    } else {
		fprintf (stderr, "FUNCTION-VAL-REF: gvi == 0\n");
		IDIO_C_ASSERT (0);
	    }
	}
	break;
    case IDIO_A_VAL_SET:
	{
	    uint64_t gvi = IDIO_VM_FETCH_REF (thr, bc);

	    IDIO_VM_RUN_DIS ("VAL-SET %" PRId64, gvi);

	    if (gvi) {
		IDIO val = IDIO_THREAD_VAL (thr);

		idio_vm_values_set (IDIO_THREAD_XI (thr), gvi, val);
	    } else {
		idio_vm_panic (thr, "VAL-SET: no gvi!");
	    }
	}
	break;
    case IDIO_A_PREDEFINED0:
	{
	    IDIO_VM_RUN_DIS ("PREDEFINED 0 #t");
	    IDIO_THREAD_VAL (thr) = idio_S_true;
	}
	break;
    case IDIO_A_PREDEFINED1:
	{
	    IDIO_VM_RUN_DIS ("PREDEFINED 1 #f");
	    IDIO_THREAD_VAL (thr) = idio_S_false;
	}
	break;
    case IDIO_A_PREDEFINED2:
	{
	    IDIO_VM_RUN_DIS ("PREDEFINED 2 #nil");
	    IDIO_THREAD_VAL (thr) = idio_S_nil;
	}
	break;
    case IDIO_A_PREDEFINED:
	{
	    uint64_t vi = idio_vm_fetch_varuint (bc, thr);
	    IDIO pd = idio_vm_values_ref (IDIO_THREAD_XI (thr), vi);
	    IDIO_VM_RUN_DIS ("PREDEFINED %" PRId64 " %s", vi, IDIO_PRIMITIVE_NAME (pd));
	    IDIO_THREAD_VAL (thr) = pd;
	}
	break;
    case IDIO_A_LONG_GOTO:
	{
	    uint64_t i = idio_vm_fetch_varuint (bc, thr);
	    IDIO_VM_RUN_DIS ("LONG-GOTO +%" PRId64 "", i);
	    IDIO_THREAD_PC (thr) += i;
	}
	break;
    case IDIO_A_LONG_JUMP_FALSE:
	{
	    uint64_t i = idio_vm_fetch_varuint (bc, thr);
	    IDIO_VM_RUN_DIS ("LONG-JUMP-FALSE +%" PRId64 "", i);
	    if (idio_S_false == IDIO_THREAD_VAL (thr)) {
		IDIO_THREAD_PC (thr) += i;
	    }
	}
	break;
    case IDIO_A_LONG_JUMP_TRUE:
	{
	    uint64_t i = idio_vm_fetch_varuint (bc, thr);
	    IDIO_VM_RUN_DIS ("LONG-JUMP-TRUE +%" PRId64 "", i);
	    if (idio_S_false != IDIO_THREAD_VAL (thr)) {
		IDIO_THREAD_PC (thr) += i;
	    }
	}
	break;
    case IDIO_A_SHORT_GOTO:
	{
	    int i = IDIO_THREAD_FETCH_NEXT (bc);
	    IDIO_VM_RUN_DIS ("SHORT-GOTO +%d", i);
	    IDIO_THREAD_PC (thr) += i;
	}
	break;
    case IDIO_A_SHORT_JUMP_FALSE:
	{
	    int i = IDIO_THREAD_FETCH_NEXT (bc);
	    IDIO_VM_RUN_DIS ("SHORT-JUMP-FALSE +%d", i);
	    if (idio_S_false == IDIO_THREAD_VAL (thr)) {
		IDIO_THREAD_PC (thr) += i;
	    }
	}
	break;
    case IDIO_A_SHORT_JUMP_TRUE:
	{
	    int i = IDIO_THREAD_FETCH_NEXT (bc);
	    IDIO_VM_RUN_DIS ("SHORT-JUMP-TRUE +%d", i);
	    if (idio_S_false != IDIO_THREAD_VAL (thr)) {
		IDIO_THREAD_PC (thr) += i;
	    }
	}
	break;
    case IDIO_A_PUSH_VALUE:
	{
	    IDIO_VM_RUN_DIS ("PUSH-VALUE");
	    IDIO_THREAD_STACK_PUSH (IDIO_THREAD_VAL (thr));
	}
	break;
    case IDIO_A_POP_VALUE:
	{
	    IDIO_VM_RUN_DIS ("POP-VALUE");
	    IDIO_THREAD_VAL (thr) = IDIO_THREAD_STACK_POP ();
	}
	break;
    case IDIO_A_POP_REG1:
	{
	    IDIO_VM_RUN_DIS ("POP-REG1");
	    IDIO_THREAD_REG1 (thr) = IDIO_THREAD_STACK_POP ();
	}
	break;
    case IDIO_A_POP_REG2:
	{
	    IDIO_VM_RUN_DIS ("POP-REG2");
	    IDIO_THREAD_REG2 (thr) = IDIO_THREAD_STACK_POP ();
	}
	break;
    case IDIO_A_SRC_EXPR:
	{
	    idio_ai_t sci = idio_vm_fetch_varuint (bc, thr);
	    IDIO fsci = idio_fixnum (sci);
	    IDIO_VM_RUN_DIS ("SRC-EXPR %zd", sci);
	    IDIO_THREAD_EXPR (thr) = fsci;
	    break;
	}
	break;
    case IDIO_A_POP_FUNCTION:
	{
	    IDIO_VM_RUN_DIS ("POP-FUNCTION");
	    IDIO_THREAD_FUNC (thr) = IDIO_THREAD_STACK_POP ();
	}
	break;
    case IDIO_A_PRESERVE_STATE:
	{
	    idio_vm_preserve_state (thr);
	    IDIO_VM_RUN_DIS ("PRESERVE-STATE");
	}
	break;
    case IDIO_A_RESTORE_STATE:
	{
	    idio_vm_restore_state (thr);
	    IDIO_VM_RUN_DIS ("RESTORE-STATE");
	}
	break;
    case IDIO_A_RESTORE_ALL_STATE:
	{
	    IDIO_VM_RUN_DIS ("RESTORE-ALL-STATE");
	    idio_vm_restore_all_state (thr);
	}
	break;
    case IDIO_A_CREATE_FUNCTION:
	{
	    uint64_t i = idio_vm_fetch_varuint (bc, thr);
	    IDIO_VM_RUN_DIS ("CREATE-FUNCTION @ +%" PRId64 "", i);
	    uint64_t code_len = idio_vm_fetch_varuint (bc, thr);
	    uint64_t nci  = idio_vm_fetch_varuint (bc, thr);
	    uint64_t ssci = idio_vm_fetch_varuint (bc, thr);
	    uint64_t dsci = idio_vm_fetch_varuint (bc, thr);
	    uint64_t slci = idio_vm_fetch_varuint (bc, thr);

	    IDIO ce = idio_thread_current_env ();

	    /* name lookup */
	    IDIO fci = idio_fixnum (nci);
	    IDIO fgci = idio_module_get_or_set_vci (ce, fci);
	    IDIO name = idio_S_nil;
	    if (idio_S_unspec != fgci) {
		name = idio_vm_constants_ref (thr, IDIO_FIXNUM_VAL (fgci));
	    } else {
		fprintf (stderr, "vm cc name: failed to find %" PRId64 " (%" PRId64 ")\n", (int64_t) IDIO_FIXNUM_VAL (fci), ssci);
	    }

	    /* sigstr lookup */
	    fci = idio_fixnum (ssci);
	    fgci = idio_module_get_or_set_vci (ce, fci);
	    IDIO sigstr = idio_S_nil;
	    if (idio_S_unspec != fgci) {
		sigstr = idio_vm_constants_ref (thr, IDIO_FIXNUM_VAL (fgci));
	    } else {
		fprintf (stderr, "vm cc sig: failed to find %" PRId64 " (%" PRId64 ")\n", (int64_t) IDIO_FIXNUM_VAL (fci), ssci);
	    }

	    /* docstr lookup */
	    fci = idio_fixnum (dsci);
	    fgci = idio_module_get_or_set_vci (ce, fci);
	    IDIO docstr = idio_S_nil;
	    if (idio_S_unspec != fgci) {
		docstr = idio_vm_constants_ref (thr, IDIO_FIXNUM_VAL (fgci));
	    } else {
		fprintf (stderr, "vm cc doc: failed to find %" PRId64 " (%" PRId64 ")\n", (int64_t) IDIO_FIXNUM_VAL (fci), dsci);
	    }

	    /* srcloc lookup */
	    fci = idio_fixnum (slci);
	    fgci = idio_module_get_or_set_vci (ce, fci);
	    IDIO srcloc = idio_S_nil;
	    if (idio_S_unspec != fgci) {
		srcloc = idio_vm_constants_ref (thr, IDIO_FIXNUM_VAL (fgci));
	    } else {
		fprintf (stderr, "vm cc doc: failed to find %" PRId64 " (%" PRId64 ")\n", (int64_t) IDIO_FIXNUM_VAL (fci), dsci);
	    }

	    IDIO_THREAD_VAL (thr) = idio_toplevel_closure (IDIO_THREAD_XI (thr),
							   IDIO_THREAD_PC (thr) + i,
							   code_len,
							   IDIO_THREAD_FRAME (thr),
							   IDIO_THREAD_ENV (thr),
							   name,
							   sigstr,
							   docstr,
							   srcloc);
	}
	break;
    case IDIO_A_CREATE_CLOSURE:
	{
	    uint64_t gvi = IDIO_VM_FETCH_REF (thr, bc);
	    IDIO_VM_RUN_DIS ("CREATE-CLOSURE %" PRId64, gvi);

	    IDIO_THREAD_VAL (thr) = idio_closure (idio_vm_values_ref (IDIO_THREAD_XI (thr), gvi),
						  IDIO_THREAD_FRAME (thr));
	}
	break;
    case IDIO_A_FUNCTION_INVOKE:
	{
	    IDIO_VM_RUN_DIS ("FUNCTION-INVOKE ...");
	    if (! idio_isa_primitive (IDIO_THREAD_FUNC (thr))) {
		IDIO_VM_RUN_DIS ("\n");
	    }
	    idio_vm_function_trace (ins, thr);
#ifdef IDIO_VM_PROF
	    idio_vm_clos_time (thr, "FUNCTION-INVOKE");
	    idio_vm_update_ins_time (ins, ins_t0);
#endif

	    idio_vm_invoke (thr, IDIO_THREAD_FUNC (thr), IDIO_VM_INVOKE_REGULAR_CALL);
	}
	break;
    case IDIO_A_FUNCTION_GOTO:
	{
	    IDIO_VM_RUN_DIS ("FUNCTION-GOTO ...");
	    if (! idio_isa_primitive (IDIO_THREAD_FUNC (thr))) {
		IDIO_VM_RUN_DIS ("\n");
	    }
	    idio_vm_function_trace (ins, thr);
#ifdef IDIO_VM_PROF
	    idio_vm_clos_time (thr, "FUNCTION-GOTO");
	    idio_vm_update_ins_time (ins, ins_t0);
#endif

	    idio_vm_invoke (thr, IDIO_THREAD_FUNC (thr), IDIO_VM_INVOKE_TAIL_CALL);
	}
	break;
    case IDIO_A_RETURN:
	{
	    IDIO marker = IDIO_THREAD_STACK_POP ();
	    if (idio_SM_return != marker) {
		idio_debug ("\n\nERROR: RETURN: marker: expected idio_SM_return not %s\n", marker);
		IDIO_THREAD_STACK_PUSH (marker);
		idio_vm_decode_thread (thr);
		idio_vm_panic (thr, "RETURN: unexpected stack marker");
	    }
	    IDIO ipc = IDIO_THREAD_STACK_POP ();
	    if (! IDIO_TYPE_FIXNUMP (ipc)) {
		/*
		 * Test Case: ??
		 *
		 * Coding error.
		 */
		idio_debug ("\n\nRETURN {fixnum}: not %s\n", ipc);
		idio_vm_debug (thr, "IDIO_A_RETURN", 0);
		IDIO_THREAD_STACK_PUSH (ipc);
		idio_vm_decode_thread (thr);
		idio_coding_error_C ("RETURN: not a number", ipc, IDIO_C_FUNC_LOCATION_S ("RETURN"));

		/* notreached */
		return 0;
	    }
	    idio_pc_t pc = IDIO_FIXNUM_VAL (ipc);
	    if (pc > (ssize_t) IDIO_IA_USIZE (bc) ||
		pc < 0) {
		fprintf (stderr, "\n\nPC= %zd?\n", pc);
		idio_dump (thr, 1);
		idio_dump (IDIO_THREAD_STACK (thr), 1);
		idio_vm_decode_thread (thr);
		idio_vm_panic (thr, "RETURN: impossible PC on stack top");
	    }
	    IDIO_VM_RUN_DIS ("RETURN to %" PRIdPTR, pc);
	    IDIO_THREAD_PC (thr) = pc;
	    if (idio_vm_tracing_user &&
		idio_vm_tracing <= 1) {
		/* fprintf (stderr, "XXX RETURN to %zd: tracing depth <= 1!\n", pc); */
	    } else {
		idio_vm_tracing--;
	    }
	    if (idio_vm_tracing > 0 &&
		idio_vm_tracing < idio_vm_tracing_user) {
		/*
		 * %9d	- clock ns
		 * SPACE
		 * %6d	- PID
		 * SPACE
		 * %7zd	- PC of ins
		 * SPACE
		 * %40s	- (lexical information == "")
		 * %.*s	- trace-depth indent
		 * %s	- value
		 */
		idio_vm_time_delta ();
		fprintf (idio_tracing_FILE, "%09ld ", idio_vm_ts_delta.tv_nsec);
		fprintf (idio_tracing_FILE, "%6d ", getpid ());
		fprintf (idio_tracing_FILE, "%7zd ", IDIO_THREAD_PC (thr));
		fprintf (idio_tracing_FILE, "%40s", "");
		fprintf (idio_tracing_FILE, "%.*s  ", idio_vm_tracing, idio_vm_tracing_out);
		size_t size = 0;
		char *s = idio_report_string (IDIO_THREAD_VAL (thr), &size, 4, idio_S_nil, 1);
		fprintf (idio_tracing_FILE, "%s\n", s);
		IDIO_GC_FREE (s, size);
	    }
#ifdef IDIO_VM_PROF
	    idio_vm_clos_time (thr, "RETURN");
#endif
	}
	break;
    case IDIO_A_FINISH:
	{
	    /* invoke exit handler... */
	    IDIO_VM_RUN_DIS ("FINISH\n");
	    return 0;
	}
	break;
    case IDIO_A_PUSH_ABORT:
	{
	    uint64_t o = idio_vm_fetch_varuint (bc, thr);

	    IDIO_VM_RUN_DIS ("PUSH-ABORT to PC +%" PRIu64 "\n", o);

	    idio_vm_push_offset_abort (thr, o);
	    idio_command_suppress_rcse = idio_S_false;

	    if (idio_vm_tracing_user) {
		idio_vm_tracing = 1;
	    }
	}
	break;
    case IDIO_A_POP_ABORT:
	{
	    IDIO_VM_RUN_DIS ("POP-ABORT\n");

	    idio_vm_pop_abort (thr);

	    if (0 == idio_vm_tracing_all) {
		idio_vm_tracing = 0;
	    }
	}
	break;
    case IDIO_A_ALLOCATE_FRAME1:
	{
	    IDIO_VM_RUN_DIS ("ALLOCATE-FRAME 1");
	    /* no args, no need to pull an empty list ref */
	    IDIO_THREAD_VAL (thr) = idio_frame_allocate (1);
	}
	break;
    case IDIO_A_ALLOCATE_FRAME2:
	{
	    IDIO frame = idio_frame_allocate (2);
	    IDIO_VM_RUN_DIS ("ALLOCATE-FRAME 2");
	    IDIO_THREAD_VAL (thr) = frame;
	}
	break;
    case IDIO_A_ALLOCATE_FRAME3:
	{
	    IDIO frame = idio_frame_allocate (3);
	    IDIO_VM_RUN_DIS ("ALLOCATE-FRAME 3");
	    IDIO_THREAD_VAL (thr) = frame;
	}
	break;
    case IDIO_A_ALLOCATE_FRAME4:
	{
	    IDIO_VM_RUN_DIS ("ALLOCATE-FRAME 4");
	    IDIO frame = idio_frame_allocate (4);
	    IDIO_THREAD_VAL (thr) = frame;
	}
	break;
    case IDIO_A_ALLOCATE_FRAME5:
	{
	    IDIO_VM_RUN_DIS ("ALLOCATE-FRAME 5");
	    IDIO frame = idio_frame_allocate (5);
	    IDIO_THREAD_VAL (thr) = frame;
	}
	break;
    case IDIO_A_ALLOCATE_FRAME:
	{
	    uint64_t i = idio_vm_fetch_varuint (bc, thr);
	    IDIO_VM_RUN_DIS ("ALLOCATE-FRAME %" PRId64, i);
	    IDIO frame = idio_frame_allocate (i);
	    IDIO_THREAD_VAL (thr) = frame;
	}
	break;
    case IDIO_A_ALLOCATE_DOTTED_FRAME:
	{
	    uint64_t arity = idio_vm_fetch_varuint (bc, thr);
	    IDIO_VM_RUN_DIS ("ALLOCATE-DOTTED-FRAME %" PRId64, arity);
	    IDIO vs = idio_frame_allocate (arity);
	    idio_frame_update (vs, 0, arity - 1, idio_S_nil);
	    IDIO_THREAD_VAL (thr) = vs;
	}
	break;
    case IDIO_A_REUSE_FRAME:
	{
	    uint64_t size = idio_vm_fetch_varuint (bc, thr);
	    IDIO frame = IDIO_THREAD_FRAME (thr);
	    /* fprintf (stderr, "REUSE %2d for %2" PRIu64 "\n", IDIO_FRAME_NPARAMS (frame), size); */
	    IDIO_VM_RUN_DIS ("REUSE-FRAME %" PRId64 "", size);
	    if (size > (uint64_t) IDIO_FRAME_NALLOC (frame)) {
		IDIO_THREAD_VAL (thr) = idio_frame_allocate (size);
	    } else {
		/*
		 * XXX needs some thought -- there's interaction with
		 * UNLINK-FRAME which doesn't know we REUSED
		 */
		IDIO_THREAD_VAL (thr) = idio_frame_allocate (size);
		break;
	    }
	}
	break;
    case IDIO_A_POP_FRAME0:
	{
	    IDIO_VM_RUN_DIS ("POP-FRAME 0");
	    idio_frame_update (IDIO_THREAD_VAL (thr), 0, 0, IDIO_THREAD_STACK_POP ());
	}
	break;
    case IDIO_A_POP_FRAME1:
	{
	    IDIO_VM_RUN_DIS ("POP-FRAME 1");
	    idio_frame_update (IDIO_THREAD_VAL (thr), 0, 1, IDIO_THREAD_STACK_POP ());
	}
	break;
    case IDIO_A_POP_FRAME2:
	{
	    IDIO_VM_RUN_DIS ("POP-FRAME 2");
	    idio_frame_update (IDIO_THREAD_VAL (thr), 0, 2, IDIO_THREAD_STACK_POP ());
	}
	break;
    case IDIO_A_POP_FRAME3:
	{
	    IDIO_VM_RUN_DIS ("POP-FRAME 3");
	    idio_frame_update (IDIO_THREAD_VAL (thr), 0, 3, IDIO_THREAD_STACK_POP ());
	}
	break;
    case IDIO_A_POP_FRAME:
	{
	    uint64_t rank = idio_vm_fetch_varuint (bc, thr);
	    IDIO_VM_RUN_DIS ("POP-FRAME %" PRId64 "", rank);
	    idio_frame_update (IDIO_THREAD_VAL (thr), 0, rank, IDIO_THREAD_STACK_POP ());
	}
	break;
    case IDIO_A_LINK_FRAME:
	{
	    uint64_t ssci = idio_vm_fetch_varuint (bc, thr);
	    if (ssci) {
		IDIO fci = idio_fixnum (ssci);
		IDIO ce = idio_thread_current_env ();
		IDIO fgci = idio_module_get_or_set_vci (ce, fci);
		IDIO_TYPE_ASSERT (frame, IDIO_THREAD_VAL (thr));
		IDIO_FRAME_NAMES (IDIO_THREAD_VAL (thr)) = fgci;
	    }

	    IDIO_VM_RUN_DIS ("LINK-FRAME sci=%" PRId64, ssci);
	    IDIO_THREAD_FRAME (thr) = idio_link_frame (IDIO_THREAD_FRAME (thr), IDIO_THREAD_VAL (thr));
	}
	break;
    case IDIO_A_UNLINK_FRAME:
	{
	    IDIO_VM_RUN_DIS ("UNLINK-FRAME");
	    IDIO_THREAD_FRAME (thr) = IDIO_FRAME_NEXT (IDIO_THREAD_FRAME (thr));
	}
	break;
    case IDIO_A_PACK_FRAME:
	{
	    uint64_t arity = idio_vm_fetch_varuint (bc, thr);
	    IDIO_VM_RUN_DIS ("PACK-FRAME %" PRId64 "", arity);
	    idio_vm_listify (IDIO_THREAD_VAL (thr), arity);
	}
	break;
    case IDIO_A_POP_LIST_FRAME:
	{
	    uint64_t arity = idio_vm_fetch_varuint (bc, thr);

	    IDIO_VM_RUN_DIS ("POP-LIST-FRAME %" PRId64 "", arity);
	    idio_frame_update (IDIO_THREAD_VAL (thr),
			       0,
			       arity,
			       idio_pair (IDIO_THREAD_STACK_POP (),
					  idio_frame_fetch (IDIO_THREAD_VAL (thr), 0, arity)));
	}
	break;
    case IDIO_A_EXTEND_FRAME:
	{
	    uint64_t alloc = idio_vm_fetch_varuint (bc, thr);
	    uint64_t ssci = idio_vm_fetch_varuint (bc, thr);
	    if (ssci) {
		IDIO fci = idio_fixnum (ssci);
		IDIO ce = idio_thread_current_env ();
		IDIO fgci = idio_module_get_or_set_vci (ce, fci);
		IDIO_FRAME_NAMES (IDIO_THREAD_FRAME (thr)) = fgci;
	    }
	    IDIO_VM_RUN_DIS ("EXTEND-FRAME %" PRId64 " sci=%" PRId64, alloc, ssci);
	    idio_extend_frame (IDIO_THREAD_FRAME (thr), alloc);
	}
	break;
    case IDIO_A_ARITY1P:
	{
	    IDIO_VM_RUN_DIS ("ARITY=1?");
	    idio_ai_t nargs = -1;
	    IDIO val = IDIO_THREAD_VAL (thr);
	    if (idio_S_nil != val) {
		IDIO_TYPE_ASSERT (frame, val);
		nargs = IDIO_FRAME_NPARAMS (val) + 1;
	    }
	    if (1 != nargs) {
		/*
		 * Test Case: vm-errors/IDIO-A-ARITY1P-too-many.idio
		 *
		 * define (fn) #t
		 * fn 1
		 */
		idio_vm_error_arity (ins, thr, nargs - 1, 0, IDIO_C_FUNC_LOCATION_S ("ARITY1P"));

		/* notreached */
		return 0;
	    }
	}
	break;
    case IDIO_A_ARITY2P:
	{
	    IDIO_VM_RUN_DIS ("ARITY=2?");
	    idio_ai_t nargs = -1;
	    IDIO val = IDIO_THREAD_VAL (thr);
	    if (idio_S_nil != val) {
		IDIO_TYPE_ASSERT (frame, val);
		nargs = IDIO_FRAME_NPARAMS (val) + 1;
	    }
	    if (2 != nargs) {
		/*
		 * Test Cases:
		 *
		 *   vm-errors/IDIO-A-ARITY2P-too-few.idio
		 *   vm-errors/IDIO-A-ARITY2P-too-many.idio
		 *
		 * define (fn a) #t
		 * (fn)
		 * fn 1 2
		 */
		idio_vm_error_arity (ins, thr, nargs - 1, 1, IDIO_C_FUNC_LOCATION_S ("ARITY2P"));

		/* notreached */
		return 0;
	    }
	}
	break;
    case IDIO_A_ARITY3P:
	{
	    IDIO_VM_RUN_DIS ("ARITY=3?");
	    idio_ai_t nargs = -1;
	    IDIO val = IDIO_THREAD_VAL (thr);
	    if (idio_S_nil != val) {
		IDIO_TYPE_ASSERT (frame, val);
		nargs = IDIO_FRAME_NPARAMS (val) + 1;
	    }
	    if (3 != nargs) {
		/*
		 * Test Cases:
		 *
		 *   vm-errors/IDIO-A-ARITY3P-too-few.idio
		 *   vm-errors/IDIO-A-ARITY3P-too-many.idio
		 *
		 * define (fn a b) #t
		 * fn 1
		 * fn 1 2 3
		 */
		idio_vm_error_arity (ins, thr, nargs - 1, 2, IDIO_C_FUNC_LOCATION_S ("ARITY3P"));

		/* notreached */
		return 0;
	    }
	}
	break;
    case IDIO_A_ARITY4P:
	{
	    IDIO_VM_RUN_DIS ("ARITY=4?");
	    idio_ai_t nargs = -1;
	    IDIO val = IDIO_THREAD_VAL (thr);
	    if (idio_S_nil != val) {
		IDIO_TYPE_ASSERT (frame, val);
		nargs = IDIO_FRAME_NPARAMS (val) + 1;
	    }
	    if (4 != nargs) {
		/*
		 * Test Cases:
		 *
		 *   vm-errors/IDIO-A-ARITY2P-too-few.idio
		 *   vm-errors/IDIO-A-ARITY2P-too-many.idio
		 *
		 * define (fn a b c) #t
		 * fn 1 2
		 * fn 1 2 3 4
		 */
		idio_vm_error_arity (ins, thr, nargs - 1, 3, IDIO_C_FUNC_LOCATION_S ("ARITY4P"));

		/* notreached */
		return 0;
	    }
	}
	break;
    case IDIO_A_ARITYEQP:
	{
	    uint64_t arityp1 = idio_vm_fetch_varuint (bc, thr);
	    IDIO_VM_RUN_DIS ("ARITY=? %" PRId64 "", arityp1);
	    idio_ai_t nargs = -1;
	    IDIO val = IDIO_THREAD_VAL (thr);
	    if (idio_S_nil != val) {
		IDIO_TYPE_ASSERT (frame, val);
		nargs = IDIO_FRAME_NPARAMS (val) + 1;
	    }
	    if ((idio_ai_t) arityp1 != nargs) {
		/*
		 * Test Cases:
		 *
		 *   vm-errors/IDIO-A-ARITYEQP-too-few.idio
		 *   vm-errors/IDIO-A-ARITYEQP-too-many.idio
		 *
		 * define (fn a b c d) #t
		 * fn 1 2 3
		 * fn 1 2 3 4 5
		 */
		idio_vm_error_arity (ins, thr, nargs - 1, arityp1 - 1, IDIO_C_FUNC_LOCATION_S ("ARITYEQP"));

		/* notreached */
		return 0;
	    }
	}
	break;
    case IDIO_A_ARITYGEP:
	{
	    uint64_t arityp1 = idio_vm_fetch_varuint (bc, thr);
	    IDIO_VM_RUN_DIS ("ARITY>=? %" PRId64 "", arityp1);
	    idio_ai_t nargs = -1;
	    IDIO val = IDIO_THREAD_VAL (thr);
	    if (idio_S_nil != val) {
		IDIO_TYPE_ASSERT (frame, val);
		nargs = IDIO_FRAME_NPARAMS (val) + 1;
	    }
	    if (nargs < (idio_ai_t) arityp1) {
		/*
		 * Test Cases:
		 *
		 *   vm-errors/IDIO-A-ARITY2P-too-few.idio
		 *
		 * define (fn a & b) #t
		 * (fn)
		 */
		idio_vm_error_arity_varargs (ins, thr, nargs - 1, arityp1 - 1, IDIO_C_FUNC_LOCATION_S ("ARITYGEP"));

		/* notreached */
		return 0;
	    }
	}
	break;
    case IDIO_A_CONSTANT_0:
	{
	    IDIO_VM_RUN_DIS ("CONSTANT 0");
	    IDIO_THREAD_VAL (thr) = idio_fixnum (0);
	}
	break;
    case IDIO_A_CONSTANT_1:
	{
	    IDIO_VM_RUN_DIS ("CONSTANT 1");
	    IDIO_THREAD_VAL (thr) = idio_fixnum (1);
	}
	break;
    case IDIO_A_CONSTANT_2:
	{
	    IDIO_VM_RUN_DIS ("CONSTANT 2");
	    IDIO_THREAD_VAL (thr) = idio_fixnum (2);
	}
	break;
    case IDIO_A_CONSTANT_3:
	{
	    IDIO_VM_RUN_DIS ("CONSTANT 3");
	    IDIO_THREAD_VAL (thr) = idio_fixnum (3);
	}
	break;
    case IDIO_A_CONSTANT_4:
	{
	    IDIO_VM_RUN_DIS ("CONSTANT 4");
	    IDIO_THREAD_VAL (thr) = idio_fixnum (4);
	}
	break;
    case IDIO_A_FIXNUM:
	{
	    uint64_t v = idio_vm_fetch_varuint (bc, thr);
	    IDIO_VM_RUN_DIS ("FIXNUM %" PRId64 "", v);
	    if (IDIO_FIXNUM_MAX < v) {
		/*
		 * Test Case: ??
		 *
		 * Coding error.
		 */
		idio_error_printf (IDIO_C_FUNC_LOCATION_S ("FIXNUM"), "FIXNUM OOB: %" PRIu64 " > %" PRIu64, v, IDIO_FIXNUM_MAX);

		/* notreached */
		return 0;
	    }
	    IDIO_THREAD_VAL (thr) = idio_fixnum ((intptr_t) v);
	}
	break;
    case IDIO_A_NEG_FIXNUM:
	{
	    int64_t v = idio_vm_fetch_varuint (bc, thr);
	    v = -v;
	    IDIO_VM_RUN_DIS ("NEG-FIXNUM %" PRId64 "", v);
	    if (IDIO_FIXNUM_MIN > v) {
		/*
		 * Test Case: ??
		 *
		 * Coding error.
		 */
		idio_error_printf (IDIO_C_FUNC_LOCATION_S ("NEG-FIXNUM"), "FIXNUM OOB: %" PRIu64 " < %" PRIu64, v, IDIO_FIXNUM_MIN);

		/* notreached */
		return 0;
	    }
	    IDIO_THREAD_VAL (thr) = idio_fixnum ((intptr_t) v);
	}
	break;
    case IDIO_A_CONSTANT:
	{
	    uint64_t v = idio_vm_fetch_varuint (bc, thr);
	    IDIO_VM_RUN_DIS ("CONSTANT %" PRId64 "", v);
	    if (IDIO_FIXNUM_MAX < v) {
		/*
		 * Test Case: ??
		 *
		 * Coding error.
		 */
		idio_error_printf (IDIO_C_FUNC_LOCATION_S ("CONSTANT"), "CONSTANT OOB: %" PRIu64 " > %" PRIu64, v, IDIO_FIXNUM_MAX);

		/* notreached */
		return 0;
	    }
	    IDIO_THREAD_VAL (thr) = IDIO_CONSTANT_IDIO ((intptr_t) v);
	}
	break;
    case IDIO_A_NEG_CONSTANT:
	{
	    uint64_t v = idio_vm_fetch_varuint (bc, thr);
	    int64_t sv = -v;
	    IDIO_VM_RUN_DIS ("NEG-CONSTANT %" PRId64 "", v);
	    if (IDIO_FIXNUM_MIN > sv) {
		/*
		 * Test Case: ??
		 *
		 * Coding error.
		 */
		idio_error_printf (IDIO_C_FUNC_LOCATION_S ("NEG-CONSTANT"), "CONSTANT OOB: %" PRIu64 " < %" PRIu64, sv, IDIO_FIXNUM_MIN);

		/* notreached */
		return 0;
	    }
	    IDIO_THREAD_VAL (thr) = IDIO_CONSTANT_IDIO ((intptr_t) sv);
	}
	break;
    case IDIO_A_UNICODE:
	{
	    uint64_t v = idio_vm_fetch_varuint (bc, thr);
	    IDIO_VM_RUN_DIS ("UNICODE %" PRId64 "", v);
	    if (IDIO_FIXNUM_MAX < v) {
		/*
		 * Test Case: ??
		 *
		 * Coding error.
		 */
		idio_error_printf (IDIO_C_FUNC_LOCATION_S ("UNICODE"), "UNICODE OOB: %" PRIu64 " > %" PRIu64, v, IDIO_FIXNUM_MAX);

		/* notreached */
		return 0;
	    }
	    IDIO_THREAD_VAL (thr) = IDIO_UNICODE ((intptr_t) v);
	}
	break;
    case IDIO_A_NOP:
	{
	    IDIO_VM_RUN_DIS ("NOP");
	}
	break;
    case IDIO_A_PRIMCALL0:
	{
	    uint64_t vi = idio_vm_fetch_varuint (bc, thr);
	    IDIO primdata = idio_vm_values_ref (IDIO_THREAD_XI (thr), vi);
	    /*
	     * XXX see comment in idio_meaning_primitive_application()
	     * for setting *func*
	     */
	    IDIO_THREAD_FUNC (thr) = primdata;
	    IDIO_VM_RUN_DIS ("PRIMITIVE/0 %" PRId64 " %s", vi, IDIO_PRIMITIVE_NAME (primdata));
	    idio_vm_primitive_call_trace (primdata, thr, 0);
#ifdef IDIO_VM_PROF
	    struct timespec prim_t0;
	    struct rusage prim_ru0;
	    idio_vm_func_start (primdata, &prim_t0, &prim_ru0);
#endif
	    IDIO_THREAD_VAL (thr) = IDIO_PRIMITIVE_F (primdata) ();
#ifdef IDIO_VM_PROF
	    struct timespec prim_te;
	    struct rusage prim_rue;
	    idio_vm_func_stop (primdata, &prim_te, &prim_rue);
	    idio_vm_prim_time (primdata, &prim_t0, &prim_te, &prim_ru0, &prim_rue);
#endif
	    idio_vm_primitive_result_trace (thr);
	}
	break;
    case IDIO_A_PRIMCALL1:
	{
	    uint64_t vi = idio_vm_fetch_varuint (bc, thr);
	    IDIO primdata = idio_vm_values_ref (IDIO_THREAD_XI (thr), vi);
	    /*
	     * XXX see comment in idio_meaning_primitive_application()
	     * for setting *func*
	     */
	    IDIO_THREAD_FUNC (thr) = primdata;
	    IDIO_VM_RUN_DIS ("PRIMITIVE/1 %" PRId64 " %s", vi, IDIO_PRIMITIVE_NAME (primdata));
	    idio_vm_primitive_call_trace (primdata, thr, 1);
#ifdef IDIO_VM_PROF
	    struct timespec prim_t0;
	    struct rusage prim_ru0;
	    idio_vm_func_start (primdata, &prim_t0, &prim_ru0);
#endif
	    IDIO_THREAD_VAL (thr) = IDIO_PRIMITIVE_F (primdata) (IDIO_THREAD_VAL (thr));
#ifdef IDIO_VM_PROF
	    struct timespec prim_te;
	    struct rusage prim_rue;
	    idio_vm_func_stop (primdata, &prim_te, &prim_rue);
	    idio_vm_prim_time (primdata, &prim_t0, &prim_te, &prim_ru0, &prim_rue);
#endif
	    idio_vm_primitive_result_trace (thr);
	}
	break;
    case IDIO_A_PRIMCALL2:
	{
	    uint64_t vi = idio_vm_fetch_varuint (bc, thr);
	    IDIO primdata = idio_vm_values_ref (IDIO_THREAD_XI (thr), vi);
	    /*
	     * XXX see comment in idio_meaning_primitive_application()
	     * for setting *func*
	     */
	    IDIO_THREAD_FUNC (thr) = primdata;
	    IDIO_VM_RUN_DIS ("PRIMITIVE/2 %" PRId64 " %s", vi, IDIO_PRIMITIVE_NAME (primdata));
	    idio_vm_primitive_call_trace (primdata, thr, 2);
#ifdef IDIO_VM_PROF
	    struct timespec prim_t0;
	    struct rusage prim_ru0;
	    idio_vm_func_start (primdata, &prim_t0, &prim_ru0);
#endif
	    IDIO_THREAD_VAL (thr) = IDIO_PRIMITIVE_F (primdata) (IDIO_THREAD_REG1 (thr), IDIO_THREAD_VAL (thr));
#ifdef IDIO_VM_PROF
	    struct timespec prim_te;
	    struct rusage prim_rue;
	    idio_vm_func_stop (primdata, &prim_te, &prim_rue);
	    idio_vm_prim_time (primdata, &prim_t0, &prim_te, &prim_ru0, &prim_rue);
#endif
	    idio_vm_primitive_result_trace (thr);
	}
	break;
    case IDIO_A_POP_RCSE:
	IDIO_VM_RUN_DIS ("POP-RCSE");
	idio_command_suppress_rcse = IDIO_THREAD_STACK_POP ();
	break;
    case IDIO_A_SUPPRESS_RCSE:
	IDIO_VM_RUN_DIS ("SUPPRESS-RCSE");
	IDIO_THREAD_STACK_PUSH (idio_command_suppress_rcse);
	idio_command_suppress_rcse = idio_S_true;
	break;
    case IDIO_A_NOT:
	IDIO_VM_RUN_DIS ("NOT");
	IDIO_THREAD_VAL (thr) = IDIO_THREAD_VAL (thr) == idio_S_false ? idio_S_true : idio_S_false;
	break;
    case IDIO_A_EXPANDER:
	{
	    uint64_t mci = IDIO_VM_FETCH_REF (thr, bc);
	    IDIO_VM_RUN_DIS ("EXPANDER %" PRId64 "", mci);

	    IDIO fmci = idio_fixnum (mci);
	    IDIO ce = idio_thread_current_env ();
	    idio_module_set_vci (ce, fmci, fmci);
	    IDIO sym = idio_vm_constants_ref (thr, mci);

	    idio_ai_t gvi = idio_vm_extend_values (thr);
	    IDIO fgvi = idio_fixnum (gvi);
	    idio_module_set_vvi (ce, fmci, fgvi);

	    IDIO si_ce = idio_module_find_symbol (sym, ce);

	    if (idio_S_false == si_ce) {
		idio_debug ("EXPANDER: %s ", sym);
		fprintf (stderr, "%" PRIu64 " undefined?  setting...\n", mci);
		si_ce = IDIO_LIST6 (idio_S_toplevel, fmci, fmci, fgvi, ce, idio_vm_EXPANDER_string);
		idio_module_set_symbol (sym, si_ce, ce);
	    } else {
		IDIO_SI_VI (si_ce) = fgvi;
	    }

	    IDIO val = IDIO_THREAD_VAL (thr);
	    IDIO cname = idio_ref_property (val, idio_KW_name, IDIO_LIST1 (idio_S_false));
	    if (idio_S_false == cname) {
		idio_set_property (val, idio_KW_name, sym);
	    }
	    idio_install_expander (thr, sym, val);
	    idio_module_set_symbol_value_thread (thr, sym, val, ce);
	}
	break;
    case IDIO_A_INFIX_OPERATOR:
	{
	    uint64_t mci = IDIO_VM_FETCH_REF (thr, bc);
	    uint64_t pri = idio_vm_fetch_varuint (bc, thr);
	    IDIO_VM_RUN_DIS ("INFIX-OPERATOR %" PRId64 "", mci);

	    IDIO fmci = idio_fixnum (mci);
	    idio_module_set_vci (idio_operator_module, fmci, fmci);
	    IDIO sym = idio_vm_constants_ref (thr, mci);

	    idio_ai_t gvi = idio_vm_extend_values (thr);
	    IDIO fgvi = idio_fixnum (gvi);
	    idio_module_set_vvi (idio_operator_module, fmci, fgvi);

	    IDIO si_ce = idio_module_find_symbol (sym, idio_operator_module);

	    if (idio_S_false == si_ce) {
		idio_debug ("INFIX-OPERATOR: %s ", sym);
		fprintf (stderr, "%" PRIu64 " undefined?  setting...\n", mci);
		si_ce = IDIO_LIST6 (idio_S_toplevel, fmci, fmci, fgvi, idio_operator_module, idio_vm_INFIX_OPERATOR_string);
		idio_module_set_symbol (sym, si_ce, idio_operator_module);
	    } else {
		IDIO_SI_VI (si_ce) = fgvi;
	    }

	    IDIO val = IDIO_THREAD_VAL (thr);
	    IDIO cname = idio_ref_property (val, idio_KW_name, IDIO_LIST1 (idio_S_false));
	    if (idio_S_false == cname) {
		idio_set_property (val, idio_KW_name, sym);
	    }
	    idio_install_infix_operator (thr, sym, val, pri);
	    idio_module_set_symbol_value_thread (thr, sym, val, idio_operator_module);
	}
	break;
    case IDIO_A_POSTFIX_OPERATOR:
	{
	    uint64_t mci = IDIO_VM_FETCH_REF (thr, bc);
	    uint64_t pri = idio_vm_fetch_varuint (bc, thr);
	    IDIO_VM_RUN_DIS ("POSTFIX-OPERATOR %" PRId64 "", mci);

	    IDIO fmci = idio_fixnum (mci);
	    idio_module_set_vci (idio_operator_module, fmci, fmci);
	    IDIO sym = idio_vm_constants_ref (thr, mci);

	    idio_ai_t gvi = idio_vm_extend_values (thr);
	    IDIO fgvi = idio_fixnum (gvi);
	    idio_module_set_vvi (idio_operator_module, fmci, fgvi);

	    IDIO si_ce = idio_module_find_symbol (sym, idio_operator_module);

	    if (idio_S_false == si_ce) {
		idio_debug ("POSTFIX-OPERATOR: %s ", sym);
		fprintf (stderr, "%" PRIu64 " undefined?  setting...\n", mci);
		si_ce = IDIO_LIST6 (idio_S_toplevel, fmci, fmci, fgvi, idio_operator_module, idio_vm_POSTFIX_OPERATOR_string);
		idio_module_set_symbol (sym, si_ce, idio_operator_module);
	    } else {
		IDIO_SI_VI (si_ce) = fgvi;
	    }

	    IDIO val = IDIO_THREAD_VAL (thr);
	    IDIO cname = idio_ref_property (val, idio_KW_name, IDIO_LIST1 (idio_S_false));
	    if (idio_S_false == cname) {
		idio_set_property (val, idio_KW_name, sym);
	    }
	    idio_install_postfix_operator (thr, sym, val, pri);
	    idio_module_set_symbol_value_thread (thr, sym, val, idio_operator_module);
	}
	break;
    case IDIO_A_PUSH_DYNAMIC:
	{
	    uint64_t mci = IDIO_VM_FETCH_REF (thr, bc);
	    IDIO_VM_RUN_DIS ("PUSH-DYNAMIC %" PRId64, mci);
	    idio_ai_t gvi = idio_vm_get_or_create_vvi (thr, mci);

	    if (gvi) {
		idio_vm_push_dynamic (thr, gvi, IDIO_THREAD_VAL (thr));
	    } else {
		idio_vm_panic (thr, "PUSH-DYNAMIC: no gvi!");
	    }
	}
	break;
    case IDIO_A_POP_DYNAMIC:
	{
	    IDIO_VM_RUN_DIS ("POP-DYNAMIC");
	    idio_vm_pop_dynamic (thr);
	}
	break;
    case IDIO_A_DYNAMIC_SYM_REF:
	{
	    uint64_t mci = IDIO_VM_FETCH_REF (thr, bc);
	    IDIO_VM_RUN_DIS ("DYNAMIC-SYM-REF %" PRId64 "", mci);
	    idio_ai_t gvi = idio_vm_get_or_create_vvi (thr, mci);

	    if (gvi) {
		IDIO_THREAD_VAL (thr) = idio_vm_dynamic_ref (thr, mci, gvi, idio_S_nil);
	    } else {
		idio_vm_panic (thr, "DYNAMIC-SYM-REF: no gvi!");
	    }
	}
	break;
    case IDIO_A_DYNAMIC_FUNCTION_SYM_REF:
	{
	    uint64_t mci = IDIO_VM_FETCH_REF (thr, bc);
	    IDIO_VM_RUN_DIS ("DYNAMIC-FUNCTION-SYM-REF %" PRId64 "", mci);
	    idio_ai_t gvi = idio_vm_get_or_create_vvi (thr, mci);

	    if (gvi) {
		IDIO_THREAD_VAL (thr) = idio_vm_dynamic_ref (thr, mci, gvi, idio_S_nil);
	    } else {
		idio_vm_panic (thr, "DYNAMIC-FUNCTION-SYM-REF: no gvi!");
	    }
	}
	break;
    case IDIO_A_PUSH_ENVIRON:
	{
	    uint64_t mci = IDIO_VM_FETCH_REF (thr, bc);
	    IDIO_VM_RUN_DIS ("PUSH-ENVIRON %" PRId64, mci);
	    idio_ai_t gvi = idio_vm_get_or_create_vvi (thr, mci);

	    if (gvi) {
		idio_vm_push_environ (thr, mci, gvi, IDIO_THREAD_VAL (thr));
	    } else {
		idio_vm_panic (thr, "PUSH-ENVIRON: no gvi!");
	    }
	}
	break;
    case IDIO_A_POP_ENVIRON:
	{
	    IDIO_VM_RUN_DIS ("POP-ENVIRON");
	    idio_vm_pop_environ (thr);
	}
	break;
    case IDIO_A_ENVIRON_SYM_REF:
	{
	    uint64_t mci = IDIO_VM_FETCH_REF (thr, bc);
	    IDIO_VM_RUN_DIS ("ENVIRON-SYM-REF %" PRId64 "", mci);
	    idio_ai_t gvi = idio_vm_get_or_create_vvi (thr, mci);

	    if (gvi) {
		IDIO_THREAD_VAL (thr) = idio_vm_environ_ref (thr, mci, gvi, idio_S_nil);
	    } else {
		idio_vm_panic (thr, "ENVIRON-SYM-REF: no gvi!");
	    }
	}
	break;
    case IDIO_A_NON_CONT_ERR:
	{
	    IDIO_VM_RUN_DIS ("NON-CONT-ERROR\n");

	    /*
	     * As the NON-CONT-ERROR handler we'll go back to the
	     * first ABORT, which should be ABORT to main
	     */
	    idio_sp_t asp = idio_vm_find_abort_1 (thr);

	    if (asp) {
		IDIO stack = IDIO_THREAD_STACK (thr);
#ifdef IDIO_DEBUG
		fprintf (stderr, "NON-CONT-ERR: ABORT stack from %jd to %jd\n", idio_array_size (stack), asp + 1);
#endif
		IDIO krun = idio_array_ref_index (stack, asp - 1);
		IDIO_ARRAY_USIZE (stack) = asp + 1;
		idio_vm_thread_state (thr);

		idio_exit_status = 1;
		if (idio_isa_pair (krun)) {
		    fprintf (stderr, "NON-CONT-ERR: restoring ABORT continuation #1: ");
		    idio_debug ("%s\n", IDIO_PAIR_HT (krun));
		    idio_vm_restore_continuation (IDIO_PAIR_H (krun), idio_S_unspec);

		    /* notreached */
		    return 0;
		}
	    }

	    fprintf (stderr, "NON-CONT-ERROR: nothing to restore\n");
	    idio_vm_panic (thr, "NON-CONT-ERROR");

	    /* notreached */
	    return 0;
	}
	break;
    case IDIO_A_PUSH_TRAP:
	{
	    uint64_t mci = IDIO_VM_FETCH_REF (thr, bc);

	    IDIO_VM_RUN_DIS ("PUSH-TRAP %" PRId64 "", mci);
	    idio_vm_push_trap (thr, IDIO_THREAD_VAL (thr), idio_fixnum (mci), 0);
	}
	break;
    case IDIO_A_POP_TRAP:
	{
	    IDIO_VM_RUN_DIS ("POP-TRAP");
	    idio_vm_pop_trap (thr);
	}
	break;
    case IDIO_A_PUSH_ESCAPER:
	{
	    uint64_t mci = IDIO_VM_FETCH_REF (thr, bc);
	    uint64_t offset = idio_vm_fetch_varuint (bc, thr);

	    IDIO_VM_RUN_DIS ("PUSH-ESCAPER %" PRId64 "", mci);
	    idio_vm_push_escaper (thr, idio_fixnum (mci), offset);
	}
	break;
    case IDIO_A_POP_ESCAPER:
	{
	    IDIO_VM_RUN_DIS ("POP-ESCAPER");
	    idio_vm_pop_escaper (thr);
	}
	break;
    case IDIO_A_ESCAPER_LABEL_REF:
	{
	    uint64_t mci = IDIO_VM_FETCH_REF (thr, bc);

	    IDIO_VM_RUN_DIS ("ESCAPER-LABEL_REF %" PRId64 "", mci);
	    idio_vm_escaper_label_ref (thr, idio_fixnum (mci));
	}
	break;
    default:
	{
	    /*
	     * Test Case: ??
	     *
	     * Coding error.
	     */
	    idio_pc_t pc = IDIO_THREAD_PC (thr);
	    idio_pc_t pcm = pc + 10;
	    pc = pc - 10;
	    if (pc < 0) {
		pc = 0;
	    }
	    if (pc % 10) {
		idio_pc_t pc1 = pc - (pc % 10);
		fprintf (stderr, "\n  %5zd ", pc1);
		for (; pc1 < pc; pc1++) {
		    fprintf (stderr, "    ");
		}
	    }
	    for (; pc < pcm; pc++) {
		if (0 == (pc % 10)) {
		    fprintf (stderr, "\n  %5zd ", pc);
		}
		fprintf (stderr, "%3d ", IDIO_IA_AE (bc, pc));
	    }
	    fprintf (stderr, "\n");
	    fprintf (stderr, "unexpected instruction: %3d @%zd\n", ins, IDIO_THREAD_PC (thr) - 1);
	    idio_error_printf (IDIO_C_FUNC_LOCATION (), "unexpected instruction: %3d @%" PRId64 "\n", ins, IDIO_THREAD_PC (thr) - 1);

	    /* notreached */
	    return 0;
	}
	break;
    }

#ifdef IDIO_VM_PROF
    /*
     * We updated the ins timers for FUNCTION-* because they call
     * idio_vm_invoke() which "may take some time".
     */
    switch (ins) {
    case IDIO_A_FUNCTION_INVOKE:
    case IDIO_A_FUNCTION_GOTO:
	break;
    default:
	idio_vm_update_ins_time (ins, ins_t0);
	break;
    }
#endif

    IDIO_VM_RUN_DIS ("\n");
    return 1;
}

void idio_vm_thread_init (IDIO thr)
{
    IDIO_ASSERT (thr);
    IDIO_TYPE_ASSERT (thread, thr);

    idio_sp_t sp = idio_array_size (IDIO_THREAD_STACK (thr));

    idio_sp_t tsp = idio_vm_find_stack_marker (IDIO_THREAD_STACK (thr), idio_SM_trap, 0, 0);
    IDIO_C_ASSERT (tsp <= sp);

    if (tsp < 1) {
	/*
	 * Special case.  We can't call the generic idio_vm_push_trap
	 * as that assumes a sensible TRAP_SP to be pushed on the
	 * stack first.  We don't have that yet.
	 *
	 * In the meanwhile, the manual result of the stack will be
	 *
	 * #[ ... (sp)NEXT-TRAP-SP CONDITION-TYPE HANDLER MARK-push-trap ]
	 *
	 * where, as this is the fallback handler, NEXT-TRAP-SP points
	 * at MARK-push-trap, ie sp+3.
	 *
	 * The CONDITION-TYPE for the fallback handler is ^condition
	 * (the base type for all other conditions).
	 *
	 * Not forgetting to set the actual TRAP_SP to sp+3 as well!
	 */
	IDIO_THREAD_STACK_PUSH (idio_fixnum (sp + 3));
	IDIO_THREAD_STACK_PUSH (idio_condition_condition_type_mci);
	IDIO_THREAD_STACK_PUSH (idio_condition_reset_condition_handler);
	IDIO_THREAD_STACK_PUSH (idio_SM_trap);
    }

    idio_vm_push_trap (thr, idio_condition_restart_condition_handler, idio_condition_condition_type_mci, 0);
    idio_vm_push_trap (thr, idio_condition_default_condition_handler, idio_condition_condition_type_mci, 0);
<<<<<<< HEAD
    IDIO fvci = idio_fixnum (idio_vm_constants_lookup (thr, IDIO_SYMBOLS_C_INTERN (IDIO_CONDITION_RCSE_TYPE_NAME)));
    idio_vm_push_trap (thr, idio_condition_default_rcse_handler, fvci, 0);
    fvci = idio_fixnum (idio_vm_constants_lookup (thr, IDIO_SYMBOLS_C_INTERN (IDIO_CONDITION_RACSE_TYPE_NAME)));
    idio_vm_push_trap (thr, idio_condition_default_racse_handler, fvci, 0);
    fvci = idio_fixnum (idio_vm_constants_lookup (thr, IDIO_SYMBOLS_C_INTERN (IDIO_CONDITION_RT_SIGCHLD_TYPE_NAME)));
=======
    IDIO fvci = idio_fixnum (idio_vm_constants_lookup (IDIO_SYMBOL (IDIO_CONDITION_RCSE_TYPE_NAME)));
    idio_vm_push_trap (thr, idio_condition_default_rcse_handler, fvci, 0);
    fvci = idio_fixnum (idio_vm_constants_lookup (IDIO_SYMBOL (IDIO_CONDITION_RACSE_TYPE_NAME)));
    idio_vm_push_trap (thr, idio_condition_default_racse_handler, fvci, 0);
    fvci = idio_fixnum (idio_vm_constants_lookup (IDIO_SYMBOL (IDIO_CONDITION_RT_SIGCHLD_TYPE_NAME)));
>>>>>>> f98f1506
    idio_vm_push_trap (thr, idio_condition_default_SIGCHLD_handler, fvci, 0);
}

void idio_vm_default_pc (IDIO thr)
{
    IDIO_ASSERT (thr);
    IDIO_TYPE_ASSERT (thread, thr);

    /*
     * The problem for an external user, eg. idio_meaning_expander, is
     * that if the expander is a primitive then idio_vm_run() pushes
     * idio_vm_FINISH_pc on the stack expecting the code to run through
     * to the NOP/RETURN it added on the end.  However, for a
     * primitive idio_vm_invoke() will simply do it's thing without
     * changing the PC.  Which will not be about to walk into
     * NOP/RETURN.
     *
     * So we need to preset the PC to be ready to walk into
     * NOP/RETURN.
     *
     * If we put on real code the idio_vm_invoke will set PC after
     * this.
     */
    IDIO_THREAD_PC (thr) = IDIO_IA_USIZE (IDIO_THREAD_BYTE_CODE (thr));
}

void idio_vm_sa_signal (int signum)
{
    idio_vm_signal_record[signum] = 1;
}

void idio_vm_signal_report ()
{
    int printed = 0;
    int signum;
    for (signum = IDIO_LIBC_FSIG; signum <= IDIO_LIBC_NSIG; signum++) {
	if (idio_vm_signal_record[signum]) {
	    if (printed) {
		fprintf (stderr, " ");
	    } else {
		fprintf (stderr, "Pending signals: ");
	    }
	    fprintf (stderr, "%s", idio_libc_signal_name (signum));
	    printed = 1;
	}
    }
    if (printed) {
	fprintf (stderr, "\n");
    }
}

static uintptr_t idio_vm_run_loops = 0;

IDIO idio_vm_run (IDIO thr, idio_pc_t pc, int caller)
{
    IDIO_ASSERT (thr);
    IDIO_C_ASSERT (pc);

    IDIO_TYPE_ASSERT (thread, thr);

    /*
     * https://stackoverflow.com/questions/7996825/why-volatile-works-for-setjmp-longjmp
     *
     * siglongjmp() clobbers registers so "save" or flag important
     * automatic variables in *this* function in/as a volatile before
     * the sigsetjmp(), to be restored afterwards
     *
     * Obviously this only affects variables that can be stored in
     * registers (numbers, pointers) although there's no way of
     * knowing which have been stored in a register.
     *
     * Most of these variables are (effectively) single use archives
     * so simply mark the variable as volatile and no need to restore
     * to an efficient automatic/register variable.
     */
    IDIO_v v_thr = thr;

    IDIO_THREAD_PC (thr) = pc;
    volatile idio_pc_t v_PC0 = IDIO_THREAD_PC (thr);
    volatile idio_sp_t v_ss0 = idio_array_size (IDIO_THREAD_STACK (thr));

    if (IDIO_VM_RUN_C == caller) {
	/*
	 * make sure this segment returns to idio_vm_FINISH_pc
	 */
	IDIO_THREAD_STACK_PUSH (idio_fixnum (idio_vm_FINISH_pc));
	IDIO_THREAD_STACK_PUSH (idio_SM_return);
    }

    /*
     * We get called from places where code has been generated but no
     * RETURN is appended.
     */
    idio_ia_push (IDIO_THREAD_BYTE_CODE (thr), IDIO_A_RETURN);

#ifdef IDIO_DEBUG
    struct timeval t0;
    if (gettimeofday (&t0, NULL) == -1) {
	perror ("gettimeofday");
    }
    volatile uintptr_t v_loops0 = idio_vm_run_loops;
#endif

    volatile int v_gc_pause = idio_gc_get_pause ("idio_vm_run");

    /*
     * As sigjmp_buf is storing the registers I'm guessing it is too
     * big to be stored in a register itself.
     *
     * Don't quote me on that, though.
     */
    sigjmp_buf osjb;
    memcpy (osjb, IDIO_THREAD_JMP_BUF (thr), sizeof (sigjmp_buf));

    /*
     * Ready ourselves for idio_raise_condition/continuations to
     * clear the decks.
     */

    /*
     * Hmm, we really should consider caring whether we got here from
     * a siglongjmp...shouldn't we?
     *
     * I'm not sure we do care.
     */
    switch (sigsetjmp (IDIO_THREAD_JMP_BUF (thr), 1)) {
    case 0:
	break;
    case IDIO_VM_SIGLONGJMP_CONDITION:
	idio_gc_reset ("idio_vm_run/condition", v_gc_pause);
	break;
    case IDIO_VM_SIGLONGJMP_CONTINUATION:
	idio_gc_reset ("idio_vm_run/continuation", v_gc_pause);
	break;
    case IDIO_VM_SIGLONGJMP_CALLCC:
	idio_gc_reset ("idio_vm_run/callcc", v_gc_pause);
	break;
    case IDIO_VM_SIGLONGJMP_EVENT:
	idio_gc_reset ("idio_vm_run/event", v_gc_pause);
	break;
    case IDIO_VM_SIGLONGJMP_EXIT:
	fprintf (stderr, "NOTICE: idio_vm_run/exit (%d) for PID %d\n", idio_exit_status, getpid ());
	idio_gc_reset ("idio_vm_run/exit", v_gc_pause);
	idio_final ();
	exit (idio_exit_status);
	break;
    default:
	fprintf (stderr, "sigsetjmp: unexpected value\n");
	IDIO_C_ASSERT (0);
	break;
    }

    /*
     * This is where the problems arise post-siglongjmp().
     */
    if (!idio_isa_thread (v_thr)) {
	fprintf (stderr, "\n\n\nrun: v_thr corrupt:\n");
	fprintf (stderr, "thr      = %s\n", idio_type2string (v_thr));
	fprintf (stderr, "v_thr    = %s\n", idio_type2string (v_thr));
	idio_debug ("curr thr = %s\n", idio_thread_current_thread ());
	abort ();

	/*
	 * (current-thread) won't be correct but it'll allow us to
	 * exit "cleanly" -- rather than a core dump
	 */
	thr = idio_thread_current_thread ();
	idio_final ();
	exit (3);
    }
    thr = v_thr;

    /*
     * Finally, run the VM code with idio_vm_run1(), one instruction
     * at a time.
     *
     * Every so often we'll poke the GC to tidy up.  It has its own
     * view on whether it is time and/or safe to garbage collect but
     * we need to poke it to find out.
     *
     * It's also a good time to react to any asynchronous events,
     * signals. etc..
     *
     *
     * NB. Perhaps counter-inuitively, not running the GC slows things
     * down dramatically as the Unix process struggles to jump around
     * in masses of virtual memory.  What you really want to be doing
     * is constantly trimming the deadwood -- but only when you've
     * done enough work to generate some deadwood.
     *
     * That said, at the opposite extreme, calling the GC every time
     * round the loop is equally slow as you waste CPU cycles running
     * over the (same) allocated memory to little effect.
     *
     * Often enough, then, but not too often.
     *
     * You can experiment by changing the mask, Oxff, from smallest
     * (0x0) to large (0xffffffff).  s9-test.idio has enough happening
     * to show the effect of using a large value -- virtual memory
     * usage should reach 1+GB.
     *
     * Setting it very small is a good way to find out if you have
     * successfully protected all your values in C-land.  Random SEGVs
     * occur if you haven't.
     */
    for (;;) {
	if (idio_vm_run1 (thr)) {

	    /*
	     * Has anything interesting happened of late while we were
	     * busy doing other things?
	     */
	    int signum;
	    for (signum = IDIO_LIBC_FSIG; signum <= IDIO_LIBC_NSIG; signum++) {
		if (idio_vm_signal_record[signum]) {
		    idio_vm_signal_record[signum] = 0;

		    IDIO signal_condition = idio_array_ref_index (idio_vm_signal_handler_conditions, (idio_ai_t) signum);
		    if (idio_S_nil != signal_condition) {
			if (idio_vm_tracing_user) {
			    struct timespec ts;
			    if (clock_gettime (CLOCK_MONOTONIC, &ts) < 0) {
				perror ("clock_gettime (CLOCK_MONOTONIC, ts)");
			    }

			    struct timespec td;
			    td.tv_sec = ts.tv_sec - idio_vm_ts0.tv_sec;
			    td.tv_nsec = ts.tv_nsec - idio_vm_ts0.tv_nsec;
			    if (td.tv_nsec < 0) {
				td.tv_nsec += IDIO_VM_NS;
				ts.tv_sec -= 1;
			    }
			    /*
			     * Printing time_t portably?  Technically,
			     * time_t is an arithmetic type which
			     * could be signed, unsigned or a floating
			     * point type.
			     */
			    fprintf (idio_tracing_FILE, "SIGNAL +%" PRIdMAX ".%09ld %s/%d -> condition handler\n", (intmax_t) td.tv_sec, td.tv_nsec, idio_libc_signal_name (signum), signum);
			}
			idio_vm_raise_condition (idio_S_true, signal_condition, 1, 1);

			return idio_S_notreached;
		    } else {
			/*
			 * Test Case: ??
			 *
			 * XXX needs revisiting
			 */
			fprintf (stderr, "iv-run: signal %d has no condition?\n", signum);
			idio_coding_error_C ("signal without a condition to raise", idio_fixnum (signum), IDIO_C_FUNC_LOCATION ());

			return idio_S_notreached;
		    }

		    IDIO signal_handler_name = idio_array_ref (idio_vm_signal_handler_name, idio_fixnum (signum));
		    if (idio_S_nil == signal_handler_name) {
			fprintf (stderr, "iv-run: raising signal %d: no handler name\n", signum);
			idio_debug ("iv-run: sig-handler-name %s\n", idio_vm_signal_handler_name);
			IDIO_C_ASSERT (0);
		    }
		    IDIO signal_handler_exists = idio_module_find_symbol_recurse (signal_handler_name, idio_Idio_module, 1);
		    IDIO idio_vm_signal_handler = idio_S_nil;
		    if (idio_S_false != signal_handler_exists) {
			idio_vm_signal_handler = idio_module_symbol_value_recurse (signal_handler_name, idio_Idio_module, idio_S_nil);
		    }

		    if (idio_S_nil != idio_vm_signal_handler) {
			/*
			 * We're about to call an event handler which
			 * could be either a primitive or a closure.
			 *
			 * Either way, we are in the middle of some
			 * sequence of instructions -- we are *not* at a
			 * safe point, eg. in between two lines of source
			 * code (assuming such a point would itself be
			 * "safe").  So we need to preserve all state on
			 * the stack.
			 *
			 * Including the current PC.  We'll replace it
			 * with idio_vm_IHR_pc which knows how to unpick
			 * what we've just pushed onto the stack and
			 * RETURN to the current PC.
			 *
			 * In case the handler is a closure, we need to
			 * create an empty argument frame in
			 * IDIO_THREAD_VAL(thr).
			 *
			 * If the handler is a primitive then it'll run
			 * through to completion and we'll immediately
			 * start running idio_vm_IHR_pc to get us back to
			 * where we interrupted.  All good.
			 *
			 * If it is a closure then we need to invoke it
			 * such that it will return back to the current
			 * PC, idio_vm_IHR_pc.  It we must invoke it as a
			 * regular call, ie. not in tail position.
			 */

#ifdef IDIO_DEBUG
			fprintf (stderr, "iv-run: handling signum %d\n", signum);
#endif
			IDIO_THREAD_STACK_PUSH (idio_fixnum (IDIO_THREAD_PC (thr)));
			IDIO_THREAD_STACK_PUSH (idio_SM_return);

			idio_vm_preserve_all_state (thr);

			/*
			 * Duplicate the existing top-most trap to
			 * have something to pop off
			 */
			IDIO stack = IDIO_THREAD_STACK (thr);
			idio_sp_t next_tsp = idio_vm_find_stack_marker (stack, idio_SM_trap, 0, 0);
			idio_vm_push_trap (thr,
					   idio_array_ref_index (stack, next_tsp - 1),
					   idio_array_ref_index (stack, next_tsp - 2),
					   IDIO_FIXNUM_VAL (idio_array_ref_index (stack, next_tsp - 3)));

			IDIO_THREAD_PC (thr) = idio_vm_IHR_pc; /* => (POP-TRAP) RESTORE-ALL-STATE, RETURN */

			/* one arg, signum */
			IDIO vs = idio_frame_allocate (2);
			idio_frame_update (vs, 0, 0, idio_fixnum (signum));

			IDIO_THREAD_VAL (thr) = vs;
			idio_vm_invoke (thr, idio_vm_signal_handler, IDIO_VM_INVOKE_REGULAR_CALL);

			siglongjmp (IDIO_THREAD_JMP_BUF (thr), IDIO_VM_SIGLONGJMP_EVENT);

			/* notreached */
			IDIO_C_ASSERT (0);
		    } else {
			idio_debug ("iv-run: signal_handler_name=%s\n", signal_handler_name);
			idio_debug ("iv-run: idio_vm_signal_handler_name=%s\n", idio_vm_signal_handler_name);
			idio_debug ("iv-run: idio_vm_signal_handler_name[17]=%s\n", idio_array_ref (idio_vm_signal_handler_name, idio_fixnum (SIGCHLD)));
			fprintf (stderr, "iv-run: no sighandler for signal #%d\n", signum);
		    }
		}
	    }

	    if ((++idio_vm_run_loops & 0xff) == 0) {
		idio_gc_possibly_collect ();
	    }
	} else {
	    break;
	}
    }

    /*
     * XXX I just don't like this -- but it works.
     */
    memcpy (IDIO_THREAD_JMP_BUF (thr), osjb, sizeof (sigjmp_buf));

#ifdef IDIO_DEBUG
    struct timeval tr;
    if (gettimeofday (&tr, NULL) == -1) {
	perror ("gettimeofday");
    }

    struct timeval td;
    td.tv_sec = tr.tv_sec - t0.tv_sec;
    td.tv_usec = tr.tv_usec - t0.tv_usec;

    if (td.tv_usec < 0) {
	td.tv_usec += 1000000;
	td.tv_sec -= 1;
    }

    /*
     * If we've taken long enough and done enough then record OPs/ms
     *
     * test.idio	=> ~1750/ms (~40/ms under valgrind)
     * counter.idio	=> ~6000/ms (~10-15k/ms in a lean build)
     */
    uintptr_t loops = (idio_vm_run_loops - v_loops0);
    if (loops > 500000 &&
	(td.tv_sec ||
	 td.tv_usec > 500000)) {
	uintptr_t ipms = loops / (td.tv_sec * 1000 + td.tv_usec / 1000);
	FILE *fh = stderr;
#ifdef IDIO_VM_PROF
	fh = idio_vm_perf_FILE;
#endif
	fprintf (fh, "[%d]vm_run: %10" PRIdPTR " ins in time %4jd.%03ld => %6" PRIdPTR " i/ms\n", getpid(), loops, (intmax_t) td.tv_sec, (long) td.tv_usec / 1000, ipms);
	if (td.tv_sec > 10) {
	    fprintf (fh, "[%d>%d] %jds: slow call to v_PC0 = %zd\n", getppid (), getpid (), (intmax_t) td.tv_sec, v_PC0);
	}
    }
#endif

    IDIO r = IDIO_THREAD_VAL (thr);

    if (idio_vm_exit) {
	fprintf (stderr, "vm-run/exit (%d)\n", idio_exit_status);
	idio_vm_restore_exit (idio_k_exit, idio_S_unspec);

	return idio_S_notreached;
    }

    /*
     * Check we are where we think we should be...wherever that is!
     *
     * There's an element of having fallen down the rabbit hole here
     * so we do what we can.  We shouldn't be anywhere other than one
     * beyond idio_vm_FINISH_pc having successfully run through the code
     * we were passed and we shouldn't have left the stack in a mess.
     *
     * XXX except if a handler went off from a signal handler...
     */
    int bail = 0;
    if (IDIO_VM_RUN_C == caller) {
	if (IDIO_THREAD_PC (thr) != (idio_vm_FINISH_pc + 1)) {
	    fprintf (stderr, "vm-run: THREAD %zd failed to run to FINISH: PC %zd != %zd\n", v_PC0, IDIO_THREAD_PC (thr), (idio_vm_FINISH_pc + 1));
	    idio_vm_dump_dasm ();
	    bail = 1;
	}

	idio_sp_t ss = idio_array_size (IDIO_THREAD_STACK (thr));

	if (ss != v_ss0) {
	    fprintf (stderr, "vm-run: THREAD failed to consume stack: SP0 %zd -> %zd\n", v_ss0 - 1, ss - 1);
	    idio_vm_decode_thread (thr);
	    if (ss < v_ss0) {
		fprintf (stderr, "\n\nNOTICE: current stack smaller than when we started\n");
	    }
	    bail = 1;
	}

	if (bail) {
	    /*
	     * As a mitigation, if interactive we'll go back to ABORT
	     * #2, the most recent code-set top-level ABORT.
	     * Otherwise #1.
	     */
	    int abort_index = 0;
	    IDIO thr = idio_thread_current_thread ();
	    idio_sp_t asp = -1;
	    if (idio_job_control_interactive) {
		asp = idio_vm_find_abort_2 (thr);
		abort_index = 2;
	    } else {
		asp = idio_vm_find_abort_1 (thr);
		abort_index = 1;
	    }

	    if (asp) {
		IDIO stack = IDIO_THREAD_STACK (thr);
#ifdef IDIO_DEBUG
		fprintf (stderr, "vm-run: bail: ABORT stack from %jd to %jd\n", idio_array_size (stack), asp + 1);
#endif
		IDIO krun = idio_array_ref_index (stack, asp - 1);
		IDIO_ARRAY_USIZE (stack) = asp + 1;
		idio_vm_thread_state (thr);

		idio_exit_status = 1;
		if (idio_isa_pair (krun)) {
		    fprintf (stderr, "vm-run: bail: restoring ABORT #%d: ", abort_index);
		    idio_debug ("%s\n", IDIO_PAIR_HT (krun));
		    idio_vm_restore_continuation (IDIO_PAIR_H (krun), idio_S_unspec);

		    return idio_S_notreached;
		}
	    }

	    fprintf (stderr, "vm-run/bail: nothing to restore => exit (1)\n");
	    idio_exit_status = 1;
	    idio_vm_restore_exit (idio_k_exit, idio_S_unspec);

	    return idio_S_notreached;
	}
    }

    return r;
}

IDIO idio_vm_run_C (IDIO thr, idio_pc_t pc)
{
    IDIO_ASSERT (thr);
    IDIO_C_ASSERT (pc);

    IDIO_TYPE_ASSERT (thread, thr);

    return idio_vm_run (thr, pc, IDIO_VM_RUN_C);
}

IDIO_DEFINE_PRIMITIVE2_DS ("vm-run", vm_run, (IDIO thr, IDIO PC), "thr PC", "\
run code at `PC` in thread `thr`		\n\
						\n\
:param thr: thread to run			\n\
:type thr: thread				\n\
:param PC: PC to use				\n\
:type PC: fixnum				\n\
:return: *val* register				\n\
")
{
    IDIO_ASSERT (thr);
    IDIO_ASSERT (PC);

    /*
     * Test Case: vm-errors/vm-run-bad-thread-type.idio
     *
     * vm-run #t #t
     */
    IDIO_USER_TYPE_ASSERT (thread, thr);
    /*
     * Test Case: vm-errors/vm-run-bad-PC-type.idio
     *
     * vm-run (threading/current-thread) #t
     */
    IDIO_USER_TYPE_ASSERT (fixnum, PC);

    /*
     * We've been called from Idio-land to start running some code --
     * usually that which has just been generated by the {codegen}
     * primitive.
     *
     * This is ostensibly a function call so push the current PC on
     * the stack, right?
     *
     * Not quite, this call to a primitive was already inside
     * idio_vm_run() so if we set, say, the current PC on the stack to
     * be returned to and call idio_vm_run() then it will
     *
     * 1. run this new bit of code which will
     *
     * 2. RETURN to the PC on the stack (the caller of this primitive)
     *
     * 3. continue from there
     *
     * Wait!  We never came back *here* to return the value to the
     * caller of this primitive.
     *
     * As it happens, our caller *will* have received the correct
     * value as part of the above loop but careful analysis (read:
     * printf()) shows that we *enter* this primitive any number of
     * times but only ever *leave* it when X (for some X) happens.
     *
     * At which point things don't line up any more.
     *
     * Instead, set the RETURN jump to idio_vm_FINISH_pc to cause
     * whatever we intend to have run actually stop the idio_vm_run()
     * loop and return a value to us.
     *
     * However, before we return to our caller we must set the PC back
     * to the original PC we saw when we were called in order that our
     * caller can continue.
     *
     * NB.  If you don't do that final part you may get an obscure
     * "PANIC: restore-trap" failure.  That's because the PC *after*
     * idio_vm_PC is the instruction in the prologue for, er,
     * restoring a trap.  It's not meant to be called next!
     */

    idio_pc_t PC0 = IDIO_THREAD_PC (thr);

    IDIO_THREAD_STACK_PUSH (idio_fixnum (idio_vm_FINISH_pc));
    IDIO_THREAD_STACK_PUSH (idio_SM_return);

    IDIO r = idio_vm_run (thr, IDIO_FIXNUM_VAL (PC), IDIO_VM_RUN_IDIO);

    IDIO_THREAD_PC (thr) = PC0;

    return r;
}

void idio_vm_dump_symbols ()
{
#ifdef IDIO_DEBUG
    fprintf (stderr, "vm-symbols ");
#endif

    /*
     * No symbols in xi 0
     */
    for (size_t xi = 1; xi < idio_xenvs_size; xi++) {
	char fn[40];
	snprintf (fn, 40, "idio-vm-symbols.%zu", xi);
	FILE *fp = fopen (fn, "w");
	if (NULL == fp) {
	    perror ("fopen (idio-vm-symbols, w)");
	    return;
	}

	IDIO st = IDIO_XENV_SYMBOLS (idio_xenvs[xi]);

	idio_as_t al = idio_array_size (st);
	fprintf (fp, "vm-symbols table #%2zu: %zd references into the constants table\n", xi, al);
	idio_as_t i;
	for (i = 0 ; i < al; i++) {
	    IDIO s = idio_array_ref_index (st, i);
	    fprintf (fp, "%6zd: ", i);
	    idio_debug_FILE (fp, "%s\n", s);
	}
	fprintf (fp, "\n");

	fclose (fp);
    }
}

/*
 * idio_init_module() wants to add some constants for future modules
 * to use before we get round to initialising xenvs
 */
idio_as_t idio_vm_extend_constants_direct (IDIO cs, IDIO ch, IDIO v)
{
    IDIO_ASSERT (cs);
    IDIO_ASSERT (ch);
    IDIO_ASSERT (v);

    IDIO_TYPE_ASSERT (array, cs);
    IDIO_TYPE_ASSERT (hash, ch);

    idio_as_t gci = idio_array_size (cs);
    idio_array_push (cs, v);
    if (idio_S_nil != v) {
	idio_hash_put (ch, v, idio_fixnum (gci));
    }

    return gci;
}

/*
 * before we get round to initialising xenvs:
 *
 * * idio_init_module() wants to add some constants for future modules
 *   to use
 *
 * * IDIO_DEFINE_CONDITIONn() wants to add some constants
 */
idio_as_t idio_vm_extend_default_constants (IDIO v)
{
    IDIO_ASSERT (v);

    return idio_vm_extend_constants_direct (idio_vm_constants, idio_vm_constants_hash, v);
}

idio_as_t idio_vm_extend_constants (IDIO thr, IDIO v)
{
    IDIO_ASSERT (thr);
    IDIO_ASSERT (v);

    IDIO_TYPE_ASSERT (thread, thr);

    IDIO cs = IDIO_THREAD_CONSTANTS (thr);
    IDIO ch = IDIO_THREAD_CONSTANTS_HASH (thr);

    return idio_vm_extend_constants_direct (cs, ch, v);
    idio_as_t gci = idio_array_size (cs);
    idio_array_push (cs, v);
    if (idio_S_nil != v) {
	idio_hash_put (ch, v, idio_fixnum (gci));
    }
    return gci;
}

IDIO idio_vm_constants_ref (IDIO thr, idio_as_t gci)
{
    IDIO_ASSERT (thr);

    IDIO_TYPE_ASSERT (thread, thr);

    IDIO cs = IDIO_THREAD_CONSTANTS (thr);

    if (gci >= idio_array_size (cs)) {
	fprintf (stderr, "vm-constants-ref: %zu > %zu\n", gci, idio_array_size (cs));
	IDIO_C_ASSERT (0);
    }
    return idio_array_ref_index (cs, gci);
}

idio_ai_t idio_vm_constants_lookup (IDIO thr, IDIO name)
{
    IDIO_ASSERT (thr);
    IDIO_ASSERT (name);

    IDIO_TYPE_ASSERT (thread, thr);

    IDIO ch = IDIO_THREAD_CONSTANTS_HASH (thr);

    if (idio_S_nil != name) {
	IDIO fgci = idio_hash_ref (ch, name);
	if (idio_S_unspec == fgci) {
	    return -1;
	} else {
	    return IDIO_FIXNUM_VAL (fgci);
	}
    }

    /*
     * This should only be for #n and we should have put that in slot
     * 0...
     */
    IDIO cs = IDIO_THREAD_CONSTANTS (thr);
    return idio_array_find_eqp (cs, name, 0);
}

idio_as_t idio_vm_constants_lookup_or_extend (IDIO thr, IDIO name)
{
    IDIO_ASSERT (thr);
    IDIO_ASSERT (name);

    IDIO_TYPE_ASSERT (thread, thr);

    idio_ai_t gci = idio_vm_constants_lookup (thr, name);
    if (-1 == gci) {
	gci = idio_vm_extend_constants (thr, name);
    }

    return gci;
}

void idio_vm_dump_constants ()
{
#ifdef IDIO_DEBUG
    fprintf (stderr, "vm-constants ");
#endif

    for (size_t xi = 0; xi < idio_xenvs_size; xi++) {
	char fn[40];
	snprintf (fn, 40, "idio-vm-constants.%zu", xi);

	FILE *fp = fopen (fn, "w");
	if (NULL == fp) {
	    perror ("fopen (idio-vm-constants, w)");
	    return;
	}

	IDIO cs = IDIO_XENV_CONSTANTS (idio_xenvs[xi]);

	idio_as_t al = idio_array_size (cs);

	fprintf (fp, "constants table #%2zu: %zu constants\n", xi, al);

	idio_as_t i;
	for (i = 0 ; i < al; i++) {
	    IDIO c = idio_array_ref_index (cs, i);
	    fprintf (fp, "%6zd: ", i);
	    size_t size = 0;
	    char *cs = idio_as_string_safe (c, &size, 40, 1);
	    fprintf (fp, "%-20s %s\n", idio_type2string (c), cs);
	    IDIO_GC_FREE (cs, size);
	}
	fprintf (fp, "\n");

	fclose (fp);
    }
}

IDIO_DEFINE_PRIMITIVE0_DS ("vm-constants", vm_constants, (void), "", "\
Return the current vm constants array.		\n\
						\n\
:return: vm constants				\n\
:type args: array				\n\
")
{
    return idio_vm_constants;
}

IDIO idio_vm_src_expr_ref (size_t xi, idio_as_t sci)
{
    IDIO ses = IDIO_XENV_SRC_EXPRS (idio_xenvs[xi]);

    if (sci >= idio_array_size (ses)) {
	fprintf (stderr, "vm-src-exprs-ref: %zu > %zu\n", sci, idio_array_size (ses));
	IDIO_C_ASSERT (0);
    }

    return idio_array_ref_index (ses, sci);
}

/*
 * Bah! Either a lexobj or a tuple, (ci line)
 */
IDIO idio_vm_src_props_ref (size_t xi, idio_as_t spi)
{
    if (xi) {
	IDIO sps = IDIO_XENV_SRC_PROPS (idio_xenvs[xi]);

	if (spi >= idio_array_size (sps)) {
	    fprintf (stderr, "vm-src-props-ref: %zu > %zu\n", spi, idio_array_size (sps));
	    IDIO_C_ASSERT (0);
	}

	return idio_array_ref_index (sps, spi);
    } else {
	IDIO ses = IDIO_XENV_SRC_EXPRS (idio_xenvs[xi]);
	IDIO src = idio_array_ref_index (ses, spi);

	return idio_hash_ref (idio_src_properties, src);
    }
}

void idio_vm_dump_src_exprs ()
{
#ifdef IDIO_DEBUG
    fprintf (stderr, "vm-src-exprs ");
#endif

    for (size_t xi = 0; xi < idio_xenvs_size; xi++) {
	char fn[40];
	snprintf (fn, 40, "idio-vm-src-exprs.%zu", xi);
	FILE *fp = fopen (fn, "w");
	if (NULL == fp) {
	    perror ("fopen (idio-vm-src-exprs, w)");
	    return;
	}

	IDIO ses = IDIO_XENV_SRC_EXPRS (idio_xenvs[xi]);

	idio_as_t al = idio_array_size (ses);
	fprintf (fp, "src-exprs table #%2zu: %zd source expressions\n", xi, al);
	idio_as_t i;
	for (i = 0 ; i < al; i++) {
	    IDIO src = idio_array_ref_index (ses, i);
	    fprintf (fp, "%6zd: ", i);
	    idio_debug_FILE (fp, "%s\n", src);
	}
	fprintf (fp, "\n");

	fclose (fp);
    }
}

void idio_vm_dump_src_props ()
{
#ifdef IDIO_DEBUG
    fprintf (stderr, "vm-src-props ");
#endif

    for (size_t xi = 0; xi < idio_xenvs_size; xi++) {
	char fn[40];
	snprintf (fn, 40, "idio-vm-src-props.%zu", xi);
	FILE *fp = fopen (fn, "w");
	if (NULL == fp) {
	    perror ("fopen (idio-vm-src-props, w)");
	    return;
	}

	if (xi) {
	    IDIO sps = IDIO_XENV_SRC_PROPS (idio_xenvs[xi]);

	    idio_as_t al = idio_array_size (sps);
	    fprintf (fp, "src-props table #%2zu: %zd source properties (ci line) where ci is a constants index\n", xi, al);
	    idio_as_t i;
	    for (i = 0 ; i < al; i++) {
		IDIO p = idio_array_ref_index (sps, i);
		fprintf (fp, "%6zd: ", i);

		idio_debug_FILE (fp, "%s", IDIO_PAIR_H (p));
		idio_debug_FILE (fp, ":line %s", IDIO_PAIR_HT (p));
		fprintf (fp, "\n");
	    }
	} else {
	    /*
	     * no xenv src-props for xi 0
	     */
	    IDIO ses = IDIO_XENV_SRC_EXPRS (idio_xenvs[xi]);

	    idio_as_t al = idio_array_size (ses);
	    fprintf (fp, "src-props table #%2zu: %zd source properties\n", xi, al);

	    idio_as_t i;
	    for (i = 0 ; i < al; i++) {
		fprintf (fp, "%6zd: ", i);

		IDIO src = idio_array_ref_index (ses, i);
		IDIO lo = idio_hash_ref (idio_src_properties, src);

		if (idio_S_unspec == lo) {
		    fprintf (fp, " %-25s", "<no lexobj>");
		} else {
		    idio_debug_FILE (fp, "%40s", idio_struct_instance_ref_direct (lo, IDIO_LEXOBJ_ST_NAME));
		    idio_debug_FILE (fp, ":line %4s", idio_struct_instance_ref_direct (lo, IDIO_LEXOBJ_ST_LINE));
		}
		fprintf (fp, "\n");
	    }
	}

	fclose (fp);
    }
}

IDIO_DEFINE_PRIMITIVE0_DS ("vm-src-exprs", vm_src_exprs, (void), "", "\
Return the current vm source constants array.	\n\
						\n\
:return: vm source constants			\n\
:type args: array				\n\
")
{
    return idio_vm_src_exprs;
}

idio_as_t idio_vm_extend_values (IDIO thr)
{
    IDIO_ASSERT (thr);

    IDIO_TYPE_ASSERT (thread, thr);

    IDIO vs = IDIO_THREAD_VALUES (thr);

    idio_as_t i = idio_array_size (vs);
    idio_array_push (vs, idio_S_undef);

    return i;
}

IDIO_DEFINE_PRIMITIVE0_DS ("vm-extend-values", vm_extend_values, (void), "", "\
Extend the VM's values array			\n\
						\n\
:return: index					\n\
:rtype: integer					\n\
")
{
    idio_as_t gvi = idio_vm_extend_values (idio_thread_current_thread ());

    return idio_integer (gvi);
}

idio_as_t idio_vm_extend_default_values ()
{
    idio_as_t i = idio_array_size (idio_vm_values);
    idio_array_push (idio_vm_values, idio_S_undef);

    return i;
}

IDIO idio_vm_values_ref (size_t xi, idio_as_t gvi)
{
    if (gvi) {
	IDIO vs = IDIO_XENV_VALUES (idio_xenvs[xi]);
	if (gvi > idio_array_size (vs)) {
	    fprintf (stderr, "xi %zu gvi %zu > vs %zu\n", xi, gvi, idio_array_size (vs));
	    IDIO st = IDIO_XENV_SYMBOLS (idio_xenvs[xi]);
	    if (st &&
		idio_isa_array (st)) {
		fprintf (stderr, "st %zu\n", idio_array_size (st));
	    } else {
		fprintf (stderr, "st %p\n", st);
	    }
	    fprintf (stderr, "cs %zu\n", idio_array_size (IDIO_XENV_CONSTANTS (idio_xenvs[xi])));
	}
	IDIO v = idio_array_ref_index (vs, gvi);

	if (idio_isa_struct_instance (v)) {
	    if (idio_struct_type_isa (IDIO_STRUCT_INSTANCE_TYPE (v), idio_path_type)) {
		v = idio_path_expand (v);
	    }
	}

	return v;
    } else {
	return idio_S_undef;
    }
}

IDIO_DEFINE_PRIMITIVE1_DS ("vm-values-ref", vm_values_ref, (IDIO index), "index", "\
Return the VM's values array entry at `index`	\n\
						\n\
:param index: index				\n\
:type index: integer				\n\
:return: value					\n\
")
{
    IDIO_ASSERT (index);

    idio_ai_t gvi = -1;

    if (idio_isa_fixnum (index)) {
	gvi = IDIO_FIXNUM_VAL (index);
    } else if (idio_isa_bignum (index)) {
	if (IDIO_BIGNUM_INTEGER_P (index)) {
	    gvi = idio_bignum_ptrdiff_t_value (index);
	} else {
	    IDIO ii = idio_bignum_real_to_integer (index);
	    if (idio_S_nil == ii) {
		/*
		 * Test Case: vm-errors/vm-values-ref-bignum-float.idio
		 *
		 * vm-values-ref 1.1
		 */
		idio_error_param_type ("integer", index, IDIO_C_FUNC_LOCATION ());

		return idio_S_notreached;
	    } else {
		gvi = idio_bignum_ptrdiff_t_value (ii);
	    }
	}
    } else {
	/*
	 * Test Case: vm-errors/vm-values-ref-bad-type.idio
	 *
	 * vm-values-ref #t
	 */
	idio_error_param_type ("integer", index, IDIO_C_FUNC_LOCATION ());

	return idio_S_notreached;
    }

    return idio_vm_values_ref (IDIO_THREAD_XI (idio_thread_current_thread ()), gvi);
}

/*
 * There's a lot of this in the C bootstrap
 */
IDIO idio_vm_default_values_ref (idio_as_t gvi)
{
    return idio_vm_values_ref (0, gvi);
}

void idio_vm_values_set (size_t xi, idio_as_t gvi, IDIO v)
{
    IDIO vs = IDIO_XENV_VALUES (idio_xenvs[xi]);

    idio_array_insert_index (vs, v, gvi);
}

void idio_vm_default_values_set (idio_as_t gvi, IDIO v)
{
    return idio_vm_values_set (0, gvi, v);
}

void idio_vm_dump_values ()
{
#ifdef IDIO_DEBUG
    fprintf (stderr, "vm-values ");
#endif

    /*
     * The printer will update {seen} and potentially call some
     * Idio-code for structures.  That means we're at risk of garbage
     * collection.
     */
    idio_gc_pause ("vm-dump-values");

    IDIO Rx = IDIO_SYMBOL ("Rx");

    for (size_t xi = 0; xi < idio_xenvs_size; xi++) {
	char fn[40];
	snprintf (fn, 40, "idio-vm-values.%zu", xi);
	FILE *fp = fopen (fn, "w");
	if (NULL == fp) {
	    perror ("fopen (idio-vm-values, w)");
	    return;
	}

	IDIO vs = IDIO_XENV_VALUES (idio_xenvs[xi]);

	idio_as_t al = idio_array_size (vs);
	fprintf (fp, "vm-values table #%2zu: %zd\n", xi, al);
	idio_as_t i;
	for (i = 0 ; i < al; i++) {
	    IDIO v = idio_array_ref_index (vs, i);
	    fprintf (fp, "%6zd: ", i);
	    size_t size = 0;
	    char *vs = NULL;
	    if (idio_src_properties == v) {
		/*
		 * This is tens of thousands of
		 *
		 * e -> struct {file, line, e}
		 *
		 * entries.  It takes millions of calls to implement and
		 * seconds to print!
		 */
		vs = idio_as_string_safe (v, &size, 0, 1);
	    } else if (idio_isa_struct_instance (v) &&
		       (IDIO_STRUCT_TYPE_NAME (IDIO_STRUCT_INSTANCE_TYPE (v)) == Rx)) {
		/*
		 * These objects are a little bit recursive and can easily
		 * become 100+MB when printed (to a depth of 40...)
		 */
		vs = idio_as_string_safe (v, &size, 4, 1);
	    } else {
		vs = idio_as_string_safe (v, &size, 40, 1);
	    }
	    fprintf (fp, "%-20s %s\n", idio_type2string (v), vs);
	    IDIO_GC_FREE (vs, size);
	}
	fprintf (fp, "\n");

	fclose (fp);
    }

    idio_gc_resume ("vm-dump-values");
}

void idio_vm_thread_state (IDIO thr)
{
    IDIO_ASSERT (thr);

    IDIO_TYPE_ASSERT (thread, thr);
    IDIO stack = IDIO_THREAD_STACK (thr);

    idio_vm_debug (thr, "vm-thread-state", 0);
    fprintf (stderr, "\n");

    idio_vm_frame_tree (idio_S_nil);
    fprintf (stderr, "\n");

#ifdef IDIO_DEBUG
    IDIO frame = IDIO_THREAD_FRAME (thr);
    while (idio_S_nil != frame) {
	IDIO faci = IDIO_FRAME_NAMES (frame);
	IDIO names = idio_S_nil;
	names = idio_vm_constants_ref (thr, IDIO_FIXNUM_VAL (faci));

	fprintf (stderr, "vm-thread-state: frame: %10p (%10p) %2u/%2u %5" PRIdPTR, frame, IDIO_FRAME_NEXT (frame), IDIO_FRAME_NPARAMS (frame), IDIO_FRAME_NALLOC (frame), IDIO_FIXNUM_VAL (faci));
	idio_debug (" - %-20s - ", names);
	idio_debug ("%s\n", idio_frame_args_as_list (frame));
	frame = IDIO_FRAME_NEXT (frame);
    }
    fprintf (stderr, "\n");
#endif

    idio_vm_trap_state (thr);

    int header = 1;
    IDIO dhs = idio_hash_keys_to_list (idio_condition_default_handler);

    while (idio_S_nil != dhs) {
	if (header) {
	    header = 0;
	    fprintf (stderr, "\n");
	}
	IDIO ct = IDIO_PAIR_H (dhs);
	idio_debug ("vm-thread-state: dft handlers: %-45s ", idio_hash_ref (idio_condition_default_handler, ct));
	idio_debug (" %s\n", IDIO_STRUCT_TYPE_NAME (ct));

	dhs = IDIO_PAIR_T (dhs);
    }

    header = 1;
    idio_sp_t dsp = idio_vm_find_stack_marker (stack, idio_SM_dynamic, 0, 0);
    while (dsp != -1) {
	if (header) {
	    header = 0;
	    fprintf (stderr, "\n");
	}
	fprintf (stderr, "vm-thread-state: dynamic: SP %3zd ", dsp);
	idio_debug (" next %s", idio_array_ref_index (stack, dsp - 3));
	idio_debug (" vi %s", idio_array_ref_index (stack, dsp - 1));
	idio_debug (" val %s\n", idio_array_ref_index (stack, dsp - 2));
	dsp = IDIO_FIXNUM_VAL (idio_array_ref_index (stack, dsp - 3));
    }

    header = 1;
    idio_sp_t esp = idio_vm_find_stack_marker (stack, idio_SM_environ, 0, 0);
    while (esp != -1) {
	if (header) {
	    header = 0;
	    fprintf (stderr, "\n");
	}
	fprintf (stderr, "vm-thread-state: environ: SP %3zd ", esp);
	idio_debug ("= %s\n", idio_array_ref_index (stack, esp - 1));
	idio_debug (" next %s", idio_array_ref_index (stack, esp - 3));
	idio_debug (" vi %s", idio_array_ref_index (stack, esp - 1));
	idio_debug (" val %s\n", idio_array_ref_index (stack, esp - 2));
	esp = IDIO_FIXNUM_VAL (idio_array_ref_index (stack, esp - 3));
    }

    header = 1;
    idio_sp_t asp = idio_vm_find_stack_marker (stack, idio_SM_abort, 0, 0);
    while (asp != -1) {
	if (header) {
	    header = 0;
	    fprintf (stderr, "\n");
	}
	fprintf (stderr, "vm-thread-state: abort: SP %3zd ", asp);
	idio_debug ("= %s\n", idio_array_ref_index (stack, asp - 1));
	asp = IDIO_FIXNUM_VAL (idio_array_ref_index (stack, asp - 2));
    }

    fprintf (stderr, "\n");
    if (NULL == idio_k_exit) {
	fprintf (stderr, "vm-thread-state: idio_k_exit NULL\n");
    } else {
	idio_debug ("vm-thread-state: idio_k_exit %s\n", idio_k_exit);
    }
}

IDIO_DEFINE_PRIMITIVE0_DS ("idio-thread-state", idio_thread_state, (), "", "\
Display a dump of the current thread's state	\n\
						\n\
:return: ``#<unspec>``				\n\
")
{
    idio_vm_thread_state (idio_thread_current_thread ());

    return idio_S_unspec;
}

/*
 * Code coverage:
 *
 * Tricky!
 *
 * This is, in principle, a more ordered Idio-exit, rather than, say,
 * libc/exit.
 *
 * In practice this is more likely to provoke catastrophic error.  Ho
 * hum.
 */
IDIO_DEFINE_PRIMITIVE1_DS ("exit", exit, (IDIO istatus), "status", "\
attempt to exit with status `status`			\n\
							\n\
:param status: exit status				\n\
:type status: fixnum or C/int				\n\
							\n\
Does not return [#]_.					\n\
							\n\
This form will attempt to run through the full system shutdown.	\n\
							\n\
.. seealso:: :ref:`libc/exit <libc/exit>` for a more abrupt exit	\n\
							\n\
.. [#] YMMV						\n\
")
{
    IDIO_ASSERT (istatus);

    int status = -1;
    if (idio_isa_fixnum (istatus)) {
	status = IDIO_FIXNUM_VAL (istatus);
    } else if (idio_isa_C_int (istatus)) {
	status = IDIO_C_TYPE_int (istatus);
    } else {
	/*
	 * Test Case: vm-errors/exit-bad-type.idio
	 *
	 * Idio/exit #t
	 *
	 * NB without the SPACE before the slash which is
	 * end-of-comment in C.  Otherwise, with vanilla "exit", we
	 * pick up the libc/exit.
	 */
	idio_error_param_type ("fixnum|C/int", istatus, IDIO_C_FUNC_LOCATION ());

	return idio_S_notreached;
    }

    /*
     * We've been asked to exit.  Try to flush the usual buffers.
     */
    IDIO oh = idio_thread_current_output_handle ();
    idio_flush_handle (oh);

    IDIO eh = idio_thread_current_error_handle ();
    idio_flush_handle (eh);

    idio_exit_status = status;

    idio_vm_restore_exit (idio_k_exit, istatus);

    return idio_S_notreached;
}

IDIO_DEFINE_PRIMITIVE1_DS ("%set-exit-status", set_exit_status, (IDIO istatus), "status", "\
update potential :lname:`Idio` exit status with	\n\
`status`					\n\
						\n\
:param status: exit status			\n\
:type status: C/int				\n\
")
{
    IDIO_ASSERT (istatus);

    IDIO_TYPE_ASSERT (C_int, istatus);

    idio_exit_status = IDIO_C_TYPE_int (istatus);

    return idio_S_unspec;
}

time_t idio_vm_elapsed (void)
{
    return (time ((time_t *) NULL) - idio_vm_t0);
}

IDIO_DEFINE_PRIMITIVE2_DS ("run-in-thread", run_in_thread, (IDIO thr, IDIO thunk), "thr thunk", "\
Run `thunk` in thread `thr`.			\n\
						\n\
:param thr: the thread				\n\
:type thr: thread				\n\
:param thunk: a thunk				\n\
:type thunk: function				\n\
")
{
    IDIO_ASSERT (thr);
    IDIO_ASSERT (thunk);

    /*
     * Test Case: vm-errors/run-in-thread-bad-thread-type.idio
     *
     * run-in-thread #t #t
     */
    IDIO_USER_TYPE_ASSERT (thread, thr);
    /*
     * Test Case: vm-errors/run-in-thread-bad-func-type.idio
     *
     * run-in-thread (threading/current-thread) #t
     */
    IDIO_USER_TYPE_ASSERT (function, thunk);

    IDIO cthr = idio_thread_current_thread ();

    idio_thread_set_current_thread (thr);

    idio_pc_t pc0 = IDIO_THREAD_PC (thr);
    idio_vm_default_pc (thr);

    IDIO r = idio_vm_invoke_C_thread (thr, thunk);

    if (IDIO_THREAD_PC (thr) != pc0) {
	IDIO_THREAD_STACK_PUSH (idio_fixnum (idio_vm_FINISH_pc));
	IDIO_THREAD_STACK_PUSH (idio_SM_return);

	r = idio_vm_run (thr, IDIO_THREAD_PC (thr), IDIO_VM_RUN_IDIO);

	idio_pc_t pc = IDIO_THREAD_PC (thr);
	if (pc == (idio_vm_FINISH_pc + 1)) {
	    IDIO_THREAD_PC (thr) = pc0;
	}
    }

    idio_thread_set_current_thread (cthr);

    return r;
}

IDIO idio_vm_frame_tree (IDIO args)
{
    IDIO_ASSERT (args);

    IDIO thr = idio_thread_current_thread ();

    IDIO frame = IDIO_THREAD_FRAME (thr);

    int depth = 0;

    int first = 1;
    while (idio_S_nil != frame) {
	if (first) {
	    first = 0;
	    fprintf (stderr, "  %2.2s %2.2s  %20.20s   %s\n", "frame", "#", "var", "val");
	}

	IDIO faci = IDIO_FRAME_NAMES (frame);
	idio_ai_t aci = IDIO_FIXNUM_VAL (faci);
	IDIO names = idio_S_nil;
	names = idio_vm_constants_ref (thr, aci);
	if (0 == aci) {
	    fprintf (stderr, "  ?? aci=%zd ", aci);
	    idio_debug ("%s\n", names);
	}

	/*
	 * formal parameters -- marked with *
	 */
	idio_ai_t al = IDIO_FRAME_NPARAMS (frame);
	idio_ai_t i;
	for (i = 0; i < al; i++) {
	    fprintf (stderr, "  %2d %2zdp ", depth, i);
	    if (idio_S_nil != names) {
		idio_debug ("%20s = ", IDIO_PAIR_H (names));
		names = IDIO_PAIR_T (names);
	    } else {
		fprintf (stderr, "%20s = ", "?");
	    }
	    idio_debug ("%s\n", IDIO_FRAME_ARGS (frame, i));
	}

	/*
	 * varargs element -- probably named #f
	 */
	fprintf (stderr, "  %2d %2zd* ", depth, i);
	if (idio_S_nil != names) {
	    if (idio_S_false == IDIO_PAIR_H (names)) {
		fprintf (stderr, "%20s = ", "-");
	    } else {
		idio_debug ("%20s = ", IDIO_PAIR_H (names));
	    }
	    names = IDIO_PAIR_T (names);
	} else {
	    fprintf (stderr, "%20s = ", "?");
	}
	idio_debug ("%s\n", IDIO_FRAME_ARGS (frame, i));

	/*
	 * "locals"
	 */
	al = IDIO_FRAME_NALLOC (frame);
	for (i++; i < al; i++) {
	    fprintf (stderr, "  %2d %2zdl ", depth, i);
	    if (idio_S_nil != names) {
		idio_debug ("%20s = ", IDIO_PAIR_H (names));
		names = IDIO_PAIR_T (names);
	    } else {
		fprintf (stderr, "%20s = ", "?");
	    }
	    idio_debug ("%s\n", IDIO_FRAME_ARGS (frame, i));
	}
	fprintf (stderr, "\n");

	depth++;
	frame = IDIO_FRAME_NEXT (frame);
    }
    if (0 == first) {
	fprintf (stderr, "      #p is a parameter\n");
	fprintf (stderr, "      #* is the varargs arg - is the name (if no name given)\n");
	fprintf (stderr, "      #l is a local var\n");
    }

    return idio_S_unspec;
}

IDIO_DEFINE_PRIMITIVE0V_DS ("%vm-frame-tree", vm_frame_tree, (IDIO args), "[args]", "\
Show the current frame tree.					\n\
								\n\
:param args: (optional)						\n\
:type args: list						\n\
")
{
    IDIO_ASSERT (args);

    return idio_vm_frame_tree (args);
}

void idio_vm_trap_state (IDIO thr)
{
    IDIO_ASSERT (thr);

    IDIO_TYPE_ASSERT (thread, thr);

    IDIO stack = IDIO_THREAD_STACK (thr);
    idio_sp_t ss = idio_array_size (stack);

    idio_sp_t tsp = idio_vm_find_stack_marker (stack, idio_SM_trap, 0, 0);

    if (tsp > ss) {
	fprintf (stderr, "TRAP SP %zd > size (stack) %zd\n", tsp, ss);
    } else {
	while (1) {
	    fprintf (stderr, "vm-thread-state: trap: SP %3zd: ", tsp);
	    IDIO handler = idio_array_ref_index (stack, tsp - 1);

	    if (idio_isa_closure (handler)) {
		IDIO name = idio_ref_property (handler, idio_KW_name, IDIO_LIST1 (idio_S_nil));
		if (idio_S_nil != name) {
		    idio_debug (" %-45s", name);
		} else {
		    idio_debug (" %-45s", handler);
		}
	    } else {
		idio_debug (" %-45s", handler);
	    }

	    IDIO ct_mci = idio_array_ref_index (stack, tsp - 2);

	    IDIO ct_sym = idio_vm_constants_ref (thr, IDIO_FIXNUM_VAL (ct_mci));
	    IDIO ct = idio_module_symbol_value_recurse (ct_sym, IDIO_THREAD_ENV (thr), idio_S_nil);

	    if (idio_isa_struct_type (ct)) {
		idio_debug (" %s\n", IDIO_STRUCT_TYPE_NAME (ct));
	    } else {
		idio_debug (" %s\n", ct);
	    }

	    idio_sp_t ntsp = IDIO_FIXNUM_VAL (idio_array_ref_index (stack, tsp - 3));
	    if (ntsp == tsp) {
		break;
	    }
	    tsp = ntsp;
	}
    }
}

IDIO_DEFINE_PRIMITIVE0_DS ("%vm-trap-state", vm_trap_state, (void), "", "\
Show the current trap tree.					\n\
")
{
    idio_vm_trap_state (idio_thread_current_thread ());

    return idio_S_unspec;
}

void idio_vm_add_xenv_from_eenv (IDIO thr, IDIO eenv)
{
    IDIO_ASSERT (thr);
    IDIO_ASSERT (eenv);

    IDIO_TYPE_ASSERT (thread, thr);
    IDIO_TYPE_ASSERT (struct_instance, eenv);

    idio_xenv_t *xe = idio_xenv ();

    /*
     * XXX We need to idio_gc_protect() these elements as they are not
     * in a GC-visible structure yet these tables are freed after the
     * GC has mechanically free every allocated item including these
     * things we are protecting.
     */

    IDIO st = idio_struct_instance_ref_direct (eenv, IDIO_EENV_ST_SYMBOLS);
    IDIO sym_si = IDIO_PAIR_H (st);
    size_t st_len = IDIO_FIXNUM_VAL (IDIO_PAIR_HTTT (sym_si));
    IDIO_XENV_SYMBOLS (xe) = idio_array (st_len);
    while (st != idio_S_nil) {
	sym_si = IDIO_PAIR_H (st);
	IDIO si = IDIO_PAIR_T (sym_si);

	idio_array_insert_index (IDIO_XENV_SYMBOLS (xe),
				 IDIO_SI_CI (si),
				 IDIO_FIXNUM_VAL (IDIO_SI_SI (si)));
	st = IDIO_PAIR_T (st);
    }
    idio_gc_protect (IDIO_XENV_SYMBOLS (xe));

    IDIO_XENV_CONSTANTS (xe)      = idio_copy (idio_struct_instance_ref_direct (eenv, IDIO_EENV_ST_CONSTANTS),
					       IDIO_COPY_SHALLOW);
    idio_gc_protect (IDIO_XENV_CONSTANTS (xe));

    IDIO_XENV_CONSTANTS_HASH (xe) = idio_copy (idio_struct_instance_ref_direct (eenv, IDIO_EENV_ST_CONSTANTS_HASH),
					       IDIO_COPY_SHALLOW);
    idio_gc_protect (IDIO_XENV_CONSTANTS_HASH (xe));

    IDIO_XENV_SRC_EXPRS (xe)      = idio_copy (idio_struct_instance_ref_direct (eenv, IDIO_EENV_ST_SRC_EXPRS),
					       IDIO_COPY_SHALLOW);
    idio_gc_protect (IDIO_XENV_SRC_EXPRS (xe));

    IDIO_XENV_SRC_PROPS (xe)      = idio_copy (idio_struct_instance_ref_direct (eenv, IDIO_EENV_ST_SRC_PROPS),
					       IDIO_COPY_SHALLOW);
    idio_gc_protect (IDIO_XENV_SRC_PROPS (xe));


    /*
     * values is the same size as symbols with entries defaulting to 0
     */
    IDIO_XENV_VALUES (xe)         = idio_array_dv (idio_array_size (IDIO_XENV_SYMBOLS (xe)), idio_fixnum (0));
    idio_gc_protect (IDIO_XENV_VALUES (xe));

    IDIO CTP_bc = idio_struct_instance_ref_direct (eenv, IDIO_EENV_ST_BYTE_CODE);
    if (idio_CSI_idio_ia_s != IDIO_C_TYPE_POINTER_PTYPE (CTP_bc)) {
	/*
	 * Test Case: ??
	 */
	idio_error_param_value_exp ("%vm-add-xenv-from-eenv", "byte-code", CTP_bc, "struct-idio-ia-s", IDIO_C_FUNC_LOCATION ());

	/* notreached */
	return;
    }
    IDIO_IA_T bc = IDIO_C_TYPE_POINTER_P (CTP_bc);

    IDIO_XENV_BYTE_CODE (xe) = idio_ia (IDIO_IA_USIZE (bc));
    idio_ia_copy (IDIO_XENV_BYTE_CODE (xe), bc);
}

IDIO_DEFINE_PRIMITIVE1_DS ("%vm-add-xenv-from-eenv", vm_add_xenv_from_eenv, (IDIO eenv), "eenv", "\
Add a new xenv derived from `eenv`		\n\
						\n\
:param thr: the thread				\n\
:type thr: thread				\n\
:param eenv: an evaluation environment		\n\
:type eenv: struct-instance			\n\
:return: ``#<unspec>``				\n\
")
{
    IDIO_ASSERT (eenv);

    IDIO_TYPE_ASSERT (struct_instance, eenv);

    idio_vm_add_xenv_from_eenv (idio_thread_current_thread (), eenv);

    return idio_S_unspec;
}

/*
 * NB There is no point in exposing idio_vm_source_location() as a
 * primitive as wherever you call it it returns that place -- in other
 * words it is of no use in any kind of handler as it merely tells you
 * you are in the handler.
 */
IDIO idio_vm_source_location ()
{
    IDIO lsh = idio_open_output_string_handle_C ();
    IDIO cthr = idio_thread_current_thread ();
    IDIO fsci = IDIO_THREAD_EXPR (cthr);
    if (idio_isa_fixnum (fsci)) {
	IDIO fgci = idio_module_get_or_set_vci (idio_thread_current_env (), fsci);
	idio_ai_t gci = IDIO_FIXNUM_VAL (fgci);

	IDIO expr = idio_vm_src_expr_ref (IDIO_THREAD_XI (idio_thread_current_thread ()), gci);

	IDIO lo = idio_S_nil;
	if (idio_S_nil != expr) {
	    lo = idio_hash_ref (idio_src_properties, expr);
	    if (idio_S_unspec == lo) {
		lo = idio_S_nil;
	    }
	}

	if (idio_S_nil == lo) {
	    idio_display_C ("<VM: no lexobj for ", lsh);
	    idio_display (expr, lsh);
	    idio_display_C (">", lsh);
	} else {
	    idio_display (idio_struct_instance_ref_direct (lo, IDIO_LEXOBJ_ST_NAME), lsh);
	    idio_display_C (":line ", lsh);
	    idio_display (idio_struct_instance_ref_direct (lo, IDIO_LEXOBJ_ST_LINE), lsh);
	}
    } else {
	idio_display (fsci, lsh);
    }

    return idio_get_output_string (lsh);
}

void idio_vm_decode_thread (IDIO thr)
{
    IDIO_ASSERT (thr);
    IDIO_TYPE_ASSERT (thread, thr);

    IDIO stack = IDIO_THREAD_STACK (thr);
    idio_sp_t sp0 = idio_array_size (stack) - 1;
    idio_sp_t sp = sp0;
    fprintf (stderr, "vm-decode-thread: thr=%8p sp=%4zd pc=%6zd\n", thr, sp, IDIO_THREAD_PC (thr));

    idio_vm_decode_stack (thr, stack);
}

void idio_vm_decode_stack (IDIO thr, IDIO stack)
{
    IDIO_ASSERT (stack);
    IDIO_TYPE_ASSERT (array, stack);

    idio_sp_t sp0 = idio_array_size (stack) - 1;
    idio_sp_t sp = sp0;

    fprintf (stderr, "vm-decode-stack: stk=%p sp=%4zd\n", stack, sp);

    for (;sp >= 0; ) {

	fprintf (stderr, "%4zd\t", sp);

	IDIO sv0 = sp >= 0 ? idio_array_ref_index (stack, sp - 0) : idio_S_nil;
	IDIO sv1 = sp >= 1 ? idio_array_ref_index (stack, sp - 1) : idio_S_nil;
	IDIO sv2 = sp >= 2 ? idio_array_ref_index (stack, sp - 2) : idio_S_nil;
	IDIO sv3 = sp >= 3 ? idio_array_ref_index (stack, sp - 3) : idio_S_nil;
	IDIO sv4 = sp >= 4 ? idio_array_ref_index (stack, sp - 4) : idio_S_nil;
	IDIO sv5 = sp >= 5 ? idio_array_ref_index (stack, sp - 5) : idio_S_nil;

	/*
	 * Make some educated guess about what was pushed onto the
	 * stack
	 */
	if (idio_SM_trap == sv0 &&
	    sp >= 3 &&
	    idio_isa_function (sv1) &&
	    idio_isa_fixnum (sv2) &&
	    idio_isa_fixnum (sv3)) {
	    fprintf (stderr, "%-20s ", "TRAP");
	    idio_debug ("%-35s ", sv1);
	    IDIO fgci = idio_module_get_or_set_vci (idio_thread_current_env (), sv2);
	    idio_debug ("%-20s ", idio_vm_constants_ref (thr, IDIO_FIXNUM_VAL (fgci)));
	    idio_sp_t tsp = IDIO_FIXNUM_VAL (sv3);
	    fprintf (stderr, "next t/h @%zd", tsp);
	    sp -= 4;
	} else if (idio_SM_escaper == sv0 &&
		   sp >= 3 &&
		   idio_isa_fixnum (sv1) &&
		   idio_isa_frame (sv2) &&
		   idio_isa_fixnum (sv3)) {
	    fprintf (stderr, "%-20s ", "ESCAPER");
	    IDIO fgci = idio_module_get_or_set_vci (idio_thread_current_env (), sv1);
	    idio_debug ("%-20s ", idio_vm_constants_ref (thr, IDIO_FIXNUM_VAL (fgci)));
	    fprintf (stderr, "PC -> %" PRIdPTR, IDIO_FIXNUM_VAL (sv3));
	    sp -= 4;
	} else if (idio_SM_dynamic == sv0 &&
		   sp >= 3) {
	    fprintf (stderr, "%-20s vi=%5" PRIdPTR " ", "DYNAMIC", IDIO_FIXNUM_VAL (sv1));
	    idio_debug ("%-35s ", sv2);
	    idio_sp_t dsp = IDIO_FIXNUM_VAL (sv3);
	    fprintf (stderr, "next dyn @%zd", dsp);
	    sp -= 4;
	} else if (idio_SM_environ == sv0 &&
		   sp >= 3) {
	    fprintf (stderr, "%-20s vi=%5" PRIdPTR, "ENVIRON", IDIO_FIXNUM_VAL (sv1));
	    idio_debug ("%-35s ", sv2);
	    idio_sp_t esp = IDIO_FIXNUM_VAL (sv3);
	    fprintf (stderr, "next env @%zd", esp);
	    sp -= 4;
	} else if (idio_SM_abort == sv0 &&
		   sp >= 2) {
	    fprintf (stderr, "%-20s ", "ABORT");
	    if (idio_isa_pair (sv1)) {
		idio_debug ("%-35s ", IDIO_PAIR_HT (sv1));
	    } else {
		idio_debug ("?? %-35s ", sv1);
	    }
	    idio_sp_t asp = IDIO_FIXNUM_VAL (sv2);
	    fprintf (stderr, "next abort @%zd", asp);
	    sp -= 3;
	} else if (idio_SM_preserve_all_state == sv0 &&
		   sp >= 5) {
	    fprintf (stderr, "%-20s ", "ALL-STATE");
	    idio_debug ("reg1 %s ", sv5);
	    idio_debug ("reg2 %s ", sv4);
	    idio_debug ("expr %s ", sv3);
	    idio_debug ("func %s ", sv2);
	    idio_debug ("val  %s ", sv1);
	    sp -= 6;
	} else if (idio_SM_preserve_state == sv0 &&
	    sp >= 2 &&
		idio_isa_module (sv1) &&
		(idio_S_nil == sv2 ||
		 idio_isa_frame (sv2))) {
	    fprintf (stderr, "%-20s ", "STATE");
	    idio_debug ("%s ", sv2);
	    idio_debug ("%s ", sv1);
	    sp -= 3;
	} else if (idio_SM_return == sv0 &&
		   sp >= 1 &&
		   idio_isa_fixnum (sv1)) {
	    fprintf (stderr, "%-20s ", "RETURN");
	    idio_debug ("%s ", sv1);
	    ssize_t spc = IDIO_FIXNUM_VAL (sv1);
	    if (spc < 0) {
		fprintf (stderr, "sv1==pc %zd < 0", spc);
	    } else {
		idio_pc_t pc = spc;
		if (idio_vm_NCE_pc == pc) {
		    fprintf (stderr, "-- NON-CONT-ERROR");
		} else if  (idio_vm_FINISH_pc == pc) {
		    fprintf (stderr, "-- FINISH");
		} else if (idio_vm_CHR_pc == pc) {
		    fprintf (stderr, "-- condition handler return (TRAP + STATE + RETURN following?)");
		} else if (idio_vm_AR_pc ==  pc) {
		    fprintf (stderr, "-- apply return");
		} else if (idio_vm_IHR_pc == pc) {
		    fprintf (stderr, "-- interrupt handler return (ALL-STATE (+ STATE) + RETURN following?)");
		}
	    }
	    sp -= 2;
	} else if (idio_SM_preserve_continuation == sv0 &&
		   sp >= 1 &&
		   idio_isa_fixnum (sv1)) {
	    fprintf (stderr, "%-20s ", "CONTINUATION PC");
	    idio_debug ("%s ", sv1);
	    sp -= 2;
	} else {
	    fprintf (stderr, "a %-18s ", idio_type2string (sv0));
	    idio_debug ("%.100s", sv0);
	    sp -= 1;
	}

	fprintf (stderr, "\n");
    }
}

void idio_vm_reset_thread (IDIO thr, int verbose)
{
    IDIO_ASSERT (thr);
    IDIO_TYPE_ASSERT (thread, thr);

    if (0 && verbose) {
	fprintf (stderr, "\nvm-reset-thread\n");

	/* IDIO stack = IDIO_THREAD_STACK (thr); */
	IDIO frame = IDIO_THREAD_FRAME (thr);

	idio_vm_thread_state (thr);

	size_t i = 0;
	while (idio_S_nil != frame) {
	    fprintf (stderr, "call frame %4zd: ", i++);
	    idio_debug ("%s\n", frame);
	    frame = IDIO_FRAME_NEXT (frame);
	}

	idio_debug ("env: %s\n", IDIO_THREAD_ENV (thr));

	idio_debug ("MODULE:\t%s\n", IDIO_MODULE_NAME (IDIO_THREAD_MODULE (thr)));
	idio_debug ("INPUT:\t%s\n", IDIO_THREAD_INPUT_HANDLE (thr));
	idio_debug ("OUTPUT:\t%s\n", IDIO_THREAD_OUTPUT_HANDLE (thr));
    }

    /*
     * There was code to clear the stack here as where better to clear
     * down the stack than in the reset code?  But the question was,
     * clear down to what to ensure the engine kept running?  Whatever
     * value was chosen always seemed to end in tears.
     *
     * However, idio_vm_run() knows the SP for when it was started and
     * given that we're about to tell it to FINISH the current run
     * then it would make sense for it to clear down to the last known
     * good value, the value it had when it started.
     */
    IDIO_THREAD_PC (thr) = idio_vm_FINISH_pc;
}

void idio_init_vm_values ()
{
     /*
      * Start up and shutdown generates some 7600 constants (probably
      * 2700 actual constants) and running the test suite generates
      * 23000 constants (probably 5000 actual constants).  Most of
      * these are src code properties -- it is difficult to
      * distinguish a genuine PAIR as a constant from a PAIR used as a
      * source code property.
      */
    idio_vm_constants = idio_array (24000);
    idio_gc_protect_auto (idio_vm_constants);
    /*
     * The only "constant" we can't put in our idio_vm_constants_hash
     * is #n (#n can't be a key in a hash) so plonk it in slot 0 so it
     * is a quick lookup when we fail to find the key in the hash.
     */
    idio_array_push (idio_vm_constants, idio_S_nil);

    /*
     * IDIO_HASH_COUNT (idio_vm_constants_hash)
     * empty	=> 5k
     * test	=> 23k
     */
    idio_vm_constants_hash = IDIO_HASH_EQUALP (8 * 1024);
    idio_gc_protect_auto (idio_vm_constants_hash);

    /*
     * Start up and shutdown generates some 1761 values and running
     * the test suite generates 2034 values
     */
    idio_vm_values = idio_array (3000);
    idio_gc_protect_auto (idio_vm_values);

    idio_vm_src_exprs = idio_array (24000);
    idio_gc_protect_auto (idio_vm_src_exprs);

    idio_vm_krun = idio_array (4);
    idio_gc_protect_auto (idio_vm_krun);

    /*
     * Push a dummy value onto idio_vm_values so that slot 0 is
     * unavailable.  We can then use 0 as a marker to say the value
     * needs to be dynamically referenced and the the 0 backfilled
     * with the true value.
     *
     * idio_S_undef is the value whereon the *_REF VM instructions do
     * a double-take
     */
    idio_array_push (idio_vm_values, idio_S_undef);

#define IDIO_VM_STRING(c,s) idio_vm_ ## c ## _string = idio_string_C (s); idio_gc_protect_auto (idio_vm_ ## c ## _string);

    IDIO_VM_STRING (get_or_create_vvi, "get-or-create-vvi");
    IDIO_VM_STRING (SYM_DEF,           "SYM-DEF");
    IDIO_VM_STRING (SYM_DEF_gvi0,      "SYM-DEF/gvi=0");
    IDIO_VM_STRING (SYM_SET,           "SYM-SET");
    IDIO_VM_STRING (COMPUTED_SYM_DEF,  "COMPUTED-SYM-DEF");
    IDIO_VM_STRING (EXPANDER,          "EXPANDER");
    IDIO_VM_STRING (INFIX_OPERATOR,    "INFIX-OPERATOR");
    IDIO_VM_STRING (POSTFIX_OPERATOR,  "POSTFIX-OPERATOR");

    idio_all_code = idio_ia (500000);

    idio_codegen_code_prologue (idio_all_code);
    idio_prologue_len = IDIO_IA_USIZE (idio_all_code);

    /*
     * Having created the main VM tables, above, we can create the
     * first xenv (which implicitly uses them)
     */
    idio_xenv ();

}

typedef struct idio_vm_symbol_s {
    char *name;
    uint8_t value;
} idio_vm_symbol_t;

static idio_vm_symbol_t idio_vm_symbols[] = {
    { "A-PRIMCALL0", IDIO_A_PRIMCALL0 },
    { "A-PRIMCALL1", IDIO_A_PRIMCALL1 },
    { "A-PRIMCALL2", IDIO_A_PRIMCALL2 },
    { NULL, 0 }
};

void idio_vm_add_primitives ()
{
    IDIO_ADD_PRIMITIVE (raise);
    IDIO_ADD_PRIMITIVE (reraise);
    IDIO_ADD_PRIMITIVE (apply);
    IDIO_ADD_PRIMITIVE (make_prompt_tag);
    IDIO_EXPORT_MODULE_PRIMITIVE (idio_vm_module, vm_dc_holes);
    IDIO_EXPORT_MODULE_PRIMITIVE (idio_vm_module, vm_dc_hole_push);
    IDIO_EXPORT_MODULE_PRIMITIVE (idio_vm_module, vm_dc_hole_pop);
    IDIO_EXPORT_MODULE_PRIMITIVE (idio_vm_module, vm_dc_make_hole);
    IDIO_ADD_PRIMITIVE (call_uc);
    IDIO_ADD_PRIMITIVE (call_dc);
    IDIO_ADD_PRIMITIVE (vm_continuations);
    IDIO_ADD_PRIMITIVE (vm_apply_continuation);
    IDIO_ADD_PRIMITIVE (vm_trace);
    IDIO_ADD_PRIMITIVE (vm_trace_all);
#ifdef IDIO_VM_DIS
    IDIO_ADD_PRIMITIVE (vm_dis);
#endif

    IDIO_EXPORT_MODULE_PRIMITIVE (idio_vm_module, vm_run);
    IDIO_EXPORT_MODULE_PRIMITIVE (idio_vm_module, vm_constants);
    IDIO_EXPORT_MODULE_PRIMITIVE (idio_vm_module, vm_extend_values);
    IDIO_EXPORT_MODULE_PRIMITIVE (idio_vm_module, vm_src_exprs);
    IDIO_EXPORT_MODULE_PRIMITIVE (idio_vm_module, vm_values_ref);

    IDIO_ADD_PRIMITIVE (idio_thread_state);
    IDIO_ADD_PRIMITIVE (exit);
    IDIO_ADD_PRIMITIVE (set_exit_status);
    IDIO_ADD_PRIMITIVE (run_in_thread);
    IDIO_ADD_PRIMITIVE (vm_frame_tree);
    IDIO_ADD_PRIMITIVE (vm_trap_state);
    IDIO_ADD_PRIMITIVE (vm_add_xenv_from_eenv);
}

void idio_final_vm ()
{
    /*
     * Run a GC in case someone is hogging all the file descriptors,
     * say, as we want to use one, at least.
     */
    idio_gc_collect_all ("final-vm");

    if (getpid () == idio_pid) {
#ifdef IDIO_DEBUG
	IDIO thr = idio_thread_current_thread ();
	fprintf (stderr, "final-vm: ");

	IDIO stack = IDIO_THREAD_STACK (thr);
	idio_sp_t ss = idio_array_size (stack);
	if (ss > 27) {
	    fprintf (stderr, "VM didn't finish cleanly with %zd > 27 entries on the stack\n", ss);
	    idio_vm_thread_state (thr);
	}
#endif

	if (idio_vm_reports) {
	    /*
	     * We deliberately test that broken struct instance and
	     * C/pointer printers generate ^rt-parameter-value-errors.
	     *
	     * Unfortunately, those values still exist which, as we're
	     * about to try to print them out again, here, is going to
	     * be a slight problem.
	     *
	     * Obviously, the same could be true for regular usage.
	     *
	     * We *could* establish a trap, right now, for
	     * ^rt-parameter-values-error and revel in some #<bad
	     * printer> messages or, alternatively, we could engineer
	     * the code to fall back on the default struct instance
	     * and C/pointer printers.
	     *
	     * The flag, idio_vm_reports is, clearly, toggled on the
	     * presence of the --vm-reports argument but we don't want
	     * this alternate behaviour to prevent
	     * ^rt-parameter-value-error being raised during run-time.
	     *
	     * So we need yet another flag for during VM reporting.
	     */
	    idio_vm_reporting = 1;
	    idio_vm_dump_symbols ();
	    idio_vm_dump_constants ();
	    idio_vm_dump_src_exprs ();
	    idio_vm_dump_src_props ();
	    idio_vm_dump_values ();

#ifdef IDIO_VM_PROF
#ifdef IDIO_DEBUG
	    fprintf (stderr, "vm-perf ");
#endif
	    for (size_t xi = 0; xi < idio_xenvs_size; xi++) {
		IDIO_IA_T bc = IDIO_XENV_BYTE_CODE (idio_xenvs[xi]);
		IDIO st = IDIO_XENV_SYMBOLS (idio_xenvs[xi]);
		IDIO cs = IDIO_XENV_CONSTANTS (idio_xenvs[xi]);
		IDIO vs = IDIO_XENV_VALUES (idio_xenvs[xi]);

		fprintf (idio_vm_perf_FILE, "final-vm: #%2zu\n", xi);
		fprintf (idio_vm_perf_FILE, "  %zu instruction bytes\n", IDIO_IA_USIZE (bc));
		if (IDIO_THREAD_XI (thr)) {
		    fprintf (idio_vm_perf_FILE, "  %zu symbols\n", idio_array_size (st));
		}
		fprintf (idio_vm_perf_FILE, "  %zu constants\n", idio_array_size (cs));
		fprintf (idio_vm_perf_FILE, "  %zu values\n", idio_array_size (vs));
	    }
#endif

#ifdef IDIO_VM_PROF
	    uint64_t c = 0;
	    struct timespec t;
	    t.tv_sec = 0;
	    t.tv_nsec = 0;

	    for (IDIO_I i = 1; i < IDIO_I_MAX; i++) {
		c += idio_vm_ins_counters[i];
		t.tv_sec += idio_vm_ins_call_time[i].tv_sec;
		t.tv_nsec += idio_vm_ins_call_time[i].tv_nsec;
		if (t.tv_nsec > IDIO_VM_NS) {
		    t.tv_nsec -= IDIO_VM_NS;
		    t.tv_sec += 1;
		}
	    }

	    float c_pct = 0;
	    float t_pct = 0;

	    fprintf (idio_vm_perf_FILE, "vm-ins:  %4.4s %-40.40s %8.8s %5.5s %15.15s %5.5s %6.6s\n", "code", "instruction", "count", "cnt%", "time (sec.nsec)", "time%", "ns/call");
	    for (IDIO_I i = 1; i < IDIO_I_MAX; i++) {
		if (1 || idio_vm_ins_counters[i]) {
		    char const *bc_name = idio_vm_bytecode2string (i);
		    if (strcmp (bc_name, "Unknown bytecode") ||
			idio_vm_ins_counters[i]) {
			float count_pct = 100.0 * idio_vm_ins_counters[i] / c;
			c_pct += count_pct;

			/*
			 * convert to 100ths of a second
			 */
			float t_time = t.tv_sec * 100 + t.tv_nsec / 10000000;
			float i_time = idio_vm_ins_call_time[i].tv_sec * 100 + idio_vm_ins_call_time[i].tv_nsec / 10000000;
			float time_pct = i_time * 100 / t_time;
			t_pct += time_pct;

			fprintf (idio_vm_perf_FILE, "vm-ins:  %4" PRIu8 " %-40s %8" PRIu64 " %5.1f %5jd.%09ld %5.1f",
				 i,
				 bc_name,
				 idio_vm_ins_counters[i],
				 count_pct,
				 (intmax_t) idio_vm_ins_call_time[i].tv_sec,
				 idio_vm_ins_call_time[i].tv_nsec,
				 time_pct);
			double call_time = 0;
			if (idio_vm_ins_counters[i]) {
			    call_time = (idio_vm_ins_call_time[i].tv_sec * IDIO_VM_NS + idio_vm_ins_call_time[i].tv_nsec) / idio_vm_ins_counters[i];
			}
			fprintf (idio_vm_perf_FILE, " %6.f", call_time);
			fprintf (idio_vm_perf_FILE, "\n");
		    }
		}
	    }
	    fprintf (idio_vm_perf_FILE, "vm-ins:  %4s %-38s %10" PRIu64 " %5.1f %5jd.%09ld %5.1f\n", "", "total", c, c_pct, (intmax_t) t.tv_sec, t.tv_nsec, t_pct);
#endif
	}

#ifdef IDIO_DEBUG
	fprintf (stderr, "\n");
#endif
    }

    fclose (idio_tracing_FILE);
    idio_ia_free (idio_all_code);
    idio_all_code = NULL;
}

/*
 * deletion of idio_xenvs is delayed partly because some
 * idio_final_X() (notably module) want to drop out details from the
 * tables.
 */
void idio_final_xenv ()
{
    for (size_t xi = 0; xi < idio_xenvs_size; xi++) {
	idio_free_xenv (idio_xenvs[xi]);
    }
    if (idio_xenvs_size) {
	IDIO_GC_FREE (idio_xenvs, idio_xenvs_size * sizeof (idio_xenv_t *));
    }
}

void idio_init_vm ()
{
    idio_module_table_register (idio_vm_add_primitives, idio_final_vm, NULL);

    /*
     * Careful analysis:
     *
     * grep CONSTANT-REF vm-dasm | sed 's/.*[0-9]: //' | sort | uniq
     * -c | sort -n | tail -40
     *
     * suggests that, for common terms, to keep the ci varuints used
     * by these references to one byte (in practice, <240 -- see
     * idio_vm_fetch_varuint()), we should pre-fill the constants
     * array with things we know are going to get used.
     *
     * The vm-dasm should probably be the result of a regular start
     * and stop, say, idio --vm-reports empty, rather than a specific
     * run, say, the test suite.
     *
     * Having updated the list below, you can then look at the
     * subsequent vm-constants to see the effect noting that other
     * modules will have added 130-off constants before this code gets
     * a look-in.
     *
     * NB The idio_S_X values are initialised after idio_vm_values()
     * is run, above, so we might as well add them all down here.  It
     * means they get shoved out to ~80th in the constants list (as
     * other modules have initialised before us) -- but that's well
     * within the 240 allowed for in the 1 byte varuint limit.
     */

    /* used in bootstrap */
<<<<<<< HEAD
    idio_vm_extend_default_constants (idio_S_block);
    idio_vm_extend_default_constants (idio_S_colon_eq);
    idio_vm_extend_default_constants (idio_S_cond);
    idio_vm_extend_default_constants (idio_S_define);
    idio_vm_extend_default_constants (idio_S_else);
    idio_vm_extend_default_constants (idio_S_eq);
    idio_vm_extend_default_constants (idio_S_error);
    idio_vm_extend_default_constants (idio_S_function);
    idio_vm_extend_default_constants (idio_S_if);
    idio_vm_extend_default_constants (idio_S_ph);
    idio_vm_extend_default_constants (idio_S_quote);
    idio_vm_extend_default_constants (idio_bignum_real_C ("0.0", 3));
    idio_vm_extend_default_constants (idio_bignum_real_C ("1.0", 3));
    idio_vm_extend_default_constants (idio_string_C_len (IDIO_STATIC_STR_LEN ("\n")));
    idio_vm_extend_default_constants (idio_string_C_len (IDIO_STATIC_STR_LEN ("closed application: (e)")));
    idio_vm_extend_default_constants (idio_string_C_len (IDIO_STATIC_STR_LEN ("closed application: (end)")));
    idio_vm_extend_default_constants (idio_string_C_len (IDIO_STATIC_STR_LEN ("closed application: (loop)")));
    idio_vm_extend_default_constants (idio_string_C_len (IDIO_STATIC_STR_LEN ("closed application: (r)")));
    idio_vm_extend_default_constants (idio_string_C_len (IDIO_STATIC_STR_LEN ("closed application: (start)")));
    idio_vm_extend_default_constants (idio_string_C_len (IDIO_STATIC_STR_LEN ("closed application: (v)")));
    idio_vm_extend_default_constants (idio_string_C_len (IDIO_STATIC_STR_LEN ("closed application: (x)")));
    idio_vm_extend_default_constants (idio_string_C_len (IDIO_STATIC_STR_LEN ("invalid syntax")));
    idio_vm_extend_default_constants (idio_string_C_len (IDIO_STATIC_STR_LEN ("not a char-set")));
    idio_vm_extend_default_constants (idio_string_C_len (IDIO_STATIC_STR_LEN ("not a condition:")));
    idio_vm_extend_default_constants (IDIO_SYMBOLS_C_INTERN ("&args"));
    idio_vm_extend_default_constants (IDIO_SYMBOLS_C_INTERN (":"));
    idio_vm_extend_default_constants (IDIO_SYMBOLS_C_INTERN ("close"));
    idio_vm_extend_default_constants (IDIO_SYMBOLS_C_INTERN ("define-syntax"));
    idio_vm_extend_default_constants (IDIO_SYMBOLS_C_INTERN ("display"));
    idio_vm_extend_default_constants (IDIO_SYMBOLS_C_INTERN ("display*"));
    idio_vm_extend_default_constants (IDIO_SYMBOLS_C_INTERN ("ih"));
    idio_vm_extend_default_constants (IDIO_SYMBOLS_C_INTERN ("operator"));
    idio_vm_extend_default_constants (IDIO_SYMBOLS_C_INTERN ("pair?"));
    idio_vm_extend_default_constants (IDIO_SYMBOLS_C_INTERN ("seq"));

    idio_vm_module = idio_module (IDIO_SYMBOLS_C_INTERN ("vm"));
=======
    idio_vm_extend_constants (idio_S_block);
    idio_vm_extend_constants (idio_S_colon_eq);
    idio_vm_extend_constants (idio_S_cond);
    idio_vm_extend_constants (idio_S_define);
    idio_vm_extend_constants (idio_S_else);
    idio_vm_extend_constants (idio_S_eq);
    idio_vm_extend_constants (idio_S_error);
    idio_vm_extend_constants (idio_S_function);
    idio_vm_extend_constants (idio_S_if);
    idio_vm_extend_constants (idio_S_ph);
    idio_vm_extend_constants (idio_S_quote);
    idio_vm_extend_constants (idio_bignum_real_C ("0.0", 3));
    idio_vm_extend_constants (idio_bignum_real_C ("1.0", 3));
    idio_vm_extend_constants (IDIO_STRING ("\n"));
    idio_vm_extend_constants (IDIO_STRING ("closed application: (e)"));
    idio_vm_extend_constants (IDIO_STRING ("closed application: (end)"));
    idio_vm_extend_constants (IDIO_STRING ("closed application: (loop)"));
    idio_vm_extend_constants (IDIO_STRING ("closed application: (r)"));
    idio_vm_extend_constants (IDIO_STRING ("closed application: (start)"));
    idio_vm_extend_constants (IDIO_STRING ("closed application: (v)"));
    idio_vm_extend_constants (IDIO_STRING ("closed application: (x)"));
    idio_vm_extend_constants (IDIO_STRING ("invalid syntax"));
    idio_vm_extend_constants (IDIO_STRING ("not a char-set"));
    idio_vm_extend_constants (IDIO_STRING ("not a condition:"));
    idio_vm_extend_constants (IDIO_SYMBOL ("&args"));
    idio_vm_extend_constants (IDIO_SYMBOL (":"));
    idio_vm_extend_constants (IDIO_SYMBOL ("close"));
    idio_vm_extend_constants (IDIO_SYMBOL ("define-syntax"));
    idio_vm_extend_constants (IDIO_SYMBOL ("display"));
    idio_vm_extend_constants (IDIO_SYMBOL ("display*"));
    idio_vm_extend_constants (IDIO_SYMBOL ("ih"));
    idio_vm_extend_constants (IDIO_SYMBOL ("operator"));
    idio_vm_extend_constants (IDIO_SYMBOL ("pair?"));
    idio_vm_extend_constants (IDIO_SYMBOL ("seq"));

    idio_vm_module = idio_module (IDIO_SYMBOL ("vm"));
>>>>>>> f98f1506

    idio_vm_t0 = time ((time_t *) NULL);

    idio_vm_signal_handler_name = idio_array (IDIO_LIBC_NSIG + 1);
    idio_gc_protect_auto (idio_vm_signal_handler_name);
    /*
     * idio_vm_run1() will be indexing anywhere into this array when
     * it gets a signal so make sure that the "used" size is up there
     * by putting a value in index NSIG.
     */
    idio_array_insert_index (idio_vm_signal_handler_name, idio_S_nil, (idio_ai_t) IDIO_LIBC_NSIG);

#ifdef IDIO_VM_PROF
    for (IDIO_I i = 1; i < IDIO_I_MAX; i++) {
	idio_vm_ins_call_time[i].tv_sec = 0;
	idio_vm_ins_call_time[i].tv_nsec = 0;
    }
#endif
    idio_tracing_FILE = stderr;

    idio_vm_symbol_t *cs = idio_vm_symbols;
    for (; cs->name != NULL; cs++) {
	/*
	 * The three existing elements of this array are all 11 bytes
	 * long so the following strnlen (..., 20), magic number,
	 * allows for some casual expansion.
	 *
	 * strnlen rather than idio_strnlen during bootstrap.
	 */
	IDIO sym = idio_symbols_C_intern (cs->name, strnlen (cs->name, 20));
	idio_module_export_symbol_value (sym, idio_fixnum (cs->value), idio_vm_module);
    }

    idio_vm_prompt_tag_type = idio_struct_type (IDIO_SYMBOL ("prompt-tag"),
						idio_S_nil,
						IDIO_LIST1 (IDIO_SYMBOL ("name")));
    idio_gc_protect_auto (idio_vm_prompt_tag_type);

    if (clock_gettime (CLOCK_MONOTONIC, &idio_vm_ts0) < 0) {
	perror ("clock_gettime (CLOCK_MONOTONIC, ts)");
    }
}
<|MERGE_RESOLUTION|>--- conflicted
+++ resolved
@@ -5952,19 +5952,11 @@
 
     idio_vm_push_trap (thr, idio_condition_restart_condition_handler, idio_condition_condition_type_mci, 0);
     idio_vm_push_trap (thr, idio_condition_default_condition_handler, idio_condition_condition_type_mci, 0);
-<<<<<<< HEAD
-    IDIO fvci = idio_fixnum (idio_vm_constants_lookup (thr, IDIO_SYMBOLS_C_INTERN (IDIO_CONDITION_RCSE_TYPE_NAME)));
+    IDIO fvci = idio_fixnum (idio_vm_constants_lookup (thr, IDIO_SYMBOL (IDIO_CONDITION_RCSE_TYPE_NAME)));
     idio_vm_push_trap (thr, idio_condition_default_rcse_handler, fvci, 0);
-    fvci = idio_fixnum (idio_vm_constants_lookup (thr, IDIO_SYMBOLS_C_INTERN (IDIO_CONDITION_RACSE_TYPE_NAME)));
+    fvci = idio_fixnum (idio_vm_constants_lookup (thr, IDIO_SYMBOL (IDIO_CONDITION_RACSE_TYPE_NAME)));
     idio_vm_push_trap (thr, idio_condition_default_racse_handler, fvci, 0);
-    fvci = idio_fixnum (idio_vm_constants_lookup (thr, IDIO_SYMBOLS_C_INTERN (IDIO_CONDITION_RT_SIGCHLD_TYPE_NAME)));
-=======
-    IDIO fvci = idio_fixnum (idio_vm_constants_lookup (IDIO_SYMBOL (IDIO_CONDITION_RCSE_TYPE_NAME)));
-    idio_vm_push_trap (thr, idio_condition_default_rcse_handler, fvci, 0);
-    fvci = idio_fixnum (idio_vm_constants_lookup (IDIO_SYMBOL (IDIO_CONDITION_RACSE_TYPE_NAME)));
-    idio_vm_push_trap (thr, idio_condition_default_racse_handler, fvci, 0);
-    fvci = idio_fixnum (idio_vm_constants_lookup (IDIO_SYMBOL (IDIO_CONDITION_RT_SIGCHLD_TYPE_NAME)));
->>>>>>> f98f1506
+    fvci = idio_fixnum (idio_vm_constants_lookup (thr, IDIO_SYMBOL (IDIO_CONDITION_RT_SIGCHLD_TYPE_NAME)));
     idio_vm_push_trap (thr, idio_condition_default_SIGCHLD_handler, fvci, 0);
 }
 
@@ -8071,7 +8063,6 @@
      */
 
     /* used in bootstrap */
-<<<<<<< HEAD
     idio_vm_extend_default_constants (idio_S_block);
     idio_vm_extend_default_constants (idio_S_colon_eq);
     idio_vm_extend_default_constants (idio_S_cond);
@@ -8085,67 +8076,29 @@
     idio_vm_extend_default_constants (idio_S_quote);
     idio_vm_extend_default_constants (idio_bignum_real_C ("0.0", 3));
     idio_vm_extend_default_constants (idio_bignum_real_C ("1.0", 3));
-    idio_vm_extend_default_constants (idio_string_C_len (IDIO_STATIC_STR_LEN ("\n")));
-    idio_vm_extend_default_constants (idio_string_C_len (IDIO_STATIC_STR_LEN ("closed application: (e)")));
-    idio_vm_extend_default_constants (idio_string_C_len (IDIO_STATIC_STR_LEN ("closed application: (end)")));
-    idio_vm_extend_default_constants (idio_string_C_len (IDIO_STATIC_STR_LEN ("closed application: (loop)")));
-    idio_vm_extend_default_constants (idio_string_C_len (IDIO_STATIC_STR_LEN ("closed application: (r)")));
-    idio_vm_extend_default_constants (idio_string_C_len (IDIO_STATIC_STR_LEN ("closed application: (start)")));
-    idio_vm_extend_default_constants (idio_string_C_len (IDIO_STATIC_STR_LEN ("closed application: (v)")));
-    idio_vm_extend_default_constants (idio_string_C_len (IDIO_STATIC_STR_LEN ("closed application: (x)")));
-    idio_vm_extend_default_constants (idio_string_C_len (IDIO_STATIC_STR_LEN ("invalid syntax")));
-    idio_vm_extend_default_constants (idio_string_C_len (IDIO_STATIC_STR_LEN ("not a char-set")));
-    idio_vm_extend_default_constants (idio_string_C_len (IDIO_STATIC_STR_LEN ("not a condition:")));
-    idio_vm_extend_default_constants (IDIO_SYMBOLS_C_INTERN ("&args"));
-    idio_vm_extend_default_constants (IDIO_SYMBOLS_C_INTERN (":"));
-    idio_vm_extend_default_constants (IDIO_SYMBOLS_C_INTERN ("close"));
-    idio_vm_extend_default_constants (IDIO_SYMBOLS_C_INTERN ("define-syntax"));
-    idio_vm_extend_default_constants (IDIO_SYMBOLS_C_INTERN ("display"));
-    idio_vm_extend_default_constants (IDIO_SYMBOLS_C_INTERN ("display*"));
-    idio_vm_extend_default_constants (IDIO_SYMBOLS_C_INTERN ("ih"));
-    idio_vm_extend_default_constants (IDIO_SYMBOLS_C_INTERN ("operator"));
-    idio_vm_extend_default_constants (IDIO_SYMBOLS_C_INTERN ("pair?"));
-    idio_vm_extend_default_constants (IDIO_SYMBOLS_C_INTERN ("seq"));
-
-    idio_vm_module = idio_module (IDIO_SYMBOLS_C_INTERN ("vm"));
-=======
-    idio_vm_extend_constants (idio_S_block);
-    idio_vm_extend_constants (idio_S_colon_eq);
-    idio_vm_extend_constants (idio_S_cond);
-    idio_vm_extend_constants (idio_S_define);
-    idio_vm_extend_constants (idio_S_else);
-    idio_vm_extend_constants (idio_S_eq);
-    idio_vm_extend_constants (idio_S_error);
-    idio_vm_extend_constants (idio_S_function);
-    idio_vm_extend_constants (idio_S_if);
-    idio_vm_extend_constants (idio_S_ph);
-    idio_vm_extend_constants (idio_S_quote);
-    idio_vm_extend_constants (idio_bignum_real_C ("0.0", 3));
-    idio_vm_extend_constants (idio_bignum_real_C ("1.0", 3));
-    idio_vm_extend_constants (IDIO_STRING ("\n"));
-    idio_vm_extend_constants (IDIO_STRING ("closed application: (e)"));
-    idio_vm_extend_constants (IDIO_STRING ("closed application: (end)"));
-    idio_vm_extend_constants (IDIO_STRING ("closed application: (loop)"));
-    idio_vm_extend_constants (IDIO_STRING ("closed application: (r)"));
-    idio_vm_extend_constants (IDIO_STRING ("closed application: (start)"));
-    idio_vm_extend_constants (IDIO_STRING ("closed application: (v)"));
-    idio_vm_extend_constants (IDIO_STRING ("closed application: (x)"));
-    idio_vm_extend_constants (IDIO_STRING ("invalid syntax"));
-    idio_vm_extend_constants (IDIO_STRING ("not a char-set"));
-    idio_vm_extend_constants (IDIO_STRING ("not a condition:"));
-    idio_vm_extend_constants (IDIO_SYMBOL ("&args"));
-    idio_vm_extend_constants (IDIO_SYMBOL (":"));
-    idio_vm_extend_constants (IDIO_SYMBOL ("close"));
-    idio_vm_extend_constants (IDIO_SYMBOL ("define-syntax"));
-    idio_vm_extend_constants (IDIO_SYMBOL ("display"));
-    idio_vm_extend_constants (IDIO_SYMBOL ("display*"));
-    idio_vm_extend_constants (IDIO_SYMBOL ("ih"));
-    idio_vm_extend_constants (IDIO_SYMBOL ("operator"));
-    idio_vm_extend_constants (IDIO_SYMBOL ("pair?"));
-    idio_vm_extend_constants (IDIO_SYMBOL ("seq"));
+    idio_vm_extend_default_constants (IDIO_STRING ("\n"));
+    idio_vm_extend_default_constants (IDIO_STRING ("closed application: (e)"));
+    idio_vm_extend_default_constants (IDIO_STRING ("closed application: (end)"));
+    idio_vm_extend_default_constants (IDIO_STRING ("closed application: (loop)"));
+    idio_vm_extend_default_constants (IDIO_STRING ("closed application: (r)"));
+    idio_vm_extend_default_constants (IDIO_STRING ("closed application: (start)"));
+    idio_vm_extend_default_constants (IDIO_STRING ("closed application: (v)"));
+    idio_vm_extend_default_constants (IDIO_STRING ("closed application: (x)"));
+    idio_vm_extend_default_constants (IDIO_STRING ("invalid syntax"));
+    idio_vm_extend_default_constants (IDIO_STRING ("not a char-set"));
+    idio_vm_extend_default_constants (IDIO_STRING ("not a condition:"));
+    idio_vm_extend_default_constants (IDIO_SYMBOL ("&args"));
+    idio_vm_extend_default_constants (IDIO_SYMBOL (":"));
+    idio_vm_extend_default_constants (IDIO_SYMBOL ("close"));
+    idio_vm_extend_default_constants (IDIO_SYMBOL ("define-syntax"));
+    idio_vm_extend_default_constants (IDIO_SYMBOL ("display"));
+    idio_vm_extend_default_constants (IDIO_SYMBOL ("display*"));
+    idio_vm_extend_default_constants (IDIO_SYMBOL ("ih"));
+    idio_vm_extend_default_constants (IDIO_SYMBOL ("operator"));
+    idio_vm_extend_default_constants (IDIO_SYMBOL ("pair?"));
+    idio_vm_extend_default_constants (IDIO_SYMBOL ("seq"));
 
     idio_vm_module = idio_module (IDIO_SYMBOL ("vm"));
->>>>>>> f98f1506
 
     idio_vm_t0 = time ((time_t *) NULL);
 
