/*
 * Copyright (c) 2015-2022 Ian Fitchet <idf(at)idio-lang.org>
 *
 * Licensed under the Apache License, Version 2.0 (the "License"); you
 * may not use this file except in compliance with the License.  You
 * may obtain a copy of the License at
 *
 *     http://www.apache.org/licenses/LICENSE-2.0
 *
 * Unless required by applicable law or agreed to in writing, software
 * distributed under the License is distributed on an "AS IS" BASIS,
 * WITHOUT WARRANTIES OR CONDITIONS OF ANY KIND, either express or implied.
 * See the License for the specific language governing permissions and
 * limitations under the License.
 *
 */

/*
 * vm.c
 *
 */

#define _GNU_SOURCE

#include <sys/types.h>
#include <sys/time.h>
#include <sys/resource.h>

#include <assert.h>
#include <inttypes.h>
#include <setjmp.h>
#include <signal.h>
#include <stdarg.h>
#include <stddef.h>
#include <stdint.h>
#include <stdio.h>
#include <stdlib.h>
#include <string.h>
#include <time.h>
#include <unistd.h>

#include "idio-config.h"

#include "gc.h"
#include "idio.h"

#include "array.h"
#include "bignum.h"
#include "c-type.h"
#include "closure.h"
#include "codegen.h"
#include "command.h"
#include "compile.h"
#include "condition.h"
#include "continuation.h"
#include "error.h"
#include "evaluate.h"
#include "expander.h"
#include "file-handle.h"
#include "fixnum.h"
#include "frame.h"
#include "handle.h"
#include "hash.h"
#include "idio-string.h"
#include "job-control.h"
#include "keyword.h"
#include "libc-wrap.h"
#include "module.h"
#include "object.h"
#include "pair.h"
#include "path.h"
#include "primitive.h"
#include "read.h"
#include "string-handle.h"
#include "struct.h"
#include "symbol.h"
#include "thread.h"
#include "util.h"
#include "vm-asm.h"
#include "vm-dasm.h"
#include "vm.h"
#include "vtable.h"

/*
 * Don't overplay our hand in a signal handler.  What's the barest
 * minimum?  We can set (technically, not even read) a sig_atomic_t.
 *
 * https://www.securecoding.cert.org/confluence/display/c/SIG31-C.+Do+not+access+shared+objects+in+signal+handlers
 *
 * What this document doesn't say is if we can set an index in an
 * array of sig_atomic_t.
 *
 * NB Make the array IDIO_LIBC_NSIG + 1 as idio_vm_run1() will be
 * trying to access [IDIO_LIBC_NSIG] itself, not up to IDIO_LIBC_NSIG.
 */
volatile sig_atomic_t idio_vm_signal_record[IDIO_LIBC_NSIG+1];

IDIO idio_vm_module = idio_S_nil;

/**
 * DOC: Some debugging aids.
 *
 * idio_vm_tracing reports the nominal function call and arguments and
 * return value.  You can enable/disable it in code with
 *
 * %%vm-trace {val}.
 *
 * where {val} is the depth of tracing you are interested in.  10 will
 * trace 10 levels of calls deep.
 *
 *
 * idio_vm_dis reports the byte-instruction by byte-instruction flow.
 * You can enable/disable it in code with
 *
 * %%vm-dis {val}
 *
 * It is very^W verbose.
 *
 * You need the compile flag -DIDIO_VM_DIS to use it.
 */
static int idio_vm_tracing_user = 0;
static int idio_vm_tracing_all = 0;
static int idio_vm_tracing = 0;
static char *idio_vm_tracing_in = ">>>>>>>>>>>>>>>>>>>>>>>>>";
static char *idio_vm_tracing_out = "<<<<<<<<<<<<<<<<<<<<<<<<<";
#ifdef IDIO_VM_DIS
static int idio_vm_dis = 0;
#endif
FILE *idio_tracing_FILE;
#ifdef IDIO_VM_DIS
FILE *idio_dasm_FILE;
#endif
int idio_vm_reports = 0;
int idio_vm_reporting = 0;
int idio_vm_tables = 0;

/**
 * DOC:
 *
 * We don't know if some arbitrary code is going to set a global value
 * to be a closure.  If it does, we need to retain the code for the
 * closure.  Hence a global list of all known code.
 *
 * Prologue
 *
 * There is a prologue which defines some universal get-out behaviour
 * (from Queinnec).  idio_vm_FINISH_pc is the PC for the FINISH
 * instruction and idio_prologue_len how big the prologue is.
 *
 * In addition:
 *
 *   idio_vm_NCE_pc	NON-CONT-ERR
 *   idio_vm_CHR_pc	condition handler return
 *   idio_vm_IHR_pc	interrupt handler return
 *   idio_vm_AR_pc	apply return
 */
IDIO_IA_T idio_all_code;
idio_pc_t idio_vm_FINISH_pc;
idio_pc_t idio_vm_NCE_pc;
idio_pc_t idio_vm_CHR_pc;
idio_pc_t idio_vm_IHR_pc;
idio_pc_t idio_vm_AR_pc;
idio_pc_t idio_vm_RETURN_pc;
idio_pc_t idio_prologue_len;

int idio_vm_exit = 0;
int idio_vm_virtualisation_WSL = 0;

/**
 * DOC: Some VM tables:
 *
 * idio_vm_st - symbol table
 *
 *   Most of the time the VM should be happily modifying values --
 *   seems reasonable.  However, from time to time, elements of the C
 *   code base will want to access a value by name (consider the
 *   expander code wanting to get the current value of the
 *   *expander-list*).  Here we want a standard xenv-style symbol
 *   index matching the corresponding value (index).
 *
 *   Usually this table should only have entries for the generic C
 *   code base but might be extended (with a large number of empty
 *   entries) when a shared library module is loaded.
 *
 * idio_vm_cs - constants - all known constants
 *
 *   we can't have numbers, strings, quoted values etc. embedded in
 *   compiled code -- as they are an unknown size which is harder work
 *   for a byte compiler -- but we can embed an integer index into
 *   this table
 *
 *   symbols are also kept in this table.  symbols are a fixed size (a
 *   pointer) but they will have different values from compile to
 *   compile (and potentially from run to run).  So the symbol itself
 *   isn't an idempotent entity to be encoded for the VM and we must
 *   use a fixed index.
 *
 *   A symbol index in the following discussion is an index into the
 *   constants table.
 *
 * idio_vm_ch - constants hash
 *
 *   this is used as a fast lookup into idio_vm_cs
 *
 * idio_vm_vt - values table - all known toplevel values
 *
 *   values is what the *VM* cares about and is the table of all
 *   toplevel values (lexical, dynamic, etc.) and the various
 *   -SET/-REF instructions indirect into this table by an index
 *   (usually a symbol index -- which requires further module-specific
 *   mapping to a value index).
 *
 *   The *evaluator* cares about symbols.  By and large it doesn't
 *   care about values although for primitives and templates it must
 *   set values as soon as it sees them because the templates will be
 *   run during evaluation and need primitives (and other templates)
 *   to be available.
 *
 * continuations -
 *
 *   each call to idio_vm_run() adds a new {krun} to this stack which
 *   gives the restart/reset condition handlers something to go back
 *   to.
 */
IDIO idio_vm_st;
IDIO idio_vm_cs;
IDIO idio_vm_ch;
static IDIO idio_vm_vt;
IDIO idio_vm_ses;
IDIO idio_vm_sps;

idio_xi_t idio_xenvs_size;
idio_xenv_t **idio_xenvs;

static IDIO idio_S_cfw;		/* compile-file-writer */

IDIO idio_vm_krun;

static IDIO idio_vm_signal_handler_name;

static IDIO idio_vm_prompt_tag_type;

static time_t idio_vm_t0;

static IDIO idio_vm_SYM_DEF_string = idio_S_nil;
static IDIO idio_vm_SYM_DEF_gvi0_string = idio_S_nil;
static IDIO idio_vm_SYM_SET_string = idio_S_nil;
static IDIO idio_vm_SYM_SET_gvi0_string = idio_S_nil;
static IDIO idio_vm_SYM_SET_predef_string = idio_S_nil;
static IDIO idio_vm_COMPUTED_SYM_DEF_string = idio_S_nil;
static IDIO idio_vm_COMPUTED_SYM_DEF_gvi0_string = idio_S_nil;
static IDIO idio_vm_EXPANDER_string = idio_S_nil;
static IDIO idio_vm_INFIX_OPERATOR_string = idio_S_nil;
static IDIO idio_vm_POSTFIX_OPERATOR_string = idio_S_nil;
static IDIO idio_vm_PUSH_DYNAMIC_string = idio_S_nil;
static IDIO idio_vm_DYNAMIC_SYM_REF_string = idio_S_nil;
static IDIO idio_vm_DYNAMIC_FUNCTION_SYM_REF_string = idio_S_nil;
static IDIO idio_vm_PUSH_ENVIRON_string = idio_S_nil;
static IDIO idio_vm_ENVIRON_SYM_REF_string = idio_S_nil;
static IDIO idio_vm_anon_string = idio_S_nil;

static struct timespec idio_vm_ts0;
#ifdef IDIO_VM_PROF
static uint64_t idio_vm_ins_counters[IDIO_I_MAX];
static struct timespec idio_vm_ins_call_time[IDIO_I_MAX];
#endif

#define IDIO_THREAD_STACK_PUSH(v)	(idio_array_push (IDIO_THREAD_STACK(thr), v))
#define IDIO_THREAD_STACK_POP()		(idio_array_pop (IDIO_THREAD_STACK(thr)))

typedef enum {
    IDIO_VM_INVOKE_REGULAR_CALL,
    IDIO_VM_INVOKE_TAIL_CALL
} idio_vm_invoke_enum;

static char *idio_vm_panicking = NULL;

void idio_vm_dump_symbols ();
void idio_vm_dump_operators ();
void idio_vm_dump_constants ();
void idio_vm_dump_src_exprs ();
void idio_vm_dump_src_props ();
void idio_vm_dump_values ();
void idio_final_vm ();

void idio_vm_dump_all ()
{
    idio_vm_dump_constants ();
    idio_vm_dump_symbols ();
    idio_vm_dump_operators ();
    idio_vm_dump_src_props ();
    idio_vm_dump_dasm ();

    /*
     * XXX idio_vm_dump_values() will potentially call (*a lot* of)
     * Idio code to convert values to strings for printing.  In one
     * debugging instance it *doubled* the size of the traced code
     * output.
     */
    idio_vm_dump_values ();
}

/*
 * Code coverage:
 *
 * We're not expecting to panic, right?
 */
void idio_vm_panic (IDIO thr, char const *m)
{
    IDIO_ASSERT (thr);
    IDIO_TYPE_ASSERT (thread, thr);

#ifdef IDIO_GDB_DEBUG
    fprintf (stderr, "\n\nIDIO_GDB_DEBUG: NOTICE: deliberate SIGINT in vm-panic ****\n\n");
    fprintf (stderr, "PANIC: %s\n", m);
    kill (getpid (), SIGINT);
#endif

    /*
     * Not reached!
     *
     *
     * Ha!  Yeah, I wish! ... :(
     */

    fprintf (stderr, "\n\nPANIC: %s\n\n", m);
#ifdef IDIO_VM_DIS
    if (idio_vm_dis) { fprintf (idio_dasm_FILE, "\n\nPANIC: %s\n\n", m); }
#endif

    if (idio_vm_panicking) {
	fprintf (stderr, "VM already panicking for %s\n", idio_vm_panicking);
	exit (-2);
    } else {
	idio_vm_panicking = (char *) m;
	idio_vm_thread_state (thr, idio_S_nil);

#ifdef IDIO_DEBUG
	idio_vm_reporting = 1;
	idio_vm_dump_all ();
#endif

	idio_final_vm ();
	idio_exit_status = -1;
	idio_vm_restore_exit (idio_k_exit, idio_S_unspec);
	IDIO_C_ASSERT (0);
    }
}

/*
 * Code coverage:
 *
 * No-one expects the Spanish Inquisition.
 */
void idio_vm_error (char const *msg, IDIO args, IDIO c_location)
{
    IDIO_C_ASSERT (msg);
    IDIO_ASSERT (args);
    IDIO_ASSERT (c_location);
    IDIO_TYPE_ASSERT (list, args);
    IDIO_TYPE_ASSERT (string, c_location);

    IDIO msh;
    IDIO lsh;
    IDIO dsh;
    idio_error_init (&msh, &lsh, &dsh, c_location);

    idio_display_C (msg, msh);

    idio_display (args, dsh);

    idio_error_raise_cont (idio_condition_runtime_error_type,
			   IDIO_LIST3 (idio_get_output_string (msh),
				       idio_get_output_string (lsh),
				       idio_get_output_string (dsh)));

    /* notreached */
}

static void idio_vm_error_function_invoke (char const *msg, IDIO args, IDIO c_location)
{
    IDIO_C_ASSERT (msg);
    IDIO_ASSERT (args);
    IDIO_ASSERT (c_location);
    IDIO_TYPE_ASSERT (list, args);
    IDIO_TYPE_ASSERT (string, c_location);

    IDIO msh;
    IDIO lsh;
    IDIO dsh;
    idio_error_init (&msh, &lsh, &dsh, c_location);

    idio_display_C (msg, msh);

    idio_display (args, dsh);

    idio_error_raise_cont (idio_condition_rt_function_error_type,
			   IDIO_LIST3 (idio_get_output_string (msh),
				       idio_get_output_string (lsh),
				       idio_get_output_string (dsh)));

    /* notreached */
}

static void idio_vm_function_trace (IDIO_I ins, IDIO thr);
static void idio_vm_error_arity (IDIO_I ins, IDIO thr, size_t const given, size_t const arity, IDIO c_location)
{
    IDIO_ASSERT (thr);
    IDIO_ASSERT (c_location);
    IDIO_TYPE_ASSERT (thread, thr);
    IDIO_TYPE_ASSERT (string, c_location);

    idio_vm_function_trace (ins, thr);

    IDIO msh;
    IDIO lsh;
    IDIO dsh;
    idio_error_init (&msh, &lsh, &dsh, c_location);

    char em[BUFSIZ];
    size_t eml = idio_snprintf (em, BUFSIZ, "incorrect arity: %zd args for an arity-%zd function", given, arity);
    idio_display_C_len (em, eml, msh);

    IDIO func = IDIO_THREAD_FUNC (thr);
    IDIO name;
    if (idio_isa_closure (func)) {
	name = idio_ref_property (func, idio_KW_name, IDIO_LIST1 (idio_S_nil));
	if (idio_S_nil == name) {
	    name = idio_vm_anon_string;
	}
    } else if (idio_isa_primitive (func)) {
	name = idio_string_C_len (IDIO_PRIMITIVE_NAME (func), IDIO_PRIMITIVE_NAME_LEN (func));
    } else {
	/*
	 * Code coverage: strictly it is not possible to get here
	 * because we already checked for closures and primitives.
	 * Coding error?
	 *
	 * Also we can squelch an uninitialised variable error.
	 */
	name = IDIO_STRING ("-?func?-");
    }

    IDIO sigstr = idio_ref_property (func, idio_KW_sigstr, IDIO_LIST1 (idio_S_nil));

    IDIO val = IDIO_THREAD_VAL (thr);

    idio_display_C ("(", dsh);
    idio_display (name, dsh);
    if (idio_S_nil != sigstr) {
	idio_display_C (" ", dsh);
	idio_display (sigstr, dsh);
    }
    idio_display_C (") was called as (", dsh);
    idio_display (name, dsh);
    IDIO args = idio_frame_params_as_list (val);
    while (idio_S_nil != args) {
	idio_display_C (" ", dsh);
	IDIO e = IDIO_PAIR_H (args);

	size_t size = 0;
	char *s = idio_report_string (e, &size, 4, idio_S_nil, 1);
	idio_display_C (s, dsh);
	IDIO_GC_FREE (s, size);

	args = IDIO_PAIR_T (args);
    }
    idio_display_C (")", dsh);

    idio_error_raise_cont (idio_condition_rt_function_arity_error_type,
			   IDIO_LIST3 (idio_get_output_string (msh),
				       idio_get_output_string (lsh),
				       idio_get_output_string (dsh)));

    /* notreached */
}

static void idio_vm_error_arity_varargs (IDIO_I ins, IDIO thr, size_t const given, size_t const arity, IDIO c_location)
{
    IDIO_ASSERT (thr);
    IDIO_ASSERT (c_location);
    IDIO_TYPE_ASSERT (thread, thr);
    IDIO_TYPE_ASSERT (string, c_location);

    idio_vm_function_trace (ins, thr);

    IDIO msh;
    IDIO lsh;
    IDIO dsh;
    idio_error_init (&msh, &lsh, &dsh, c_location);

    char em[BUFSIZ];
    size_t eml = idio_snprintf (em, BUFSIZ, "incorrect arity: %zd args for an arity-%zd+ function", given, arity);
    idio_display_C_len (em, eml, msh);

    IDIO func = IDIO_THREAD_FUNC (thr);
    IDIO name;
    if (idio_isa_closure (func)) {
	name = idio_ref_property (func, idio_KW_name, IDIO_LIST1 (idio_S_nil));
	if (idio_S_nil == name) {
	    name = idio_vm_anon_string;
	}
    } else if (idio_isa_primitive (func)) {
	name = idio_string_C_len (IDIO_PRIMITIVE_NAME (func), IDIO_PRIMITIVE_NAME_LEN (func));
    } else {
	/*
	 * Code coverage: strictly it is not possible to get here
	 * because we already checked for closures and primitives.
	 * Coding error?
	 *
	 * Also we can squelch an uninitialised variable error.
	 */
	name = IDIO_STRING ("-?func?-");
    }

    IDIO sigstr = idio_ref_property (func, idio_KW_sigstr, IDIO_LIST1 (idio_S_nil));

    IDIO val = IDIO_THREAD_VAL (thr);

    idio_display_C ("(", dsh);
    idio_display (name, dsh);
    if (idio_S_nil != sigstr) {
	idio_display_C (" ", dsh);
	idio_display (sigstr, dsh);
    }
    idio_display_C (") was called as (", dsh);
    idio_display (name, dsh);
    IDIO args = idio_frame_params_as_list (val);
    while (idio_S_nil != args) {
	idio_display_C (" ", dsh);
	IDIO e = IDIO_PAIR_H (args);

	size_t size = 0;
	char *s = idio_report_string (e, &size, 4, idio_S_nil, 1);
	idio_display_C (s, dsh);
	IDIO_GC_FREE (s, size);

	args = IDIO_PAIR_T (args);
    }
    idio_display_C (")", dsh);

    idio_error_raise_cont (idio_condition_rt_function_arity_error_type,
			   IDIO_LIST3 (idio_get_output_string (msh),
				       idio_get_output_string (lsh),
				       idio_get_output_string (dsh)));

    /* notreached */
}

/*
 * Code coverage:
 *
 * I need to remember how to provoke these...
 */
static void idio_error_runtime_unbound (IDIO fsi, IDIO fgvi, IDIO sym, IDIO c_location)
{
    IDIO_ASSERT (c_location);
    IDIO_TYPE_ASSERT (string, c_location);

    IDIO msh;
    IDIO lsh;
    IDIO dsh;
    idio_error_init (&msh, &lsh, &dsh, c_location);

    idio_display_C ("no such binding", msh);

    idio_display_C ("si ", dsh);
    idio_display (fsi, dsh);
    idio_display_C (" -> gvi ", dsh);
    idio_display (fgvi, dsh);

    idio_error_raise_cont (idio_condition_rt_variable_unbound_error_type,
			   IDIO_LIST4 (idio_get_output_string (msh),
				       idio_get_output_string (lsh),
				       idio_get_output_string (dsh),
				       sym));

    /* notreached */
}

static void idio_error_dynamic_unbound (idio_as_t si, idio_as_t gvi, IDIO c_location)
{
    IDIO_ASSERT (c_location);
    IDIO_TYPE_ASSERT (string, c_location);

    IDIO msh;
    IDIO lsh;
    IDIO dsh;
    idio_error_init (&msh, &lsh, &dsh, c_location);

    idio_display_C ("no such dynamic binding", msh);

    idio_display_C ("si ", dsh);
    IDIO fsi = idio_fixnum (si);
    idio_display (fsi, dsh);
    idio_display_C (" -> gsi ?? ", dsh);
    idio_display_C (" -> gvi ", dsh);
    idio_display (idio_fixnum (gvi), dsh);

    IDIO sym = idio_vm_constants_ref (IDIO_THREAD_XI (idio_thread_current_thread ()), IDIO_FIXNUM_VAL (fsi));

    idio_error_raise_cont (idio_condition_rt_dynamic_variable_unbound_error_type,
			   IDIO_LIST4 (idio_get_output_string (msh),
				       idio_get_output_string (lsh),
				       idio_get_output_string (dsh),
				       sym));

    /* notreached */
}

static void idio_error_environ_unbound (idio_as_t si, idio_as_t gvi, IDIO c_location)
{
    IDIO_ASSERT (c_location);
    IDIO_TYPE_ASSERT (string, c_location);

    IDIO msh;
    IDIO lsh;
    IDIO dsh;
    idio_error_init (&msh, &lsh, &dsh, c_location);

    idio_display_C ("no such environ binding", msh);

    idio_display_C ("si ", dsh);
    IDIO fsi = idio_fixnum (si);
    idio_display (fsi, dsh);
    idio_display_C (" -> gsi ?? ", dsh);
    idio_display_C (" -> gvi ", dsh);
    idio_display (idio_fixnum (gvi), dsh);

    IDIO sym = idio_vm_constants_ref (IDIO_THREAD_XI (idio_thread_current_thread ()), IDIO_FIXNUM_VAL (fsi));

    idio_error_raise_cont (idio_condition_rt_environ_variable_unbound_error_type,
			   IDIO_LIST4 (idio_get_output_string (msh),
				       idio_get_output_string (lsh),
				       idio_get_output_string (dsh),
				       sym));

    /* notreached */
}

/*
 * Code coverage:
 *
 * We shouldn't have been able to create a computed variable without
 * accessors.
 *
 * Coding error.
 */
static void idio_vm_error_computed (char const *msg, idio_as_t ci, idio_as_t gvi, IDIO c_location)
{
    IDIO_C_ASSERT (msg);
    IDIO_ASSERT (c_location);
    IDIO_TYPE_ASSERT (string, c_location);

    IDIO msh;
    IDIO lsh;
    IDIO dsh;
    idio_error_init (&msh, &lsh, &dsh, c_location);

    idio_display_C (msg, msh);

    idio_display_C ("ci ", dsh);
    IDIO fci = idio_fixnum (ci);
    idio_display (fci, dsh);
    idio_display_C (" -> gci ?? ", dsh);
    idio_display_C (" -> gvi ", dsh);
    idio_display (idio_fixnum (gvi), dsh);

    IDIO sym = idio_vm_constants_ref (IDIO_THREAD_XI (idio_thread_current_thread ()), IDIO_FIXNUM_VAL (fci));

    idio_error_raise_cont (idio_condition_rt_computed_variable_error_type,
			   IDIO_LIST4 (idio_get_output_string (msh),
				       idio_get_output_string (lsh),
				       idio_get_output_string (dsh),
				       sym));

    /* notreached */
}

static void idio_vm_error_computed_no_accessor (char const *msg, idio_as_t ci, idio_as_t gvi, IDIO c_location)
{
    IDIO_ASSERT (c_location);
    IDIO_TYPE_ASSERT (string, c_location);

    IDIO msh;
    IDIO lsh;
    IDIO dsh;
    idio_error_init (&msh, &lsh, &dsh, c_location);

    idio_display_C ("no computed ", msh);
    idio_display_C (msg, msh);
    idio_display_C (" accessor", msh);

    idio_display_C ("ci ", dsh);
    IDIO fci = idio_fixnum (ci);
    idio_display (fci, dsh);
    idio_display_C (" -> gci ?? ", dsh);
    idio_display_C (" -> gvi ", dsh);
    idio_display (idio_fixnum (gvi), dsh);

    IDIO sym = idio_vm_constants_ref (IDIO_THREAD_XI (idio_thread_current_thread ()), IDIO_FIXNUM_VAL (fci));

    idio_error_raise_cont (idio_condition_rt_computed_variable_no_accessor_error_type,
			   IDIO_LIST4 (idio_get_output_string (msh),
				       idio_get_output_string (lsh),
				       idio_get_output_string (dsh),
				       sym));

    /* notreached */
}

/*
 * Code coverage:
 *
 * Rest easy!  Gets called a lot when things go wrong.
 */
void idio_vm_debug (IDIO thr, char const *prefix, idio_ai_t stack_start)
{
    IDIO_ASSERT (thr);
    IDIO_C_ASSERT (prefix);
    IDIO_TYPE_ASSERT (thread, thr);

    idio_debug ("%s\n\n", thr);
    idio_debug ("     src=%s", idio_vm_source_location ());
    fprintf (stderr, " ([%zu].%zd)\n\n", IDIO_THREAD_XI (thr), IDIO_FIXNUM_VAL (IDIO_THREAD_EXPR (thr)));

    IDIO stack = IDIO_THREAD_STACK (thr);
    idio_as_t stack_size = idio_array_size (stack);

    if (stack_start < 0) {
	stack_start += stack_size;
    }

    IDIO_C_ASSERT ((idio_as_t) stack_start < stack_size);

    idio_vm_decode_thread (thr);
}

idio_xenv_t *idio_xenv ()
{
    idio_xenv_t *xenv;

    IDIO_GC_ALLOC (xenv, sizeof (idio_xenv_t));

    IDIO_XENV_INDEX (xenv) = idio_xenvs_size;
    IDIO_XENV_EENV (xenv) = idio_S_nil;

    /*
     * special case index 0, the standard VM tables
     */
    if (0 == idio_xenvs_size) {
	IDIO_XENV_EENV (xenv)      = idio_S_nil;
	IDIO_XENV_DESC (xenv)      = IDIO_STRING ("default execution environment");
	IDIO_XENV_ST (xenv)        = idio_vm_st;
	IDIO_XENV_CS (xenv)        = idio_vm_cs;
	IDIO_XENV_CH (xenv)        = idio_vm_ch;
	IDIO_XENV_VT (xenv)        = idio_vm_vt;
	IDIO_XENV_SES (xenv)       = idio_vm_ses;
	IDIO_XENV_SPS (xenv)       = idio_vm_sps;
	IDIO_XENV_BYTE_CODE (xenv) = idio_all_code;

	idio_gc_protect_auto (IDIO_XENV_DESC (xenv));
    }

    idio_xenvs = idio_realloc (idio_xenvs, (idio_xenvs_size + 1) * sizeof (idio_xenv_t *));
    idio_xenvs[idio_xenvs_size++] = xenv;

    return xenv;
}

/*
 * XXX idio_free_xenv is called after the GC has freed everything
 * including the protected elements of these structures
 */
void idio_free_xenv (idio_xenv_t *xenv)
{
    /*
     * index 0 is the main VM tables which are freed separately
     */
    if (NULL == xenv) {
	return;
    }

    if (0 == IDIO_XENV_INDEX (xenv)) {
	return;
    }

    idio_ia_free (IDIO_XENV_BYTE_CODE (xenv));

    IDIO_GC_FREE (xenv, sizeof (idio_xenv_t));
}

idio_xi_t idio_new_xenv (IDIO desc)
{
    IDIO_ASSERT (desc);

    IDIO_TYPE_ASSERT (string, desc);

    idio_xenv_t *xenv = idio_xenv ();

    IDIO_XENV_EENV (xenv) = idio_S_nil;
    IDIO_XENV_DESC (xenv) = desc;
    IDIO_XENV_ST (xenv)   = idio_array (0);
    IDIO_XENV_CS (xenv)   = idio_array (0);
    IDIO_XENV_CH (xenv)   = IDIO_HASH_EQP (8);
    IDIO_XENV_VT (xenv)   = idio_array (0);
    IDIO_XENV_SES (xenv)  = idio_array (0);
    IDIO_XENV_SPS (xenv)  = idio_array (0);

    idio_gc_protect_auto (IDIO_XENV_DESC (xenv));
    idio_gc_protect_auto (IDIO_XENV_ST (xenv));
    idio_gc_protect_auto (IDIO_XENV_CS (xenv));
    idio_gc_protect_auto (IDIO_XENV_CH (xenv));
    idio_gc_protect_auto (IDIO_XENV_VT (xenv));
    idio_gc_protect_auto (IDIO_XENV_SES (xenv));
    idio_gc_protect_auto (IDIO_XENV_SPS (xenv));

    IDIO_XENV_BYTE_CODE (xenv)      = idio_ia (100);
    idio_codegen_code_prologue (IDIO_XENV_BYTE_CODE (xenv));

    return IDIO_XENV_INDEX (xenv);
}

static void idio_vm_invoke (IDIO thr, IDIO func, idio_vm_invoke_enum tailp);

/*
 * Reading numbers from the byte code.  Broadly numbers of a fixed
 * width (1 through 8 bytes) and numbers of a variable width (1
 * through 9 bytes).
 *
 * What complicates the issue is that we have two requestors, the VM
 * and the disassembler.  They both maintain a program counter, PC,
 * and we use &PC in these functions.
 *
 * The disassembler can call the *get* functions directly, passing its
 * &PC and then there's a series of VM convenience functions, *fetch*,
 * which inject the thread's PC.
 *
 * We should probably ditch the convenience functions as I regularly
 * forget which is which.
 */

static uint64_t idio_vm_read_fixuint (IDIO_IA_T bc, int const n, size_t const offset)
{
    IDIO_C_ASSERT (n < 9 && n > 0);

    int i;
    uint64_t r = 0;
    for (i = 0; i < n; i++) {
	r <<= 8;
	r |= IDIO_IA_AE (bc, offset + i);
    }

    return r;
}

uint64_t idio_vm_get_varuint (IDIO_IA_T bc, idio_pc_t *pcp)
{
    int i = IDIO_IA_GET_NEXT (bc, pcp);
    if (i <= 240) {
	return i;
    } else if (i <= 248) {
	int j = IDIO_IA_GET_NEXT (bc, pcp);

	return (240 + 256 * (i - 241) + j);
    } else if (249 == i) {
	int j = IDIO_IA_GET_NEXT (bc, pcp);
	int k = IDIO_IA_GET_NEXT (bc, pcp);

	return (2288 + 256 * j + k);
    } else {
	int n = (i - 250) + 3;

	uint64_t r = 0;
	for (i = 0; i < n; i++) {
	    r <<= 8;
	    r |= IDIO_IA_GET_NEXT (bc, pcp);
	}

	return r;
    }
}

static uint64_t idio_vm_get_fixuint (IDIO_IA_T bc, int n, idio_pc_t *pcp)
{
    IDIO_C_ASSERT (n < 9 && n > 0);

    uint64_t r = idio_vm_read_fixuint (bc, n, *pcp);
    *pcp += n;

    return r;
}

static uint64_t idio_vm_get_8uint (IDIO_IA_T bc, idio_pc_t *pcp)
{
    return idio_vm_get_fixuint (bc, 1, pcp);
}

uint64_t idio_vm_get_16uint (IDIO_IA_T bc, idio_pc_t *pcp)
{
    return idio_vm_get_fixuint (bc, 2, pcp);
}

static uint64_t idio_vm_get_32uint (IDIO_IA_T bc, idio_pc_t *pcp)
{
    return idio_vm_get_fixuint (bc, 4, pcp);
}

static uint64_t idio_vm_get_64uint (IDIO_IA_T bc, idio_pc_t *pcp)
{
    return idio_vm_get_fixuint (bc, 8, pcp);
}

static uint64_t idio_vm_fetch_varuint (IDIO_IA_T bc, IDIO thr)
{
    return idio_vm_get_varuint (bc, &(IDIO_THREAD_PC (thr)));
}

static uint64_t idio_vm_fetch_fixuint (IDIO_IA_T bc, int n, IDIO thr)
{
    return idio_vm_get_fixuint (bc, n, &(IDIO_THREAD_PC (thr)));
}

static uint64_t idio_vm_fetch_8uint (IDIO thr, IDIO_IA_T bc)
{
    return idio_vm_fetch_fixuint (bc, 1, thr);
}

uint64_t idio_vm_fetch_16uint (IDIO thr, IDIO_IA_T bc)
{
    return idio_vm_fetch_fixuint (bc, 2, thr);
}

static uint64_t idio_vm_fetch_32uint (IDIO thr, IDIO_IA_T bc)
{
    return idio_vm_fetch_fixuint (bc, 4, thr);
}

static uint64_t idio_vm_fetch_64uint (IDIO thr, IDIO_IA_T bc)
{
    return idio_vm_fetch_fixuint (bc, 8, thr);
}

/*
 * For a function with varargs, ie.
 *
 * (define (func x & rest) ...)
 *
 * we need to rewrite the call such that the non-mandatory args are
 * bundled up as a list:
 *
 * (func a b c d) => (func a (b c d))
 */
static void idio_vm_listify (IDIO frame, size_t const arity)
{
    IDIO_ASSERT (frame);
    IDIO_TYPE_ASSERT (frame, frame);

    size_t index = IDIO_FRAME_NPARAMS (frame);
    IDIO result = idio_S_nil;

    for (;;) {
	if (arity == index) {
	    IDIO_FRAME_ARGS (frame, arity) = result;
	    return;
	} else {
	    result = idio_pair (IDIO_FRAME_ARGS (frame, index - 1),
				result);
	    index--;
	}
    }
}

static void idio_vm_preserve_state (IDIO thr)
{
    IDIO_ASSERT (thr);
    IDIO_TYPE_ASSERT (thread, thr);

    idio_array_push_n (IDIO_THREAD_STACK (thr),
		       3,
		       IDIO_THREAD_FRAME (thr),
		       IDIO_THREAD_ENV (thr),
		       idio_SM_preserve_state);
}

static void idio_vm_preserve_all_state (IDIO thr)
{
    IDIO_ASSERT (thr);
    IDIO_TYPE_ASSERT (thread, thr);

    idio_vm_preserve_state (thr);
    IDIO_THREAD_STACK_PUSH (IDIO_THREAD_REG1 (thr));
    IDIO_THREAD_STACK_PUSH (IDIO_THREAD_REG2 (thr));
    IDIO_THREAD_STACK_PUSH (IDIO_THREAD_EXPR (thr));
    IDIO_THREAD_STACK_PUSH (IDIO_THREAD_FUNC (thr));
    IDIO_THREAD_STACK_PUSH (IDIO_THREAD_VAL (thr));
    IDIO_THREAD_STACK_PUSH (idio_SM_preserve_all_state);
}

static void idio_vm_restore_state (IDIO thr)
{
    IDIO_ASSERT (thr);
    IDIO_TYPE_ASSERT (thread, thr);

    /* idio_vm_debug (thr, "ivrs", -5); */

    idio_sp_t ss = idio_array_size (IDIO_THREAD_STACK (thr));

    IDIO marker = IDIO_THREAD_STACK_POP ();
    if (idio_SM_preserve_state != marker) {
	idio_debug ("iv_restore_state: marker: expected idio_SM_preserve_state not %s\n", marker);
	IDIO_THREAD_STACK_PUSH (marker);
	idio_vm_panic (thr, "iv_restore_state: unexpected stack marker");
    }
    ss--;

    IDIO_THREAD_ENV (thr) = IDIO_THREAD_STACK_POP ();
    if (idio_S_nil != IDIO_THREAD_ENV (thr)) {
	if (! idio_isa_module (IDIO_THREAD_ENV (thr))) {
	    idio_debug ("\n\n****\nvm-restore-state: env = %s ?? -- not a module\n", IDIO_THREAD_ENV (thr));
	    idio_vm_decode_thread (thr);
	    idio_vm_debug (thr, "vm-restore-state", 0);
	    idio_vm_reset_thread (thr, 1);
	    return;
	}
	IDIO_TYPE_ASSERT (module, IDIO_THREAD_ENV (thr));
    }
    ss--;

    IDIO_THREAD_FRAME (thr) = IDIO_THREAD_STACK_POP ();
    if (idio_S_nil != IDIO_THREAD_FRAME (thr)) {
	IDIO_TYPE_ASSERT (frame, IDIO_THREAD_FRAME (thr));
    }
    ss--;
}

static void idio_vm_restore_all_state (IDIO thr)
{
    IDIO_ASSERT (thr);
    IDIO_TYPE_ASSERT (thread, thr);

    /* idio_debug ("iv-restore-all-state: THR %s\n", thr); */
    /* idio_debug ("iv-restore-all-state: STK %s\n", IDIO_THREAD_STACK (thr)); */
    IDIO marker = IDIO_THREAD_STACK_POP ();
    if (idio_SM_preserve_all_state != marker) {
	idio_debug ("iv-restore-all-state: marker: expected idio_SM_preserve_all_state not %s\n", marker);
	IDIO_THREAD_STACK_PUSH (marker);
	idio_vm_panic (thr, "iv-restore-all-state: unexpected stack marker");
    }
    IDIO_THREAD_VAL (thr) = IDIO_THREAD_STACK_POP ();
    IDIO_THREAD_FUNC (thr) = IDIO_THREAD_STACK_POP ();

    if (0 == idio_job_control_interactive) {
	/*
	 * This verification of _FUNC() needs to be in sync with what
	 * idio_vm_invoke() allows
	 */
	if (! (idio_isa_function (IDIO_THREAD_FUNC (thr)) ||
	       idio_isa_string (IDIO_THREAD_FUNC (thr)) ||
	       idio_isa_symbol (IDIO_THREAD_FUNC (thr)) ||
	       idio_isa_continuation (IDIO_THREAD_FUNC (thr)) ||
	       idio_isa_generic (IDIO_THREAD_FUNC (thr)))) {
	    /*
	     * XXX what should we do here?
	     *
	     * This can be triggered by ``#f 10`` and, if we are
	     * interactive, should just be a condition-report followed
	     * by a restore to the top-level.
	     *
	     * The underlying problem is that this continuation is
	     * being restored from within the default/restore/reset
	     * handler and calling idio_error_param_*() will
	     * immediately call the outer handler.
	     *
	     * The interactive user will already have had a
	     * condition-report, they don't need any more.
	     */

	    idio_debug ("iv-ras: func is not invokable: %s\n", IDIO_THREAD_FUNC (thr));
	    IDIO_THREAD_STACK_PUSH (IDIO_THREAD_FUNC (thr));
	    IDIO_THREAD_STACK_PUSH (IDIO_THREAD_VAL (thr));
	    IDIO_THREAD_STACK_PUSH (marker);
#ifdef IDIO_DEBUG
	    idio_vm_thread_state (thr, idio_S_nil);
#endif

	    idio_error_param_value_msg ("VM/RESTORE", "func", IDIO_THREAD_FUNC (thr), "not an invokable value", IDIO_C_FUNC_LOCATION ());

	    /* notreached */
	    return;
	}
    }

    IDIO_THREAD_EXPR (thr) = IDIO_THREAD_STACK_POP ();
    IDIO_TYPE_ASSERT (fixnum, IDIO_THREAD_EXPR (thr));
    IDIO_THREAD_REG2 (thr) = IDIO_THREAD_STACK_POP ();
    IDIO_THREAD_REG1 (thr) = IDIO_THREAD_STACK_POP ();
    idio_vm_restore_state (thr);
}

#ifdef IDIO_VM_PROF
static struct timespec idio_vm_clos_t0;
static struct rusage idio_vm_clos_ru0;
static IDIO idio_vm_clos = NULL;

/*
 * Code coverage:
 *
 * Clearly nothing is going to happen unless IDIO_VM_PROF is enabled!
 */
void idio_vm_func_start (IDIO func, struct timespec *tsp, struct rusage *rup)
{
    IDIO_ASSERT (func);

    switch ((intptr_t) func & IDIO_TYPE_MASK) {
    case IDIO_TYPE_FIXNUM_MARK:
    case IDIO_TYPE_CONSTANT_MARK:
    case IDIO_TYPE_PLACEHOLDER_MARK:
	{
	    /*
	     * Test Case: ??
	     *
	     * idio_vm_invoke() should have beaten us to this.
	     */
	    idio_vm_error_function_invoke ("cannot invoke constant type", IDIO_LIST1 (func), IDIO_C_FUNC_LOCATION ());

	    /* notreached */
	    return;
	}
    default:
	break;
    }

    switch (func->type) {
    case IDIO_TYPE_CLOSURE:
	{
	    idio_vm_clos = func;
	    IDIO_CLOSURE_CALLED (idio_vm_clos)++;
	    if (clock_gettime (CLOCK_MONOTONIC, &idio_vm_clos_t0) < 0) {
		perror ("vm-func-start: clock_gettime (CLOCK_MONOTONIC, idio_vm_clos_t0)");
	    }
	    if (getrusage (RUSAGE_SELF, &idio_vm_clos_ru0) < 0) {
		perror ("vm-func-start: getrusage (RUSAGE_SELF, idio_vm_clos_ru0)");
	    }
	}
	break;
    case IDIO_TYPE_PRIMITIVE:
	{
	    IDIO_PRIMITIVE_CALLED (func)++;
	    IDIO_C_ASSERT (tsp);
	    if (clock_gettime (CLOCK_MONOTONIC, tsp) < 0) {
		perror ("clock_gettime (CLOCK_MONOTONIC, tsp)");
	    }
	    IDIO_C_ASSERT (rup);
	    if (getrusage (RUSAGE_SELF, rup)) {
		perror ("getrusage (RUSAGE_SELF, rup)");
	    }
	}
	break;
    default:
	{
	    /*
	     * Test Case: ??
	     *
	     * idio_vm_invoke() should have beaten us to this.
	     */
	    idio_vm_error_function_invoke ("cannot invoke",
					   IDIO_LIST1 (func),
					   IDIO_C_FUNC_LOCATION ());

	    /* notreached */
	    return;
	}
	break;
    }
}

void idio_vm_func_stop (IDIO func, struct timespec *tsp, struct rusage *rup)
{
    IDIO_ASSERT (func);

    switch ((intptr_t) func & IDIO_TYPE_MASK) {
    case IDIO_TYPE_FIXNUM_MARK:
    case IDIO_TYPE_CONSTANT_MARK:
    case IDIO_TYPE_PLACEHOLDER_MARK:
	{
	    /*
	     * Test Case: ??
	     *
	     * idio_vm_invoke() should have beaten us to this.
	     */
	    idio_vm_error_function_invoke ("cannot invoke constant type", IDIO_LIST1 (func), IDIO_C_FUNC_LOCATION ());

	    /* notreached */
	    return;
	}
    default:
	break;
    }

    switch (func->type) {
    case IDIO_TYPE_CLOSURE:
	{
	}
	break;
    case IDIO_TYPE_PRIMITIVE:
	{
	    IDIO_C_ASSERT (tsp);
	    if (clock_gettime (CLOCK_MONOTONIC, tsp) < 0) {
		perror ("clock_gettime (CLOCK_MONOTONIC, tsp)");
	    }
	    IDIO_C_ASSERT (rup);
	    if (getrusage (RUSAGE_SELF, rup)) {
		perror ("getrusage (RUSAGE_SELF, rup)");
	    }
	}
	break;
    default:
	{
	    /*
	     * Test Case: ??
	     *
	     * idio_vm_invoke() should have beaten us to this.
	     */
	    idio_vm_error_function_invoke ("cannot invoke",
					   IDIO_LIST1 (func),
					   IDIO_C_FUNC_LOCATION ());

	    /* notreached */
	    return;
	}
	break;
    }
}

static void idio_vm_clos_time (IDIO thr, char const *context)
{
    IDIO_ASSERT (thr);
    IDIO_TYPE_ASSERT (thread, thr);

    if (NULL == idio_vm_clos) {
	return;
    }

    if (0 == idio_vm_clos->type) {
	/*
	 * closure stashed in idio_vm_clos has been recycled before we
	 * got round to updating its timings
	 */
	return;
    }

    if (! idio_isa_closure (idio_vm_clos)) {
	/*
	 * closure stashed in idio_vm_clos has been recycled before we
	 * got round to updating its timings
	 */
	return;
    }

    struct timespec clos_te;
    if (clock_gettime (CLOCK_MONOTONIC, &clos_te) < 0) {
	perror ("vm-clos-time: clock_gettime (CLOCK_MONOTONIC, clos_te)");
    }

    struct rusage clos_rue;
    if (getrusage (RUSAGE_SELF, &clos_rue) < 0) {
	perror ("vm-clos-time: getrusage (RUSAGE_SELF, clos_rue)");
    }

    struct timespec ts_d;
    /* elapsed */
    ts_d.tv_sec = clos_te.tv_sec - idio_vm_clos_t0.tv_sec;
    ts_d.tv_nsec = clos_te.tv_nsec - idio_vm_clos_t0.tv_nsec;
    if (ts_d.tv_nsec < 0) {
	ts_d.tv_nsec += IDIO_VM_NS;
	ts_d.tv_sec -= 1;
    }

    IDIO_CLOSURE_CALL_TIME (idio_vm_clos).tv_sec += ts_d.tv_sec;
    IDIO_CLOSURE_CALL_TIME (idio_vm_clos).tv_nsec += ts_d.tv_nsec;
    if (IDIO_CLOSURE_CALL_TIME (idio_vm_clos).tv_nsec >= IDIO_VM_NS) {
	IDIO_CLOSURE_CALL_TIME (idio_vm_clos).tv_nsec -= IDIO_VM_NS;
	IDIO_CLOSURE_CALL_TIME (idio_vm_clos).tv_sec += 1;
    }

    struct timeval tv_d;
    /* User */
    tv_d.tv_sec = clos_rue.ru_utime.tv_sec - idio_vm_clos_ru0.ru_utime.tv_sec;
    tv_d.tv_usec = clos_rue.ru_utime.tv_usec - idio_vm_clos_ru0.ru_utime.tv_usec;
    if (tv_d.tv_usec < 0) {
	tv_d.tv_usec += IDIO_VM_US;
	tv_d.tv_sec -= 1;
    }

    IDIO_CLOSURE_RU_UTIME (idio_vm_clos).tv_sec += tv_d.tv_sec;
    IDIO_CLOSURE_RU_UTIME (idio_vm_clos).tv_usec += tv_d.tv_usec;
    if (IDIO_CLOSURE_RU_UTIME (idio_vm_clos).tv_usec >= IDIO_VM_US) {
	IDIO_CLOSURE_RU_UTIME (idio_vm_clos).tv_usec -= IDIO_VM_US;
	IDIO_CLOSURE_RU_UTIME (idio_vm_clos).tv_sec += 1;
    }

    /* Sys */
    tv_d.tv_sec = clos_rue.ru_stime.tv_sec - idio_vm_clos_ru0.ru_stime.tv_sec;
    tv_d.tv_usec = clos_rue.ru_stime.tv_usec - idio_vm_clos_ru0.ru_stime.tv_usec;
    if (tv_d.tv_usec < 0) {
	tv_d.tv_usec += IDIO_VM_US;
	tv_d.tv_sec -= 1;
    }

    IDIO_CLOSURE_RU_STIME (idio_vm_clos).tv_sec += tv_d.tv_sec;
    IDIO_CLOSURE_RU_STIME (idio_vm_clos).tv_usec += tv_d.tv_usec;
    if (IDIO_CLOSURE_RU_STIME (idio_vm_clos).tv_usec >= IDIO_VM_US) {
	IDIO_CLOSURE_RU_STIME (idio_vm_clos).tv_usec -= IDIO_VM_US;
	IDIO_CLOSURE_RU_STIME (idio_vm_clos).tv_sec += 1;
    }

    idio_vm_clos = NULL;
}

void idio_vm_prim_time (IDIO func, struct timespec *ts0p, struct timespec *tsep, struct rusage *ru0p, struct rusage *ruep)
{
    IDIO_ASSERT (func);

    switch ((intptr_t) func & IDIO_TYPE_MASK) {
    case IDIO_TYPE_FIXNUM_MARK:
    case IDIO_TYPE_CONSTANT_MARK:
    case IDIO_TYPE_PLACEHOLDER_MARK:
	{
	    /*
	     * Test Case: ??
	     *
	     * idio_vm_invoke() should have beaten us to this.
	     */
	    idio_vm_error_function_invoke ("cannot invoke constant type", IDIO_LIST1 (func), IDIO_C_FUNC_LOCATION ());

	    /* notreached */
	    return;
	}
    default:
	break;
    }

    switch (func->type) {
    case IDIO_TYPE_CLOSURE:
	{
	}
	break;
    case IDIO_TYPE_PRIMITIVE:
	{
	    IDIO_C_ASSERT (ts0p);
	    IDIO_C_ASSERT (tsep);

	    struct timespec ts_d;
	    /* Elapsed */
	    ts_d.tv_sec = tsep->tv_sec - ts0p->tv_sec;
	    ts_d.tv_nsec = tsep->tv_nsec - ts0p->tv_nsec;
	    if (ts_d.tv_nsec < 0) {
		ts_d.tv_nsec += IDIO_VM_NS;
		ts_d.tv_sec -= 1;
	    }

	    IDIO_PRIMITIVE_CALL_TIME (func).tv_sec += ts_d.tv_sec;
	    IDIO_PRIMITIVE_CALL_TIME (func).tv_nsec += ts_d.tv_nsec;
	    if (IDIO_PRIMITIVE_CALL_TIME (func).tv_nsec >= IDIO_VM_NS) {
		IDIO_PRIMITIVE_CALL_TIME (func).tv_nsec -= IDIO_VM_NS;
		IDIO_PRIMITIVE_CALL_TIME (func).tv_sec += 1;
	    }

	    IDIO_C_ASSERT (ru0p);
	    IDIO_C_ASSERT (ruep);

	    struct timeval tv_d;
	    /* User */
	    tv_d.tv_sec = ruep->ru_utime.tv_sec - ru0p->ru_utime.tv_sec;
	    tv_d.tv_usec = ruep->ru_utime.tv_usec - ru0p->ru_utime.tv_usec;
	    if (tv_d.tv_usec < 0) {
		tv_d.tv_usec += IDIO_VM_US;
		tv_d.tv_sec -= 1;
	    }

	    IDIO_PRIMITIVE_RU_UTIME (func).tv_sec += tv_d.tv_sec;
	    IDIO_PRIMITIVE_RU_UTIME (func).tv_usec += tv_d.tv_usec;
	    if (IDIO_PRIMITIVE_RU_UTIME (func).tv_usec >= IDIO_VM_US) {
		IDIO_PRIMITIVE_RU_UTIME (func).tv_usec -= IDIO_VM_US;
		IDIO_PRIMITIVE_RU_UTIME (func).tv_sec += 1;
	    }

	    /* Sys */
	    tv_d.tv_sec = ruep->ru_stime.tv_sec - ru0p->ru_stime.tv_sec;
	    tv_d.tv_usec = ruep->ru_stime.tv_usec - ru0p->ru_stime.tv_usec;
	    if (tv_d.tv_usec < 0) {
		tv_d.tv_usec += IDIO_VM_US;
		tv_d.tv_sec -= 1;
	    }

	    IDIO_PRIMITIVE_RU_STIME (func).tv_sec += tv_d.tv_sec;
	    IDIO_PRIMITIVE_RU_STIME (func).tv_usec += tv_d.tv_usec;
	    if (IDIO_PRIMITIVE_RU_STIME (func).tv_usec >= IDIO_VM_US) {
		IDIO_PRIMITIVE_RU_STIME (func).tv_usec -= IDIO_VM_US;
		IDIO_PRIMITIVE_RU_STIME (func).tv_sec += 1;
	    }
	}
	break;
    default:
	{
	    /*
	     * Test Case: ??
	     *
	     * idio_vm_invoke() should have beaten us to this.
	     */
	    idio_vm_error_function_invoke ("cannot invoke",
					   IDIO_LIST1 (func),
					   IDIO_C_FUNC_LOCATION ());

	    /* notreached */
	    return;
	}
	break;
    }
}

#endif

static void idio_vm_primitive_call_trace (IDIO primdata, IDIO thr, int nargs);
static void idio_vm_primitive_result_trace (IDIO thr);

static void idio_vm_invoke (IDIO thr, IDIO func, idio_vm_invoke_enum tailp)
{
    IDIO_ASSERT (thr);
    IDIO_ASSERT (func);
    IDIO_TYPE_ASSERT (thread, thr);

    switch ((intptr_t) func & IDIO_TYPE_MASK) {
    case IDIO_TYPE_FIXNUM_MARK:
    case IDIO_TYPE_CONSTANT_MARK:
    case IDIO_TYPE_PLACEHOLDER_MARK:
	{
	    /*
	     * Test Case: vm-errors/idio_vm_invoke-constant.idio
	     *
	     * 1 2 3
	     */
	    idio_vm_error_function_invoke ("cannot invoke constant type", IDIO_LIST1 (func), IDIO_C_FUNC_LOCATION ());

	    /* notreached */
	    return;
	}
    default:
	break;
    }

    switch (func->type) {
    case IDIO_TYPE_CLOSURE:
	{
	    if (0 == tailp) {
		IDIO_THREAD_STACK_PUSH (idio_fixnum (IDIO_THREAD_PC (thr)));
		IDIO_THREAD_STACK_PUSH (idio_fixnum (IDIO_THREAD_XI (thr)));
		IDIO_THREAD_STACK_PUSH (idio_SM_return);
	    }

	    IDIO_THREAD_FRAME (thr) = IDIO_CLOSURE_FRAME (func);
	    IDIO_THREAD_ENV (thr)   = IDIO_CLOSURE_ENV (func);
	    IDIO_THREAD_XI (thr)    = IDIO_CLOSURE_XI (func);
	    IDIO_THREAD_PC (thr)    = IDIO_CLOSURE_CODE_PC (func);

	    if (idio_vm_tracing &&
		0 == tailp) {
		idio_vm_tracing++;
	    }
#ifdef IDIO_VM_PROF
	    idio_vm_func_start (func, NULL, NULL);
#endif
	}
	break;
    case IDIO_TYPE_PRIMITIVE:
	{
	    /*
	     * XI/PC shenanigans for primitives.
	     *
	     * If we are not in tail position then we should push the
	     * current XI/PC onto the stack so that when the invoked
	     * code calls RETURN it will return to whomever called us
	     * -- as the CLOSURE code does above.
	     *
	     * By and large, though, primitives do not change the
	     * XI/PC as they are entirely within the realm of C.  So
	     * we don't really care if they were called in tail
	     * position or not they just do whatever and set VAL.
	     *
	     * However, (apply proc & args) will prepare some function
	     * which may well be a closure which *will* alter the
	     * XI/PC.  (As an aside, apply always invokes proc in tail
	     * position -- as proc *is* in tail position from apply's
	     * point of view).  The closure will, of course, RETURN to
	     * whatever is on top of the stack.
	     *
	     * But we haven't put anything there because this is a
	     * primitive and primitives don't change the XI/PC...
	     *
	     * So, if, after invoking the primitive, the XI/PC has
	     * changed (ie. apply prepared a closure which has set the
	     * XI/PC ready to run the closure when we return from
	     * here) *and* we are not in tail position then we push
	     * the saved xi0/pc0 onto the stack.
	     *
	     * NB. If you push XI/PC before calling the primitive
	     * (with a view to popping it off if the XI/PC didn't
	     * change) and the primitive calls idio_raise_condition
	     * then there is an extraneous XI/PC/marker on the stack.
	     */
	    idio_xi_t xi0 = IDIO_THREAD_XI (thr);
	    idio_pc_t pc0 = IDIO_THREAD_PC (thr);
	    IDIO val = IDIO_THREAD_VAL (thr);
	    assert (idio_isa_frame (val));
	    IDIO_TYPE_ASSERT (frame, val);

	    IDIO last = IDIO_FRAME_ARGS (val, IDIO_FRAME_NPARAMS (val));
	    /* IDIO_FRAME_NPARAMS (val) -= 1; */

	    if (idio_S_nil != last) {
		/*
		 * Test Case: ??
		 *
		 * Coding error.
		 */
		fprintf (stderr, "func args (%d): %s ", IDIO_FRAME_NPARAMS (val) + 1, IDIO_PRIMITIVE_NAME (func));
		idio_debug ("*val* %s; ", val);
		idio_debug ("last %s\n", last);
		idio_vm_thread_state (thr, idio_S_nil);
		idio_coding_error_C ("primitive: using varargs?", last, IDIO_C_FUNC_LOCATION ());

		/* notreached */
		return;
	    }

	    /*
	     * Unlike the other invocations of a primitive (see
	     * PRIMCALL*, below) we haven't preset _VAL, _REG1 with
	     * our arguments so idio_vm_primitive_call_trace() can't
	     * do the right thing.
	     *
	     * idio_vm_start_func() bumbles through well enough.
	     */
#ifdef IDIO_VM_PROF
	    struct timespec prim_t0;
	    struct rusage prim_ru0;
	    idio_vm_func_start (func, &prim_t0, &prim_ru0);
#endif

	    switch (IDIO_PRIMITIVE_ARITY (func)) {
	    case 0:
		{
		    IDIO args = idio_frame_args_as_list_from (val, 0);
		    IDIO_THREAD_VAL (thr) = (IDIO_PRIMITIVE_F (func)) (args);
		}
		break;
	    case 1:
		{
		    IDIO arg1 = IDIO_FRAME_ARGS (val, 0);
		    IDIO args = idio_frame_args_as_list_from (val, 1);
		    IDIO_THREAD_VAL (thr) = (IDIO_PRIMITIVE_F (func)) (arg1, args);
		}
		break;
	    case 2:
		{
		    IDIO arg1 = IDIO_FRAME_ARGS (val, 0);
		    IDIO arg2 = IDIO_FRAME_ARGS (val, 1);
		    IDIO args = idio_frame_args_as_list_from (val, 2);
		    IDIO_THREAD_VAL (thr) = (IDIO_PRIMITIVE_F (func)) (arg1, arg2, args);
		}
		break;
	    case 3:
		{
		    IDIO arg1 = IDIO_FRAME_ARGS (val, 0);
		    IDIO arg2 = IDIO_FRAME_ARGS (val, 1);
		    IDIO arg3 = IDIO_FRAME_ARGS (val, 2);
		    IDIO args = idio_frame_args_as_list_from (val, 3);
		    IDIO_THREAD_VAL (thr) = (IDIO_PRIMITIVE_F (func)) (arg1, arg2, arg3, args);
		}
		break;
	    case 4:
		{
		    IDIO arg1 = IDIO_FRAME_ARGS (val, 0);
		    IDIO arg2 = IDIO_FRAME_ARGS (val, 1);
		    IDIO arg3 = IDIO_FRAME_ARGS (val, 2);
		    IDIO arg4 = IDIO_FRAME_ARGS (val, 3);
		    IDIO args = idio_frame_args_as_list_from (val, 4);
		    IDIO_THREAD_VAL (thr) = (IDIO_PRIMITIVE_F (func)) (arg1, arg2, arg3, arg4, args);
		}
		break;
	    case 5:
		/*
		 * Code coverage:
		 *
		 * No 5-argument primitives.
		 */
		{
		    IDIO arg1 = IDIO_FRAME_ARGS (val, 0);
		    IDIO arg2 = IDIO_FRAME_ARGS (val, 1);
		    IDIO arg3 = IDIO_FRAME_ARGS (val, 2);
		    IDIO arg4 = IDIO_FRAME_ARGS (val, 3);
		    IDIO arg5 = IDIO_FRAME_ARGS (val, 4);
		    IDIO args = idio_frame_args_as_list_from (val, 5);
		    IDIO_THREAD_VAL (thr) = (IDIO_PRIMITIVE_F (func)) (arg1, arg2, arg3, arg4, arg5, args);
		}
		break;
	    default:
		/*
		 * Test Case: ??
		 *
		 * Coding error.
		 */
		idio_vm_error_function_invoke ("arity unexpected", IDIO_LIST2 (func, val), IDIO_C_FUNC_LOCATION ());

		/* notreached */
		return;
		break;
	    }

#ifdef IDIO_VM_PROF
	    struct timespec prim_te;
	    struct rusage prim_rue;
	    idio_vm_func_stop (func, &prim_te, &prim_rue);
	    idio_vm_prim_time (func, &prim_t0, &prim_te, &prim_ru0, &prim_rue);
#endif
	    idio_xi_t xi = IDIO_THREAD_XI (thr);
	    idio_pc_t pc = IDIO_THREAD_PC (thr);

	    if (0 == tailp &&
		(xi != xi0 ||
		 pc != pc0)) {
		IDIO_THREAD_STACK_PUSH (idio_fixnum (pc0));
		IDIO_THREAD_STACK_PUSH (idio_fixnum (xi0));
		IDIO_THREAD_STACK_PUSH (idio_SM_return);
	    }

	    idio_vm_primitive_result_trace (thr);

	    return;
	}
	break;
    case IDIO_TYPE_CONTINUATION:
	{
	    IDIO val = IDIO_THREAD_VAL (thr);

	    IDIO last = IDIO_FRAME_ARGS (val, IDIO_FRAME_NPARAMS (val));
	    /* IDIO_FRAME_NPARAMS (val) -= 1; */

	    if (idio_S_nil != last) {
		/*
		 * Test Case: ??
		 *
		 * Coding error.
		 */
		idio_coding_error_C ("continuation: varargs?", last, IDIO_C_FUNC_LOCATION ());

		/* notreached */
		return;
	    }

	    /*
	     * I mis-read/didn't read
	     * https://www.scheme.com/tspl3/control.html#./control:s53
	     * carefully enough:
	     *
	     *   In the context of multiple values, a continuation may
	     *   actually accept zero or more than one argument
	     *
	     * That *should* only affect where a closure is being used
	     * as a continuation such that this unary test is still
	     * valid for a continuation object.
	     */
	    if (IDIO_FRAME_NPARAMS (val) != 1) {
		/*
		 * Test Case: vm-errors/idio_vm_invoke-continuation-num-args.idio
		 *
		 * %%call/uc (function (k) {
		 *              k 1 2
		 * })
		 *
		 * NB We need to call the %%call/uc primitive as
		 * call/cc is wrappered and handles multiple
		 * arguments!  Oh, the irony!
		 */
		idio_vm_error_function_invoke ("unary continuation", IDIO_LIST2 (func, val), IDIO_C_FUNC_LOCATION ());

		/* notreached */
		return;
	    }

	    idio_vm_restore_continuation (func, IDIO_FRAME_ARGS (val, 0));
	}
	break;
    case IDIO_TYPE_STRING:
    case IDIO_TYPE_SYMBOL:
	{
	    size_t pathname_len = 0;
	    char *pathname = idio_command_find_exe (func, &pathname_len);
	    if (NULL != pathname) {
		IDIO_THREAD_VAL (thr) = idio_command_invoke (func, thr, pathname);
		IDIO_GC_FREE (pathname, pathname_len);
	    } else {
		/*
		 * Test Case: vm-errors/idio_vm_invoke-command-not-found.idio
		 *
		 * tmpdir := (make-tmp-dir)
		 * rmdir tmpdir
		 * PATH = tmpdir
		 * 'foo 1 2
		 */
		IDIO val = IDIO_THREAD_VAL (thr);
		/*
		 * IDIO_FRAME_FA() includes a varargs element so
		 * should always be one or more
		 */
		IDIO args = idio_S_nil;
		if (IDIO_FRAME_NPARAMS (val) > 0) {
		    args = idio_frame_params_as_list (val);
		} else {
		    /*
		     * A single varargs element but if it is #n then
		     * nothing
		     */
		    if (idio_S_nil != IDIO_FRAME_ARGS (val, 0)) {
			args = IDIO_FRAME_ARGS (val, 0);
		    }
		}

		IDIO invocation = IDIO_LIST1 (func);
		if (idio_S_nil != args) {
		    invocation = idio_list_append2 (invocation, args);
		}

		idio_command_not_found_error ("external command not found",
					      invocation,
					      IDIO_C_FUNC_LOCATION ());

		/* notreached */
		return;
	    }
	}
	break;
    case IDIO_TYPE_STRUCT_INSTANCE:
	if (idio_isa_generic (func)) {
	    /*
	     * Here, we've already been primed with our args in *VAL*.
	     * All we need to do is re-run this function with the
	     * correct func which, in the case of a generic function,
	     * is its instance-proc.
	     */
	    IDIO proc = idio_struct_instance_ref_direct (func, IDIO_CLASS_ST_PROC);

	    idio_vm_invoke (thr, proc, tailp);
	} else {
	    /*
	     * Test Case: vm-errors/idio_vm_invoke-bad-type-2.idio
	     *
	     * <class> 1 2
	     */
	    idio_vm_error_function_invoke ("cannot invoke struct-instance",
					   idio_S_nil,
					   IDIO_C_FUNC_LOCATION ());

	    /* notreached */
	    return;
	}
	break;
    default:
	{
	    /*
	     * Test Case: vm-errors/idio_vm_invoke-bad-type-1.idio
	     *
	     * ^error 1 2
	     */
	    idio_vm_error_function_invoke ("cannot invoke",
					   idio_list_append2 (IDIO_LIST1 (func),
							      idio_frame_params_as_list (IDIO_THREAD_VAL (thr))),
					   IDIO_C_FUNC_LOCATION ());

	    /* notreached */
	    return;
	}
	break;
    }
}

/*
 * Given a command as a list, (foo bar baz), run the code
 *
 * WARNING: in the calling environment idio_gc_protect() any IDIO
 * objects you want to use after calling this function (as it may call
 * idio_gc_collect())
 *
 * This is a troublesome function.  We are trying to make C call an
 * Idio function which, straightforward enough, does require we follow
 * the full Idio calling conventions.  Notably, stack preparation,
 * frame handling, state preservation etc..
 *
 * Or we can stash the current XI/PC on the stack and preserve
 * *everything*.
 *
 * The only problem here is inconvenient conditions.
 */
IDIO idio_vm_invoke_C_thread (IDIO thr, IDIO command)
{
    IDIO_ASSERT (thr);
    IDIO_ASSERT (command);

    IDIO_TYPE_ASSERT (thread, thr);

    switch ((intptr_t) command & IDIO_TYPE_MASK) {
    case IDIO_TYPE_FIXNUM_MARK:
    case IDIO_TYPE_CONSTANT_MARK:
    case IDIO_TYPE_PLACEHOLDER_MARK:
	{
	    /*
	     * Test Case: ??
	     *
	     * coding error
	     */
	    idio_vm_error_function_invoke ("cannot invoke constant type", IDIO_LIST1 (command), IDIO_C_FUNC_LOCATION ());

	    return idio_S_notreached;
	}
    default:
	break;
    }

    idio_xi_t xi0 = IDIO_THREAD_XI (thr);
    idio_pc_t pc0 = IDIO_THREAD_PC (thr);
    IDIO_THREAD_STACK_PUSH (idio_fixnum (pc0));
    IDIO_THREAD_STACK_PUSH (idio_fixnum (xi0));
    IDIO_THREAD_STACK_PUSH (idio_SM_return);
    idio_vm_preserve_all_state (thr);

    switch (command->type) {
    case IDIO_TYPE_PAIR:
	{
	    /*
	     * (length command) will give us the +1 frame allocation we need
	     * because it will allocate a slot for the command name even
	     * though it won't go there.
	     */
	    IDIO fr = idio_frame_allocate (idio_list_length (command));
	    idio_fi_t fai;
	    IDIO args = IDIO_PAIR_T (command);
	    for (fai = 0; idio_S_nil != args; fai++) {
		idio_frame_update (fr, 0, fai, IDIO_PAIR_H (args));
		args = IDIO_PAIR_T (args);
	    }
	    IDIO_THREAD_VAL (thr) = fr;

	    idio_vm_invoke (thr, IDIO_PAIR_H (command), IDIO_VM_INVOKE_TAIL_CALL);

	    /*
	     * XXX
	     *
	     * If the command was a primitive then we called
	     * idio_vm_run() we'd be continuing our parent's loop.
	     *
	     * Need to figure out the whole invoke-from-C thing
	     * properly (or at least consistently).
	     */
	    if (! idio_isa_primitive (IDIO_PAIR_H (command))) {
		idio_vm_run_C (thr, IDIO_THREAD_XI (thr), IDIO_THREAD_PC (thr));
	    }
	}
	break;
    case IDIO_TYPE_CLOSURE:
	{
	    /*
	     * Must be a thunk
	     */
	    IDIO vs = idio_frame_allocate (1);
	    IDIO_THREAD_VAL (thr) = vs;

	    idio_vm_invoke (thr, command, IDIO_VM_INVOKE_TAIL_CALL);
	    idio_vm_run_C (thr, IDIO_THREAD_XI (thr), IDIO_THREAD_PC (thr));
	}
	break;
    case IDIO_TYPE_PRIMITIVE:
	{
	    IDIO vs = idio_frame_allocate (1);
	    IDIO_THREAD_VAL (thr) = vs;
	    idio_vm_invoke (thr, command, IDIO_VM_INVOKE_TAIL_CALL);
	}
	break;
    default:
	{
	    fprintf (stderr, "iv-invoke-C: I can't do that, Dave!\n");
	    idio_debug ("command %s\n", command);
	}
	break;
    }

    IDIO r = IDIO_THREAD_VAL (thr);

    idio_vm_restore_all_state (thr);
    IDIO marker = IDIO_THREAD_STACK_POP ();
    if (idio_SM_return != marker) {
	idio_debug ("iviCt: marker: expected idio_SM_return not %s\n", marker);
	IDIO_THREAD_STACK_PUSH (marker);
	idio_vm_panic (thr, "iviCt: unexpected stack marker");
    }
    IDIO_THREAD_XI (thr) = IDIO_FIXNUM_VAL (IDIO_THREAD_STACK_POP ());
    IDIO_THREAD_PC (thr) = IDIO_FIXNUM_VAL (IDIO_THREAD_STACK_POP ());

    return r;
}

IDIO idio_vm_invoke_C (IDIO command)
{
    IDIO_ASSERT (command);

    return idio_vm_invoke_C_thread (idio_thread_current_thread (), command);
}

static idio_sp_t idio_vm_find_stack_marker (IDIO stack, IDIO mark, idio_sp_t from, idio_sp_t max)
{
    IDIO_ASSERT (stack);
    IDIO_ASSERT (mark);

    IDIO_TYPE_ASSERT (array, stack);

    idio_sp_t sp = idio_array_size (stack) - 1;
    if (sp < 0) {
	return sp;
    }

    if (from) {
	if (from < 0 ||
	    from > sp) {
	    char em[BUFSIZ];
	    idio_snprintf (em, BUFSIZ, "find-stack-marker: from %zd out of range: 0 - %zd", from, sp);

	    idio_coding_error_C (em, mark, IDIO_C_FUNC_LOCATION ());

	    /* notreached */
	    return -1;
	}
	sp = from;
    }

    if (max) {
	max = 0;
	idio_sp_t max_next = 0;
	for (; sp > 0; sp--) {
	    IDIO se = idio_array_ref_index (stack, sp);
	    if (mark == se) {
		IDIO val;
		if (idio_SM_trap == mark) {
		    val = idio_array_ref_index (stack, sp - 3);
		    if (IDIO_FIXNUM_VAL (val) > max_next) {
			max = sp;
			max_next = IDIO_FIXNUM_VAL (val);
		    }
		} else {
		    /*
		     * Test Case: ??
		     *
		     * Coding error.
		     */
		    idio_debug ("iv-find-stack-marker: max %s unexpected\n", mark);
		    idio_coding_error_C ("unexpected max mark", mark, IDIO_C_FUNC_LOCATION ());

		    /* notreached */
		    return -1;
		}
	    }
	}

	return max;
    } else {
	for (; sp >= 0; sp--) {
	    IDIO se = idio_array_ref_index (stack, sp);
	    if (mark == se) {
		return sp;
	    }
	}

	/* should be -1 */
	return sp;
    }
}

IDIO idio_vm_add_dynamic (IDIO xi, IDIO si, IDIO ci, IDIO vi, IDIO m, IDIO note)
{
    IDIO_ASSERT (xi);
    IDIO_ASSERT (si);
    IDIO_ASSERT (ci);
    IDIO_ASSERT (vi);
    IDIO_ASSERT (m);
    IDIO_ASSERT (note);

    IDIO_TYPE_ASSERT (fixnum, xi);
    IDIO_TYPE_ASSERT (fixnum, si);
    IDIO_TYPE_ASSERT (fixnum, ci);
    IDIO_TYPE_ASSERT (fixnum, vi);
    IDIO_TYPE_ASSERT (module, m);
    IDIO_TYPE_ASSERT (string, note);

    return IDIO_LIST7 (idio_S_dynamic, xi, si, ci, vi, m, note);
}

static void idio_vm_push_dynamic (IDIO thr, idio_as_t gvi, IDIO val)
{
    IDIO_ASSERT (thr);
    IDIO_ASSERT (val);
    IDIO_TYPE_ASSERT (thread, thr);

    IDIO stack = IDIO_THREAD_STACK (thr);

    /*
     * stack order:
     *
     * n   idio_SM_dynamic
     * n-1 vi
     * n-2 val
     * n-3 sp of next idio_SM_dynamic
     */

    idio_sp_t dsp = idio_vm_find_stack_marker (stack, idio_SM_dynamic, 0, 0);
    if (dsp >= 3) {
	idio_array_push (stack, idio_fixnum (dsp));
    } else {
	idio_array_push (stack, idio_fixnum (-1));
    }

    idio_array_push (stack, val);
    idio_array_push (stack, idio_fixnum (gvi));
    idio_array_push (stack, idio_SM_dynamic);
}

static void idio_vm_pop_dynamic (IDIO thr)
{
    IDIO_ASSERT (thr);
    IDIO_TYPE_ASSERT (thread, thr);

    IDIO marker = IDIO_THREAD_STACK_POP ();
    if (idio_SM_dynamic != marker) {
	idio_debug ("iv-pop-dynamic: marker: expected idio_SM_dynamic not %s\n", marker);
	idio_vm_panic (thr, "iv-pop-dynamic: unexpected stack marker");
    }
    IDIO_THREAD_STACK_POP ();	/* vi */
    IDIO_THREAD_STACK_POP ();	/* val */
    IDIO_THREAD_STACK_POP ();	/* sp */
}

IDIO idio_vm_dynamic_ref (IDIO thr, idio_as_t si, idio_as_t gvi, IDIO args)
{
    IDIO_ASSERT (thr);
    IDIO_ASSERT (args);

    IDIO_TYPE_ASSERT (thread, thr);
    IDIO_TYPE_ASSERT (list, args);

    IDIO stack = IDIO_THREAD_STACK (thr);

#ifdef IDIO_VM_DYNAMIC_REF
    idio_sp_t sp = IDIO_FIXNUM_VAL (IDIO_THREAD_DYNAMIC_SP (thr));
#else
    idio_sp_t sp = idio_vm_find_stack_marker (stack, idio_SM_dynamic, 0, 0);
#endif

    IDIO val = idio_S_undef;

    for (;;) {
	if (sp >= 3) {
	    IDIO dvi = idio_array_ref_index (stack, sp - 1);
	    IDIO_TYPE_ASSERT (fixnum, dvi);

	    if (IDIO_FIXNUM_VAL (dvi) == (idio_ai_t) gvi) {
		val = idio_array_ref_index (stack, sp - 2);
		break;
	    } else {
		sp = IDIO_FIXNUM_VAL (idio_array_ref_index (stack, sp - 3));
	    }
	} else {
	    /*
	     * dynamic values, as they appear on the stack, can only
	     * be in xi==0
	     */
	    val = idio_vm_values_ref (0, gvi);
	    break;
	}
    }

    if (idio_S_undef == val) {
	if (idio_S_nil == args) {
	    /*
	     * Test Case: vm-errors/idio_vm_dynamic_ref-unbound.idio
	     *
	     * dynamic-let (dyn-var 5) (dyn-var + 5)
	     * define (use-dyn-var v) {
	     *   (dynamic dyn-var) + v
	     * }
	     * use-dyn-var 10
	     */
	    idio_error_dynamic_unbound (si, gvi, IDIO_C_FUNC_LOCATION ());

	    return idio_S_notreached;
	} else {
	    return IDIO_PAIR_H (args);
	}
    }

    return val;
}

void idio_vm_dynamic_set (IDIO thr, idio_as_t si, idio_as_t gvi, IDIO v)
{
    IDIO_ASSERT (thr);
    IDIO_ASSERT (v);

    IDIO_TYPE_ASSERT (thread, thr);

    IDIO stack = IDIO_THREAD_STACK (thr);

    idio_sp_t sp = idio_vm_find_stack_marker (stack, idio_SM_dynamic, 0, 0);

    for (;;) {
	if (sp >= 3) {
	    IDIO sv = idio_array_ref_index (stack, sp - 1);
	    IDIO_TYPE_ASSERT (fixnum, sv);

	    if (IDIO_FIXNUM_VAL (sv) == (idio_ai_t) gvi) {
		idio_array_insert_index (stack, v, sp - 2);
		break;
	    } else {
		sp = IDIO_FIXNUM_VAL (idio_array_ref_index (stack, sp - 3));
	    }
	} else {
	    /*
	     * dynamic values, as they appear on the stack, can only
	     * be in xi==0
	     */
	    IDIO vs0 = IDIO_XENV_VT (idio_xenvs[0]);
	    idio_array_insert_index (vs0, v, gvi);
	    break;
	}
    }
}

IDIO idio_vm_add_environ (IDIO xi, IDIO si, IDIO ci, IDIO vi, IDIO m, IDIO note)
{
    IDIO_ASSERT (xi);
    IDIO_ASSERT (si);
    IDIO_ASSERT (ci);
    IDIO_ASSERT (vi);
    IDIO_ASSERT (m);
    IDIO_ASSERT (note);

    IDIO_TYPE_ASSERT (fixnum, xi);
    IDIO_TYPE_ASSERT (fixnum, si);
    IDIO_TYPE_ASSERT (fixnum, ci);
    IDIO_TYPE_ASSERT (fixnum, vi);
    IDIO_TYPE_ASSERT (module, m);
    IDIO_TYPE_ASSERT (string, note);

    return IDIO_LIST7 (idio_S_environ, xi, si, ci, vi, m, note);
}

static void idio_vm_push_environ (IDIO thr, idio_as_t gvi, IDIO val)
{
    IDIO_ASSERT (thr);
    IDIO_ASSERT (val);

    IDIO_TYPE_ASSERT (thread, thr);

    IDIO stack = IDIO_THREAD_STACK (thr);

    /*
     * stack order:
     *
     * n   idio_SM_environ
     * n-1 vi
     * n-2 val
     * n-3 sp of next idio_SM_environ
     */

    idio_sp_t esp = idio_vm_find_stack_marker (stack, idio_SM_environ, 0, 0);
    if (esp >= 3) {
	idio_array_push (stack, idio_fixnum (esp));
    } else {
	idio_array_push (stack, idio_fixnum (-1));
    }

    idio_array_push (stack, val);
    idio_array_push (stack, idio_fixnum (gvi));
    idio_array_push (stack, idio_SM_environ);
}

static void idio_vm_pop_environ (IDIO thr)
{
    IDIO_ASSERT (thr);

    IDIO_TYPE_ASSERT (thread, thr);

    IDIO marker = IDIO_THREAD_STACK_POP ();
    if (idio_SM_environ != marker) {
	idio_debug ("iv-pop-environ: marker: expected idio_SM_environ not %s\n", marker);
	idio_vm_panic (thr, "iv-pop-environ: unexpected stack marker");
    }
    IDIO_THREAD_STACK_POP ();
    IDIO_THREAD_STACK_POP ();
    IDIO_THREAD_STACK_POP ();
}

IDIO idio_vm_environ_ref (IDIO thr, idio_as_t si, idio_as_t gvi, IDIO args)
{
    IDIO_ASSERT (thr);
    IDIO_ASSERT (args);

    IDIO_TYPE_ASSERT (thread, thr);
    IDIO_TYPE_ASSERT (list, args);

    IDIO stack = IDIO_THREAD_STACK (thr);

    idio_sp_t sp = idio_vm_find_stack_marker (stack, idio_SM_environ, 0, 0);

    IDIO val = idio_S_undef;

    for (;;) {
	if (sp >= 3) {
	    IDIO evi = idio_array_ref_index (stack, sp - 1);
	    IDIO_TYPE_ASSERT (fixnum, evi);

	    if (IDIO_FIXNUM_VAL (evi) == (idio_ai_t) gvi) {
		val = idio_array_ref_index (stack, sp - 2);
		break;
	    } else {
		sp = IDIO_FIXNUM_VAL (idio_array_ref_index (stack, sp - 3));
	    }
	} else {
	    /*
	     * environ values, as they appear on the stack, can only
	     * be in xi==0
	     */
	    val = idio_vm_values_ref (0, gvi);
	    break;
	}
    }

    if (idio_S_undef == val) {
	if (idio_S_nil == args) {
	    /*
	     * Test Case: vm-errors/idio_vm_environ_ref-unbound.idio
	     *
	     * {
	     *   env-var :* "foo"
	     *   string-length env-var		; 3
	     * }
	     * string-length env-var
	     */
	    idio_error_environ_unbound (si, gvi, IDIO_C_FUNC_LOCATION ());

	    return idio_S_notreached;
	} else {
	    return IDIO_PAIR_H (args);
	}
    }

    return val;
}

void idio_vm_environ_set (IDIO thr, idio_as_t si, idio_as_t gvi, IDIO v)
{
    IDIO_ASSERT (v);
    IDIO_ASSERT (thr);
    IDIO_TYPE_ASSERT (thread, thr);

    IDIO stack = IDIO_THREAD_STACK (thr);

    idio_sp_t sp = idio_vm_find_stack_marker (stack, idio_SM_environ, 0, 0);

    for (;;) {
	if (sp >= 3) {
	    IDIO sv = idio_array_ref_index (stack, sp - 1);
	    IDIO_TYPE_ASSERT (fixnum, sv);

	    if (IDIO_FIXNUM_VAL (sv) == (idio_ai_t) gvi) {
		idio_array_insert_index (stack, v, sp - 2);
		break;
	    } else {
		sp = IDIO_FIXNUM_VAL (idio_array_ref_index (stack, sp - 3));
	    }
	} else {
	    /*
	     * environ values, as they appear on the stack, can only
	     * be in xi==0
	     */
	    IDIO vs0 = IDIO_XENV_VT (idio_xenvs[0]);
	    idio_array_insert_index (vs0, v, gvi);
	    break;
	}
    }
}

IDIO idio_vm_computed_ref (idio_xi_t xi, idio_as_t si, idio_as_t vi)
{
    IDIO vt = IDIO_XENV_VT (idio_xenvs[xi]);
    IDIO gns = idio_array_ref_index (vt, vi);

    if (idio_isa_pair (gns)) {
	IDIO get = IDIO_PAIR_H (gns);
	if (idio_isa_primitive (get) ||
	    idio_isa_closure (get)) {
	    return idio_vm_invoke_C (IDIO_LIST1 (get));
	} else {
	    /*
	     * Test Case: XXX computed-errors/idio_vm_computed_ref-no-get-accessor.idio
	     *
	     * cvar-so :$ #n (function (v) v)
	     * cvar-so
	     */
	    idio_vm_error_computed_no_accessor ("get", si, vi, IDIO_C_FUNC_LOCATION ());

	    return idio_S_notreached;
	}
    } else {
	/*
	 * Test Case: ??
	 *
	 * We shouldn't have been able to create a computed variable without
	 * accessors.
	 *
	 * Coding error.
	 */
	idio_vm_error_computed ("no get/set accessors", si, vi, IDIO_C_FUNC_LOCATION ());

	return idio_S_notreached;
    }

    return idio_S_notreached;
}

IDIO idio_vm_computed_iref (IDIO gns, idio_as_t si)
{
    IDIO_ASSERT (gns);

    if (idio_isa_pair (gns)) {
	IDIO get = IDIO_PAIR_H (gns);
	if (idio_isa_primitive (get) ||
	    idio_isa_closure (get)) {
	    return idio_vm_invoke_C (IDIO_LIST1 (get));
	} else {
	    /*
	     * Test Case: XXX computed-errors/idio_vm_computed_ref-no-get-accessor.idio
	     *
	     * cvar-so :$ #n (function (v) v)
	     * cvar-so
	     */
	    idio_vm_error_computed_no_accessor ("get", si, 0, IDIO_C_FUNC_LOCATION ());

	    return idio_S_notreached;
	}
    } else {
	/*
	 * Test Case: ??
	 *
	 * We shouldn't have been able to create a computed variable without
	 * accessors.
	 *
	 * Coding error.
	 */
	idio_vm_error_computed ("no get/set accessors", si, 0, IDIO_C_FUNC_LOCATION ());

	return idio_S_notreached;
    }

    return idio_S_notreached;
}

IDIO idio_vm_computed_set (idio_xi_t xi, idio_as_t si, idio_as_t vi, IDIO v)
{
    IDIO_ASSERT (v);

    IDIO vt = IDIO_XENV_VT (idio_xenvs[xi]);
    IDIO gns = idio_array_ref_index (vt, vi);

    if (idio_isa_pair (gns)) {
	IDIO set = IDIO_PAIR_T (gns);
	if (idio_isa_primitive (set) ||
	    idio_isa_closure (set)) {
	    return idio_vm_invoke_C (IDIO_LIST2 (set, v));
	} else {
	    /*
	     * Test Case: XXX computed-errors/idio_vm_computed_set-no-set-accessor.idio
	     *
	     * cvar-go :$ (function #n "got me") #n
	     * cvar-go = 3
	     */
	    idio_vm_error_computed_no_accessor ("set", si, vi, IDIO_C_FUNC_LOCATION ());

	    return idio_S_notreached;
	}
    } else {
	/*
	 * Test Case: ??
	 *
	 * We shouldn't have been able to create a computed variable without
	 * accessors.
	 *
	 * Coding error.
	 */
	idio_vm_error_computed ("no get/set accessors", si, vi, IDIO_C_FUNC_LOCATION ());

	return idio_S_notreached;
    }

    return idio_S_notreached;
}

IDIO idio_vm_computed_iset (IDIO gns, idio_as_t si, IDIO v)
{
    IDIO_ASSERT (gns);
    IDIO_ASSERT (v);

    if (idio_isa_pair (gns)) {
	IDIO set = IDIO_PAIR_T (gns);
	if (idio_isa_primitive (set) ||
	    idio_isa_closure (set)) {
	    return idio_vm_invoke_C (IDIO_LIST2 (set, v));
	} else {
	    /*
	     * Test Case: XXX computed-errors/idio_vm_computed_set-no-set-accessor.idio
	     *
	     * cvar-go :$ (function #n "got me") #n
	     * cvar-go = 3
	     */
	    idio_vm_error_computed_no_accessor ("set", si, 0, IDIO_C_FUNC_LOCATION ());

	    return idio_S_notreached;
	}
    } else {
	/*
	 * Test Case: ??
	 *
	 * We shouldn't have been able to create a computed variable without
	 * accessors.
	 *
	 * Coding error.
	 */
	idio_vm_error_computed ("no get/set accessors", si, 0, IDIO_C_FUNC_LOCATION ());

	return idio_S_notreached;
    }

    return idio_S_notreached;
}

void idio_vm_computed_define (idio_xi_t xi, idio_as_t si, idio_as_t gvi, IDIO v)
{
    IDIO_ASSERT (v);

    IDIO_TYPE_ASSERT (pair, v);

    IDIO vt = IDIO_XENV_VT (idio_xenvs[xi]);

    idio_array_insert_index (vt, v, gvi);
}

void idio_vm_push_trap (IDIO thr, IDIO handler, IDIO fgci, idio_sp_t next)
{
    IDIO_ASSERT (thr);
    IDIO_ASSERT (handler);
    IDIO_ASSERT (fgci);

    IDIO_TYPE_ASSERT (thread, thr);
    IDIO_TYPE_ASSERT (fixnum, fgci);

    if (! idio_isa_function (handler)) {
	/*
	 * Test Case: vm-errors/idio_vm_push_trap-bad-handler-type.idio
	 *
	 * trap ^error #t #t
	 */
	idio_error_param_type ("function", handler, IDIO_C_FUNC_LOCATION ());

	/* notreached */
	return;
    }

    IDIO stack = IDIO_THREAD_STACK (thr);

    /*
     * stack order:
     *
     * n   idio_SM_trap
     * n-1 handler
     * n-2 condition-type
     * n-3 sp of next idio_SM_trap
     */

    idio_sp_t tsp = idio_vm_find_stack_marker (stack, idio_SM_trap, 0, 0);
    if (next) {
	tsp = next;
    }
    if (tsp >= 1) {
	idio_array_push (stack, idio_fixnum (tsp));
    } else {
	/*
	 * We shouldn't get here because we forced several handlers on
	 * at the bottom of each stack.
	 */
	idio_array_push (stack, idio_fixnum (-1));
    }

    idio_array_push (stack, fgci);
    idio_array_push (stack, handler);
    idio_array_push (stack, idio_SM_trap);
}

static void idio_vm_pop_trap (IDIO thr)
{
    IDIO_ASSERT (thr);
    IDIO_TYPE_ASSERT (thread, thr);

    IDIO marker = IDIO_THREAD_STACK_POP ();
    if (idio_SM_trap != marker) {
	idio_debug ("iv-pop-trap: marker: expected idio_SM_trap not %s\n", marker);
	idio_vm_panic (thr, "iv-pop-trap: unexpected stack marker");
    }
    IDIO_THREAD_STACK_POP ();	/* handler */
    IDIO_THREAD_STACK_POP ();	/* fgci */
    IDIO_THREAD_STACK_POP ();	/* sp */
}

static void idio_vm_restore_trap (IDIO thr)
{
    IDIO_ASSERT (thr);
    IDIO_TYPE_ASSERT (thread, thr);

    IDIO trap_sp = IDIO_THREAD_STACK_POP ();
    if (idio_isa_fixnum (trap_sp) == 0) {
	IDIO_THREAD_STACK_PUSH (trap_sp);
	idio_vm_panic (thr, "restore-trap: not a fixnum");
    }
    IDIO_TYPE_ASSERT (fixnum, trap_sp);
}

void idio_vm_push_escaper (IDIO thr, IDIO fgci, idio_sp_t offset)
{
    IDIO_ASSERT (thr);
    IDIO_ASSERT (fgci);

    IDIO_TYPE_ASSERT (thread, thr);
    IDIO_TYPE_ASSERT (fixnum, fgci);

    IDIO stack = IDIO_THREAD_STACK (thr);

    /*
     * stack order:
     *
     * n   idio_SM_escaper
     * n-1 label
     * n-2 frame
     * n-3 (absolute) PC to resume(*)
     *
     * (*) PC after the POP-ESCAPER
     */

    idio_array_push (stack, idio_fixnum (IDIO_THREAD_PC (thr) + offset + 1));
    idio_array_push (stack, IDIO_THREAD_FRAME (thr));
    idio_array_push (stack, fgci);
    idio_array_push (stack, idio_SM_escaper);
}

static void idio_vm_pop_escaper (IDIO thr)
{
    IDIO_ASSERT (thr);
    IDIO_TYPE_ASSERT (thread, thr);

    IDIO marker = IDIO_THREAD_STACK_POP ();
    if (idio_SM_escaper != marker) {
	idio_debug ("iv-pop-escaper: marker: expected idio_SM_escaper not %s\n", marker);
	idio_vm_panic (thr, "iv-pop-escaper: unexpected stack marker");
    }
    IDIO_THREAD_STACK_POP ();	/* fgci */
    IDIO_THREAD_STACK_POP ();	/* frame */
    IDIO_THREAD_STACK_POP ();	/* offset */
}

void idio_vm_escaper_label_ref (IDIO thr, IDIO fci)
{
    IDIO_ASSERT (thr);
    IDIO_ASSERT (fci);

    IDIO_TYPE_ASSERT (thread, thr);
    IDIO_TYPE_ASSERT (fixnum, fci);

    IDIO stack = IDIO_THREAD_STACK (thr);

    /*
     * stack order:
     *
     * n   idio_SM_escaper
     * n-1 label
     * n-2 frame to resume
     * n-3 (absolute) PC to resume(*)
     *
     * (*) PC after the POP-ESCAPER
     */

    int done = 0;
    idio_sp_t escaper_sp = idio_array_size (stack);
    while (!done &&
	   escaper_sp >= 0) {
	escaper_sp--;
	escaper_sp = idio_vm_find_stack_marker (stack, idio_SM_escaper, escaper_sp, 0);
	if (escaper_sp >= 0) {
	    if (idio_array_ref_index (stack, escaper_sp - 1) == fci) {
		done = 1;
	    }
	}
    }

    if (! done) {
	idio_error_runtime_unbound (fci, idio_S_nil, idio_S_nil, IDIO_C_FUNC_LOCATION ());

	/* notreached */
	return;
    }

    IDIO_THREAD_FRAME (thr) = idio_array_ref_index (stack, escaper_sp - 2);
    IDIO offset = idio_array_ref_index (stack, escaper_sp - 3);
    IDIO_THREAD_PC (thr) = IDIO_FIXNUM_VAL (offset);

    /*
     * Remove references above us for good house-keeping
     */
    /*
    idio_sp_t ai = idio_array_size (stack);
    for (ai--; ai >= escaper_sp - 3; ai--) {
	idio_array_insert_index (stack, idio_S_nil, ai);
    }
    */
    IDIO_ARRAY_USIZE (stack) = escaper_sp - 3;
}

void idio_vm_push_abort (IDIO thr, IDIO krun)
{
    IDIO_ASSERT (thr);
    IDIO_ASSERT (krun);

    IDIO_TYPE_ASSERT (thread, thr);
    IDIO_TYPE_ASSERT (pair, krun);
    IDIO_TYPE_ASSERT (continuation, IDIO_PAIR_H (krun));

    IDIO stack = IDIO_THREAD_STACK (thr);

    /*
     * stack order:
     *
     * n   idio_SM_abort
     * n-1 (k, desc)
     * n-2 sp of next idio_SM_abort
     */

    /* push n-2 */
    idio_sp_t asp = idio_vm_find_stack_marker (stack, idio_SM_abort, 0, 0);
    if (asp >= 2) {
	idio_array_push (stack, idio_fixnum (asp));
    } else {
	idio_array_push (stack, idio_fixnum (-1));
    }

    idio_array_push (stack, krun);
    idio_array_push (stack, idio_SM_abort);
}

static void idio_vm_push_offset_abort (IDIO thr, uint64_t o)
{
    IDIO_ASSERT (thr);

    IDIO_TYPE_ASSERT (thread, thr);

    IDIO stack = IDIO_THREAD_STACK (thr);

    /*
     * stack order:
     *
     * n   idio_SM_abort
     * n-1 (k, desc)
     * n-2 sp of next idio_SM_abort
     */

    /*
     * A vanilla continuation right now would just lead us back into
     * the errant code that we are putting this ABORT wrapper around.
     * Therefore we want to massage the continuation's PC to be:
     *
     * * offset by {o} which would take us to the POP-ABORT which
     *   would be expecting the restored stack to have the
     *   idio_SM_abort marker etc.
     *
     * * offset by {o}+1 which would take us to the instruction after
     *   POP-ABORT which would not be expecting the restored stack to
     *   have the idio_SM_abort marker etc.
     *
     * The latter seems more convenient (and see comments on
     * implementation below).
     *
     * For the construction of a continuation, the XI shouldn't change
     * -- we can't construct a call/cc across an execution environment
     * boundary.  However, continuations can be called from another
     * execution environment so we need to remember the current XI in
     * the continuation to be able to resume execution sensibly.
     */

    IDIO k = idio_continuation (thr, IDIO_CONTINUATION_CALL_CC);

    IDIO_CONTINUATION_PC (k) += o + 1;

    IDIO kosh = idio_open_output_string_handle_C ();
    idio_display_C ("ABORT to toplevel (PC [", kosh);
    idio_display (idio_fixnum (IDIO_CONTINUATION_XI (k)), kosh);
    idio_display_C ("]@", kosh);
    idio_display (idio_fixnum (IDIO_CONTINUATION_PC (k)), kosh);
    idio_display_C (")", kosh);

    /* push n-2 */
    idio_sp_t asp = idio_vm_find_stack_marker (stack, idio_SM_abort, 0, 0);
    if (asp >= 2) {
	idio_array_push (stack, idio_fixnum (asp));
    } else {
	idio_array_push (stack, idio_fixnum (-1));
    }

    /*
     * If we took the former approach, that the continuation contains
     * the idio_SM_abort marker, etc., then we need to push a krun
     * value on the stack (before creating the continuation) which
     * should contain the continuation...
     *
     * So we would need to push a dummy krun, (#n #n), and set its ph
     * and pht after we've created the continuation stack.
     */
    IDIO krun = IDIO_LIST2 (k, idio_get_output_string (kosh));

    /* push n-1 */
    idio_array_push (stack, krun);

    /* push n */
    idio_array_push (stack, idio_SM_abort);

    /*
     * We would create the continuation, k, now, so as to include the
     * idio_SM_abort etc. and change k's PC to +{o} and create kosh.
     *
     * We can now override krun's values:
     *
     * IDIO_PAIR_H (krun) = k;
     * IDIO_PAIR_HT (krun) = idio_get_output_string (kosh);
     */

    /*
     * In principle it doesn't matter but an ABORT marks/wraps a top
     * level statement which, notionally, has no parent frame.
     * Mechanically, though, the thread has whatever frame was last
     * left lying around.  So, for clarity when debugging, we can
     * clear the thread's frame.
     */
    IDIO_THREAD_FRAME (thr) = idio_S_nil;
}

void idio_vm_pop_abort (IDIO thr)
{
    IDIO_ASSERT (thr);
    IDIO_TYPE_ASSERT (thread, thr);

    IDIO marker = IDIO_THREAD_STACK_POP ();
    if (idio_SM_abort != marker) {
	idio_debug ("iv-pop-abort: marker: expected idio_SM_abort not %s\n", marker);
	IDIO_THREAD_STACK_PUSH (marker);
	idio_vm_panic (thr, "iv-pop-abort: unexpected stack marker");
    }
    IDIO_THREAD_STACK_POP ();
    IDIO_THREAD_STACK_POP ();
}

idio_sp_t idio_vm_find_abort_1 (IDIO thr)
{
    IDIO_ASSERT (thr);
    IDIO_TYPE_ASSERT (thread, thr);

    IDIO stack = IDIO_THREAD_STACK (thr);

    idio_sp_t asp = idio_vm_find_stack_marker (stack, idio_SM_abort, 0, 0);

    if (-1 == asp ||
	asp < 2) {
	fprintf (stderr, "find-abort-1: no ABORTs? asp == %" PRIdPTR "\n", asp);
#ifdef IDIO_DEBUG
	idio_vm_thread_state (thr, idio_S_nil);
#endif
	return 0;
	assert (0);
    }

    IDIO I_next = idio_array_ref_index (stack, asp - 2);
    idio_sp_t next = IDIO_FIXNUM_VAL (I_next);

    int done = 0;
    while (! done) {
	if (-1 == next) {
	    return asp;
	}

	asp = next;

	I_next = idio_array_ref_index (stack, asp - 2);
	next = IDIO_FIXNUM_VAL (I_next);
    }

    return 0;
}

idio_sp_t idio_vm_find_abort_2 (IDIO thr)
{
    IDIO_ASSERT (thr);
    IDIO_TYPE_ASSERT (thread, thr);

    IDIO stack = IDIO_THREAD_STACK (thr);

    idio_sp_t asp = idio_vm_find_stack_marker (stack, idio_SM_abort, 0, 0);

    if (-1 == asp ||
	asp < 2) {
	fprintf (stderr, "find-abort-2: no ABORTs? asp == %" PRIdPTR "\n", asp);
#ifdef IDIO_DEBUG
	idio_vm_thread_state (thr, idio_S_nil);
#endif
	assert (0);
    }

    IDIO I_next = idio_array_ref_index (stack, asp - 2);
    idio_sp_t next = IDIO_FIXNUM_VAL (I_next);

    if (-1 == next) {
	fprintf (stderr, "find-abort-2: only 1 ABORT\n");
#ifdef IDIO_DEBUG
	idio_vm_thread_state (thr, idio_S_nil);
#endif
	return 0;
    }

    int done = 0;
    while (! done) {
	IDIO I_next_1 = idio_array_ref_index (stack, next - 2);
	idio_sp_t next_1 = IDIO_FIXNUM_VAL (I_next_1);

	if (-1 == next_1) {
	    return asp;
	}

	asp = next;
	next = next_1;
    }

    return 0;
}

void idio_vm_raise_condition (IDIO continuablep, IDIO condition, int IHR, int reraise)
{
    IDIO_ASSERT (continuablep);
    IDIO_ASSERT (condition);
    IDIO_TYPE_ASSERT (boolean, continuablep);

    /* idio_debug ("raise-condition: %s\n", condition); */

    IDIO thr = idio_thread_current_thread ();

    IDIO stack = IDIO_THREAD_STACK (thr);

    IDIO otrap_sp = idio_fixnum (idio_vm_find_stack_marker (stack, idio_SM_trap, 0, 0));
    idio_sp_t trap_sp = IDIO_FIXNUM_VAL (otrap_sp);

    if (reraise) {
	trap_sp = idio_vm_find_stack_marker (stack, idio_SM_trap, 0, 1);
    }

    if (trap_sp >= (idio_sp_t) idio_array_size (stack)) {
	idio_vm_thread_state (thr, idio_S_nil);
	idio_vm_panic (thr, "trap SP >= sizeof (stack)");
    }
    if (trap_sp < 3) {
	fprintf (stderr, "trap_sp = %zd\n", trap_sp);
	idio_vm_panic (thr, "trap SP < 3");
    }

    /*
     * This feels mildy expensive: The trap call will say:
     *
     * trap COND-TYPE-NAME handler body
     *
     * So what we have in our hands is an index, gci, into the
     * constants table which we can lookup, idio_vm_constants_ref, to
     * get a symbol, COND-TYPE-NAME.  We now need to look that up,
     * idio_module_symbol_value_recurse, to get a value, trap_ct.
     *
     * We now need to determine if the actual condition isa trap_ct.
     */
    IDIO trap_ct_gci;
    IDIO handler;
    while (1) {
	handler = idio_array_ref_index (stack, trap_sp - 1);
	trap_ct_gci = idio_array_ref_index (stack, trap_sp - 2);
	IDIO ftrap_sp_next = idio_array_ref_index (stack, trap_sp - 3);

	IDIO trap_ct_sym = idio_vm_constants_ref (0, (idio_ai_t) IDIO_FIXNUM_VAL (trap_ct_gci));

	IDIO trap_ct = idio_module_symbol_value_recurse (trap_ct_sym, IDIO_THREAD_ENV (thr), idio_S_nil);

	if (! idio_isa_struct_type (trap_ct)) {
	    idio_debug ("trap_ct %s is invalid\n", trap_ct);
	    assert (0);
	}

	if (idio_S_unspec == trap_ct) {
	    idio_vm_panic (thr, "trap condition type is unspec??");
	}

	idio_sp_t trap_sp_next = IDIO_FIXNUM_VAL (ftrap_sp_next);
	IDIO_C_ASSERT ((size_t) trap_sp_next < idio_array_size (stack));

	if (idio_struct_instance_isa (condition, trap_ct)) {
	    break;
	}

	if (trap_sp == trap_sp_next) {
	    idio_debug ("ivrc: Yikes!  Failed to match TRAP on %s\n", condition);
	    idio_vm_panic (thr, "ivrc: no more TRAP handlers\n");
	}
	trap_sp = trap_sp_next;
    }

    int isa_closure = idio_isa_closure (handler);

    /*
     * Whether we are continuable or not determines where in the
     * prologue we set the XI/PC for the RETURNee.
     */
    int tailp = IDIO_VM_INVOKE_TAIL_CALL;
    if (1 || isa_closure) {
	idio_array_push (stack, idio_fixnum (IDIO_THREAD_PC (thr)));
	idio_array_push (stack, idio_fixnum (IDIO_THREAD_XI (thr)));
	idio_array_push (stack, idio_SM_return); /* for the RETURNs */
	if (IHR) {
	    /* tailp = IDIO_VM_INVOKE_REGULAR_CALL; */
	    idio_vm_preserve_all_state (thr); /* for RESTORE-ALL-STATE */

	    /*
	     * We need to run this code in the care of the next
	     * handler on the stack (not the current handler).  Unless
	     * the next handler is the base handler in which case it
	     * gets reused (ad infinitum).
	     *
	     * We can do that by pushing the next handler onto the top
	     * of the stack -- therefore it becomes the first.  We
	     * don't change the associated values so the the next
	     * handler's next will be pushed on to the stack in turn.
	     *
	     * This results in a strange chain with "older" handlers
	     * seemingly preceeding newer ones:
	     *
	     *   handler-3
	     *   handler-4
	     *   handler-5
	     *   handler-4
	     *   handler-3
	     *   handler-2
	     *   handler-1
	     *
	     * It comes out in the wash, honest!
	     */
	    idio_sp_t next_tsp = IDIO_FIXNUM_VAL (idio_array_ref_index (stack, trap_sp - 3));
	    idio_vm_push_trap (thr,
			       idio_array_ref_index (stack, next_tsp - 1),
			       idio_array_ref_index (stack, next_tsp - 2),
			       IDIO_FIXNUM_VAL (idio_array_ref_index (stack, next_tsp - 3)));

	    if (isa_closure) {
		idio_array_push (stack, idio_fixnum (idio_vm_IHR_pc)); /* => (POP-TRAP) RESTORE-ALL-STATE, RETURN */
		idio_array_push (stack, idio_fixnum (IDIO_THREAD_XI (thr)));
		idio_array_push (stack, idio_SM_return);
	    } else {
		IDIO_THREAD_PC (thr) = idio_vm_IHR_pc; /* => (POP-TRAP) RESTORE-ALL-STATE, RETURN */
	    }
	} else {
	    idio_vm_preserve_state (thr);      /* for RESTORE-STATE */

	    idio_sp_t next_tsp = IDIO_FIXNUM_VAL (idio_array_ref_index (stack, trap_sp - 3));
	    idio_vm_push_trap (thr,
			       idio_array_ref_index (stack, next_tsp - 1),
			       idio_array_ref_index (stack, next_tsp - 2),
			       IDIO_FIXNUM_VAL (idio_array_ref_index (stack, next_tsp - 3)));

	    if (idio_S_true == continuablep) {
		if (isa_closure) {
		    idio_array_push (stack, idio_fixnum (idio_vm_CHR_pc)); /* => POP/RESTORE-TRAP, RESTORE-STATE, RETURN */
		    idio_array_push (stack, idio_fixnum (IDIO_THREAD_XI (thr)));
		    idio_array_push (stack, idio_SM_return);
		} else {
		    IDIO_THREAD_PC (thr) = idio_vm_CHR_pc;
		}
	    } else {
		if (isa_closure) {
		    idio_array_push (stack, idio_fixnum (idio_vm_NCE_pc)); /* => NON-CONT-ERR */
		    idio_array_push (stack, idio_fixnum (IDIO_THREAD_XI (thr)));
		    idio_array_push (stack, idio_SM_return);
		} else {
		    IDIO_THREAD_PC (thr) = idio_vm_NCE_pc;
		}
	    }
	}
    }

    /*
     * We should, normally, make some distinction between a call to a
     * primitive and a call to a closure as the primitive doesn't need
     * some of the wrapping around it.  In fact a call to a primitive
     * will unhelpfully trip over the wrapping because it didn't
     * RETURN into the unwrapping code (CHR - condition handler
     * return).
     *
     * On top of which, if this was a regular condition, called in
     * tail position then it effectively replaces the extant function
     * call at the time the condition was raised (by a C function,
     * probably).
     *
     * That's not so clever for an interrupt handler where we
     * effectively want to stop the clock, run something else and then
     * puts the clock back where it was.  Here we *don't* want to
     * either run in tail position (although that might matter less)
     * or replace the extant function call.
     *
     * This is particularly obvious for SIGCHLD where we are blocked
     * in waitpid, probably, and the SIGCHLD arrives, and we replace
     * the call to waitpid with result of do-job-notification
     * (eventually, via some C functions) which returns a value that
     * no-one is expecting.
     */

    IDIO fr = idio_frame (idio_S_nil, IDIO_LIST1 (condition));
    IDIO_THREAD_VAL (thr) = fr;

    /* God speed! */
    idio_vm_invoke (thr, handler, tailp);

    /*
     * Actually, for a user-defined error handler, which will be a
     * closure, idio_vm_invoke did nothing much, the error
     * handling closure will only be run when we continue looping
     * around idio_vm_run1.
     *
     * Wait, though, consider how we've got to here.  Some
     * (user-level) code called a C primitive which stumbled over an
     * erroneous condition.  That C code called an idio_*error*
     * routine which eventually called us, idio_vm_raise_condition.
     *
     * Whilst we are ready to process the OOB exception handler in
     * Idio-land, the C language part of us still thinks we've in a
     * regular function call tree from the point of origin of the
     * error, ie. we still have a trail of C language frames back
     * through the caller (of idio_vm_raise_condition) -- and, in
     * turn, back up through to idio_vm_run1 where the C primitive was
     * first called from.  We need to make that trail disappear
     * otherwise either we'll accidentally call C's 'return' back down
     * that C stack (erroneously) or, after enough
     * idio_vm_raise_condition()s, we'll blow up the C stack.
     *
     * That means siglongjmp(3).
     *
     * XXX siglongjmp means that we won't be free()ing any memory
     * allocated during the life of that C stack.  Unless we think of
     * something clever...well?...er, still waiting...
     */

    siglongjmp (IDIO_THREAD_JMP_BUF (thr), IDIO_VM_SIGLONGJMP_CONDITION);

    /* not reached */
    IDIO_C_ASSERT (0);
}

void idio_raise_condition (IDIO continuablep, IDIO condition)
{
    IDIO_ASSERT (continuablep);
    IDIO_ASSERT (condition);
    IDIO_TYPE_ASSERT (boolean, continuablep);

    idio_vm_raise_condition (continuablep, condition, 0, 0);
}

void idio_reraise_condition (IDIO continuablep, IDIO condition)
{
    IDIO_ASSERT (continuablep);
    IDIO_ASSERT (condition);
    IDIO_TYPE_ASSERT (boolean, continuablep);

    idio_vm_raise_condition (continuablep, condition, 0, 1);
}

IDIO_DEFINE_PRIMITIVE1_DS ("raise", raise, (IDIO c), "c", "\
raise the condition `c`					\n\
							\n\
!! MAY RETURN !!					\n\
							\n\
:param c: condition to raise				\n\
:type c: condition					\n\
							\n\
:return: ``#<unspec>``					\n\
")
{
    IDIO_ASSERT (c);

    /*
     * Test Case: vm-errors/raise-bad-type.idio
     *
     * raise #t
     */
    IDIO_USER_TYPE_ASSERT (condition, c);

    idio_raise_condition (idio_S_true, c);

    return idio_S_notreached;
}

IDIO_DEFINE_PRIMITIVE1_DS ("reraise", reraise, (IDIO c), "c", "\
reraise the condition `c`				\n\
							\n\
In particular this rediscovers the top-most trap	\n\
handler.						\n\
							\n\
:param c: condition to raise				\n\
:type c: condition					\n\
")
{
    IDIO_ASSERT (c);

    /*
     * Test Case: vm-errors/reraise-bad-type.idio
     *
     * reraise #t
     */
    IDIO_USER_TYPE_ASSERT (condition, c);

    idio_reraise_condition (idio_S_true, c);

    return idio_S_notreached;
}

IDIO idio_apply (IDIO fn, IDIO args)
{
    IDIO_ASSERT (fn);
    IDIO_ASSERT (args);

    /* idio_debug ("apply: %s", fn); */
    /* idio_debug (" %s\n", args); */

    idio_fi_t nargs = idio_list_length (args);
    idio_fi_t size = nargs;

    /*
     * (apply + 1 2 '(3 4 5))
     *
     * fn == +
     * args == (1 2 (3 4 5))
     *
     * nargs == 3
     *
     * size => (nargs - 1) + len (args[nargs-1])
     */

    IDIO larg = args;
    while (idio_S_nil != larg &&
	   idio_S_nil != IDIO_PAIR_T (larg)) {
	larg = IDIO_PAIR_T (larg);
    }
    if (idio_S_nil != larg) {
	larg = IDIO_PAIR_H (larg);
	if (idio_S_nil == larg ||
	    idio_isa_pair (larg)) {
	    size = (nargs - 1) + idio_list_length (larg);
	} else {
	    nargs += 1;
	    larg = idio_S_nil;
	}
    }

    IDIO fr = idio_frame_allocate (size + 1);

    if (nargs) {
	idio_ai_t fri;
	for (fri = 0; fri < nargs - 1; fri++) {
	    IDIO_FRAME_ARGS (fr, fri) = IDIO_PAIR_H (args);
	    args = IDIO_PAIR_T (args);
	}
	args = larg;
	for (; idio_S_nil != args; fri++) {
	    IDIO_FRAME_ARGS (fr, fri) = IDIO_PAIR_H (args);
	    args = IDIO_PAIR_T (args);
	}
    }

    IDIO thr = idio_thread_current_thread ();
    IDIO_THREAD_VAL (thr) = fr;

    idio_vm_invoke (thr, fn, IDIO_VM_INVOKE_TAIL_CALL);

    return IDIO_THREAD_VAL (thr);
}

IDIO_DEFINE_PRIMITIVE1V_DS ("apply", apply, (IDIO fn, IDIO args), "fn [args]", "\
call `fn` with `args`			\n\
					\n\
:param fn: function to call		\n\
:type fn: function			\n\
:param args: arguments to `fn`		\n\
:type args: parameters plus list	\n\
					\n\
The last element of `args` is special.	\n\
If it is a list then the elements of that list	\n\
are appended to the arguments to `fn`	\n\
					\n\
.. code-block:: idio			\n\
					\n\
   apply \\+ 1 2 3		; 6	\n\
   apply \\+ 1 2 3 #n		; 6	\n\
   apply \\+ 1 2 3 '(4 5)	; 15	\n\
")
{
    IDIO_ASSERT (fn);
    IDIO_ASSERT (args);

    return idio_apply (fn, args);
}

IDIO_DEFINE_PRIMITIVE1_DS ("make-prompt-tag", make_prompt_tag, (IDIO name), "name", "\
create a prompt tag from `name`		\n\
					\n\
:param name: prompt tag name		\n\
:type name: symbol			\n\
					\n\
:return: prompt tag			\n\
:rtype: struct instance			\n\
")
{
    IDIO_ASSERT (name);

    /*
     * Test Case: vm-errors/make-prompt-tag-bad-type.idio
     *
     * make-prompt-tag #t
     */
    IDIO_USER_TYPE_ASSERT (symbol, name);

    return idio_struct_instance (idio_vm_prompt_tag_type, IDIO_LIST1 (name));
}

IDIO_DEFINE_PRIMITIVE0_DS ("holes", vm_dc_holes, (void), "", "\
return the current list of holes	\n\
					\n\
:return: list				\n\
					\n\
see make-hole				\n\
")
{
    return IDIO_THREAD_HOLES (idio_thread_current_thread ());
}

void idio_vm_dc_hole_push (IDIO hole)
{
    IDIO_ASSERT (hole);

    IDIO_TYPE_ASSERT (pair, hole);

    IDIO thr = idio_thread_current_thread ();
    IDIO_THREAD_HOLES (thr) = idio_pair (hole, IDIO_THREAD_HOLES (thr));
}

IDIO_DEFINE_PRIMITIVE1_DS ("hole-push!", vm_dc_hole_push, (IDIO hole), "hole", "\
push `hole` onto the VM-wide list of holes			\n\
								\n\
:param hole:							\n\
:type hole: a hole						\n\
:return: unspec							\n\
								\n\
see make-hole							\n\
")
{
    IDIO_ASSERT (hole);

    /*
     * Test Case: vm-errors/hole-push-bad-type.idio
     *
     * hole-push! #t
     */
    IDIO_USER_TYPE_ASSERT (pair, hole);

    idio_vm_dc_hole_push (hole);

    return idio_S_unspec;
}

IDIO idio_vm_dc_hole_pop (void)
{
    IDIO thr = idio_thread_current_thread ();
    IDIO holes = IDIO_THREAD_HOLES (thr);
    IDIO r = IDIO_PAIR_H (holes);

    IDIO_THREAD_HOLES (thr) = IDIO_PAIR_T (holes);

    return r;
}

IDIO_DEFINE_PRIMITIVE0_DS ("hole-pop!", vm_dc_hole_pop, (void), "", "\
pop a `hole` from the VM-wide list of holes			\n\
								\n\
:return: a cell							\n\
")
{
    return idio_vm_dc_hole_pop ();
}

IDIO idio_vm_dc_make_hole (IDIO tag, IDIO mark, IDIO k)
{
    IDIO_ASSERT (tag);
    IDIO_ASSERT (mark);
    IDIO_ASSERT (k);

    return idio_pair (idio_pair (tag, mark), k);
}

IDIO_DEFINE_PRIMITIVE3_DS ("make-hole", vm_dc_make_hole, (IDIO tag, IDIO mark, IDIO k), "tag mark k", "\
create a hole				\n\
					\n\
:param tag: prompt-tag to unwind to	\n\
:type tag: any testable by eq?		\n\
:param mark: shift or prompt		\n\
:type mark: boolean			\n\
:param k: continuation			\n\
:type k: continuation/function		\n\
:return: hole				\n\
")
{
    IDIO_ASSERT (tag);
    IDIO_ASSERT (mark);
    IDIO_ASSERT (k);

    return idio_vm_dc_make_hole (tag, mark, k);
}

IDIO idio_vm_restore_continuation_data (IDIO k, IDIO val)
{
    IDIO_ASSERT (k);
    IDIO_ASSERT (val);
    IDIO_TYPE_ASSERT (continuation, k);

    IDIO thr = IDIO_CONTINUATION_THR (k);
    if (! idio_isa_thread (thr)) {
	idio_debug ("restore-continuation: not a thread: %s\n", thr);
	exit (1);
    }

    IDIO_THREAD_PC (thr)		= IDIO_CONTINUATION_PC (k);
    IDIO_THREAD_XI (thr)		= IDIO_CONTINUATION_XI (k);
    IDIO k_stack = IDIO_CONTINUATION_STACK (k);
    if (IDIO_CONTINUATION_FLAGS (k) & IDIO_CONTINUATION_FLAG_DELIMITED) {
	intptr_t C_k_stack = IDIO_FIXNUM_VAL (k_stack);
	fprintf (stderr, "KD ss->%" PRIdPTR "\n", C_k_stack);
	if (C_k_stack < 0) {
	    fprintf (stderr, "KD < 0\n");
	    idio_vm_thread_state (thr, idio_S_nil);
	    IDIO_C_ASSERT (0);
	} else if (IDIO_ARRAY_USIZE (IDIO_THREAD_STACK (thr)) < (uintptr_t) C_k_stack) {
	    fprintf (stderr, "KD >%zd\n", IDIO_ARRAY_USIZE (IDIO_THREAD_STACK (thr)));
	    idio_vm_thread_state (thr, idio_S_nil);
	    IDIO_C_ASSERT (0);
	}
	IDIO_ARRAY_USIZE (IDIO_THREAD_STACK (thr)) = IDIO_FIXNUM_VAL (k_stack);
    } else {
	idio_sp_t al = idio_array_size (k_stack);

	/*
	 * WARNING:
	 *
	 * Make sure you *copy* the continuation's stack -- in case this
	 * continuation is used again.
	 */

	idio_duplicate_array (IDIO_THREAD_STACK (thr), k_stack, al, IDIO_COPY_SHALLOW);
    }
    IDIO_THREAD_FRAME (thr)		= IDIO_CONTINUATION_FRAME (k);
    IDIO_THREAD_ENV (thr)		= IDIO_CONTINUATION_ENV (k);
    memcpy (IDIO_THREAD_JMP_BUF (thr), IDIO_CONTINUATION_JMP_BUF (k), sizeof (sigjmp_buf));

#ifdef IDIO_CONTINUATION_HANDLES
    /*
     * Hmm, slight complication.  Auto-restoring file descriptors
     * means that any work done in with-handle-redir in
     * job-control.idio is immediately undone and as the thing that
     * the continuation restores is something that has just been
     * closed by with-handle-redir then "hilarity" ensues.
     *
     * By hilarity I mean a core dump as the code does manage to
     * identify an error but can't write to a closed file descriptor
     * (stderr).
     *
     * TBD
     */
    IDIO_THREAD_INPUT_HANDLE (thr)	= IDIO_CONTINUATION_INPUT_HANDLE (k);
    IDIO_THREAD_OUTPUT_HANDLE (thr)	= IDIO_CONTINUATION_OUTPUT_HANDLE (k);
    IDIO_THREAD_ERROR_HANDLE (thr)	= IDIO_CONTINUATION_ERROR_HANDLE (k);
#endif

    IDIO_THREAD_MODULE (thr)		= IDIO_CONTINUATION_MODULE (k);
    IDIO_THREAD_HOLES (thr)		= idio_copy_pair (IDIO_CONTINUATION_HOLES (k), IDIO_COPY_DEEP);

    IDIO_THREAD_VAL (thr)		= val;

    idio_thread_set_current_thread (thr);

    return thr;
}

void idio_vm_restore_continuation (IDIO k, IDIO val)
{
    IDIO_ASSERT (k);
    IDIO_ASSERT (val);
    IDIO_TYPE_ASSERT (continuation, k);

    IDIO thr = idio_vm_restore_continuation_data (k, val);

    siglongjmp (IDIO_THREAD_JMP_BUF (thr), IDIO_VM_SIGLONGJMP_CONTINUATION);

    /* notreached */
    IDIO_C_ASSERT (0);
}

void idio_vm_restore_exit (IDIO k, IDIO val)
{
    IDIO_ASSERT (k);
    IDIO_ASSERT (val);
    IDIO_TYPE_ASSERT (continuation, k);

    idio_vm_restore_continuation_data (k, val);

    IDIO thr = idio_thread_current_thread ();

    siglongjmp (IDIO_THREAD_JMP_BUF (thr), IDIO_VM_SIGLONGJMP_EXIT);

    /* notreached */
    IDIO_C_ASSERT (0);
}

IDIO idio_vm_call_cc (IDIO proc, int kind)
{
    IDIO_ASSERT (proc);

    IDIO_TYPE_ASSERT (closure, proc);

    IDIO thr = idio_thread_current_thread ();

    IDIO k = idio_continuation (thr, kind);

    IDIO_THREAD_VAL (thr) = idio_frame (IDIO_THREAD_FRAME (thr), IDIO_LIST1 (k));

    idio_vm_invoke (thr, proc, IDIO_VM_INVOKE_REGULAR_CALL);

    siglongjmp (IDIO_THREAD_JMP_BUF (thr), IDIO_VM_SIGLONGJMP_CALLCC);

    /* not reached */
    IDIO_C_ASSERT (0);

    return idio_S_notreached;
}

IDIO_DEFINE_PRIMITIVE1_DS ("%%call/uc", call_uc, (IDIO proc), "proc", "\
call `proc` with the current (undelimited) continuation		\n\
								\n\
:param proc:							\n\
:type proc: a closure of 1 argument				\n\
								\n\
This is the ``%%call/uc`` primitive.				\n\
")
{
    IDIO_ASSERT (proc);

    /*
     * Test Case: vm-errors/call-uc-bad-type.idio
     *
     * %%call/uc #t
     */
    IDIO_USER_TYPE_ASSERT (closure, proc);

    return idio_vm_call_cc (proc, IDIO_CONTINUATION_CALL_CC);
}

IDIO_DEFINE_PRIMITIVE1_DS ("%%call/dc", call_dc, (IDIO proc), "proc", "\
call `proc` with the current (delimited) continuation		\n\
								\n\
:param proc:							\n\
:type proc: a closure of 1 argument				\n\
								\n\
This is the ``%%call/dc`` primitive.				\n\
")
{
    IDIO_ASSERT (proc);

    /*
     * Test Case: vm-errors/call-dc-bad-type.idio
     *
     * %%call/dc #t
     */
    IDIO_USER_TYPE_ASSERT (closure, proc);

    return idio_vm_call_cc (proc, IDIO_CONTINUATION_CALL_DC);
}

/*
 * Code coverage:
 *
 * Used by the debugger.
 */
IDIO_DEFINE_PRIMITIVE0_DS ("%%vm-continuations", vm_continuations, (), "", "\
return the current VM continuations			\n\
							\n\
the format is undefined and subject to arbitrary change	\n\
")
{
    return idio_vm_krun;
}

/*
 * Code coverage:
 *
 * Used by the debugger.
 */
IDIO_DEFINE_PRIMITIVE2_DS ("%%vm-apply-continuation", vm_apply_continuation, (IDIO n, IDIO val), "n v", "\
invoke the `n`\\ :sup:`th` VM continuation with value `v`	\n\
								\n\
:param n: the continuation to invoke				\n\
:type n: (non-negative) integer					\n\
:param v: the value to pass to the continuation			\n\
								\n\
`n` is subject to a range check on the array of stored		\n\
continuations in the VM.					\n\
								\n\
The function does not return.					\n\
")
{
    IDIO_ASSERT (n);
    IDIO_ASSERT (val);

    idio_ai_t n_C = 0;

    if (idio_isa_fixnum (n)) {
	n_C = IDIO_FIXNUM_VAL (n);
    } else if (idio_isa_bignum (n)) {
	if (IDIO_BIGNUM_INTEGER_P (n)) {
	    n_C = idio_bignum_ptrdiff_t_value (n);
	} else {
	    IDIO n_i = idio_bignum_real_to_integer (n);
	    if (idio_S_nil == n_i) {
		idio_error_param_type ("integer", n, IDIO_C_FUNC_LOCATION ());

		return idio_S_notreached;
	    } else {
		n_C = idio_bignum_ptrdiff_t_value (n_i);
	    }
	}
    } else {
	idio_error_param_type ("integer", n, IDIO_C_FUNC_LOCATION ());

	return idio_S_notreached;
    }

    if (n_C < 0) {
	idio_error_param_type ("positive integer", n, IDIO_C_FUNC_LOCATION ());

	return idio_S_notreached;
    }

    idio_ai_t krun_p = idio_array_size (idio_vm_krun);

    if (n_C >= krun_p) {
	idio_error_param_type ("out of range", n, IDIO_C_FUNC_LOCATION ());

	return idio_S_notreached;
    }

    IDIO krun = idio_S_nil;

    while (krun_p > n_C) {
	krun = idio_array_pop (idio_vm_krun);
	krun_p--;
    }

    if (idio_isa_pair (krun)) {
	fprintf (stderr, "%%vm-apply-continuation: restoring krun #%zd: ", krun_p);
	idio_debug ("%s\n", IDIO_PAIR_HT (krun));
	idio_vm_restore_continuation (IDIO_PAIR_H (krun), val);

	return idio_S_notreached;
    }

    idio_coding_error_C ("failed to invoke contunation", IDIO_LIST2 (n, val), IDIO_C_FUNC_LOCATION ());

    return idio_S_notreached;
}

void idio_vm_start_tracing (int level)
{
    idio_vm_tracing_user = level;
    /* idio_vm_tracing_all = 0; */
    /* idio_vm_tracing = 0; */

    if (idio_tracing_FILE != stderr) {
	fclose (idio_tracing_FILE);
    }

    idio_tracing_FILE = stderr;
}

void idio_vm_stop_tracing ()
{
    idio_vm_tracing_user = 0;
    idio_vm_tracing_all = 0;
    idio_vm_tracing = 0;

    if (idio_tracing_FILE != stderr) {
	fclose (idio_tracing_FILE);
    }

    idio_tracing_FILE = stderr;
}

void idio_vm_set_tracing_file (IDIO args)
{
    IDIO_ASSERT (args);

    IDIO_TYPE_ASSERT (pair, args);

    IDIO file = IDIO_PAIR_H (args);
    char *mode_C = IDIO_MODE_W;
    int free_mode_C = 0;
    size_t mode_size = 0;

    if (idio_S_nil != IDIO_PAIR_T (args)) {
	IDIO mode = IDIO_PAIR_HT (args);
	mode_C = idio_string_as_C (mode, &mode_size);
	free_mode_C = 1;

	/*
	 * Use mode_size + 1 to avoid a truncation warning -- we're
	 * just seeing if mode_C includes a NUL
	 */
	size_t C_size = idio_strnlen (mode_C, mode_size + 1);
	if (C_size != mode_size) {
	    IDIO_GC_FREE (mode_C, mode_size);

	    idio_file_handle_format_error ("%%vm-trace", "mode", "contains an ASCII NUL", mode, IDIO_C_FUNC_LOCATION ());

	    /* notreached */
	    return;
	}
    }

    if (idio_tracing_FILE != stderr) {
	fclose (idio_tracing_FILE);
    }

    if (idio_S_nil == file) {
	idio_tracing_FILE = stderr;
    } else if (idio_isa_string (file)) {
	size_t file_size = 0;
	char *file_C = idio_string_as_C (file, &file_size);

	/*
	 * Use file_size + 1 to avoid a truncation warning -- we're
	 * just seeing if file_C includes a NUL
	 */
	size_t C_size = idio_strnlen (file_C, file_size + 1);
	if (C_size != file_size) {
	    IDIO_GC_FREE (file_C, file_size);
	    if (free_mode_C) {
		IDIO_GC_FREE (mode_C, mode_size);
	    }

	    idio_file_handle_format_error ("%%vm-trace", "filename", "contains an ASCII NUL", file, IDIO_C_FUNC_LOCATION ());

	    /* notreached */
	    return;
	}

	idio_tracing_FILE = fopen (file_C, mode_C);
	IDIO_GC_FREE (file_C, file_size);

	if (NULL == idio_tracing_FILE) {
	    perror ("fdopen");
	    idio_tracing_FILE = stderr;
	} else {
	    /*
	     * As it's a new file, make it line buffered as the
	     * chances are we're only using %%vm-trace when things are
	     * going wrong...
	     */
	    setlinebuf (idio_tracing_FILE);
	}
    } else if (idio_isa_fd_handle (file)) {
	idio_tracing_FILE = fdopen (IDIO_FILE_HANDLE_FD (file), mode_C);

	if (NULL == idio_tracing_FILE) {
	    perror ("fdopen");
	    idio_tracing_FILE = stderr;
	}
    }

    if (free_mode_C) {
	IDIO_GC_FREE (mode_C, mode_size);
    }
}

IDIO_DEFINE_PRIMITIVE1V_DS ("%%vm-trace", vm_trace, (IDIO level, IDIO args), "level [file [mode]]", "\
set VM tracing to `level` for user code			\n\
							\n\
:param level: new VM tracing level			\n\
:type level: fixnum					\n\
:param file: new VM tracing file, defaults to ``#n``	\n\
:type file: string, FD handle or ``#n``, optional	\n\
:param mode: file mode, defaults to ``\"w\"``		\n\
:type mode: string, optional				\n\
:return: ``#<unspec>``					\n\
")
{
    IDIO_ASSERT (level);
    IDIO_ASSERT (args);

    /*
     * Test Case: vm-errors/vm-trace-bad-type.idio
     *
     * %%vm-trace #t
     */
    IDIO_USER_TYPE_ASSERT (fixnum, level);

    idio_vm_tracing_user = IDIO_FIXNUM_VAL (level);

    if (idio_isa_pair (args)) {
	idio_vm_set_tracing_file (args);
    }

    return idio_S_unspec;
}

IDIO_DEFINE_PRIMITIVE1V_DS ("%%vm-trace-all", vm_trace_all, (IDIO level, IDIO args), "level [file [mode]]", "\
set VM tracing to `level` for all code			\n\
							\n\
:param level: new VM tracing level			\n\
:type level: fixnum					\n\
:param file: new VM tracing file, defaults to ``#n``	\n\
:type file: string, FD handle or ``#n``, optional	\n\
:param mode: file mode, defaults to ``\"w\"``		\n\
:type mode: string, optional				\n\
:return: ``#<unspec>``					\n\
")
{
    IDIO_ASSERT (level);
    IDIO_ASSERT (args);

    /*
     * Test Case: vm-errors/vm-trace-bad-type.idio
     *
     * %%vm-trace #t
     */
    IDIO_USER_TYPE_ASSERT (fixnum, level);

    idio_vm_tracing_user = IDIO_FIXNUM_VAL (level);
    if (idio_vm_tracing_user) {
	idio_vm_tracing_all = 1;
	idio_vm_tracing = 1;
    } else {
	idio_vm_tracing_all = 0;
	idio_vm_tracing = 0;
    }

    if (idio_isa_pair (args)) {
	idio_vm_set_tracing_file (args);
    }

    return idio_S_unspec;
}

#ifdef IDIO_VM_DIS
void idio_vm_set_dasm_file (IDIO args)
{
    IDIO_ASSERT (args);

    IDIO_TYPE_ASSERT (pair, args);

    IDIO file = IDIO_PAIR_H (args);
    char *mode_C = IDIO_MODE_W;
    int free_mode_C = 0;
    size_t mode_size = 0;

    if (idio_S_nil != IDIO_PAIR_T (args)) {
	IDIO mode = IDIO_PAIR_HT (args);
	mode_C = idio_string_as_C (mode, &mode_size);
	free_mode_C = 1;

	/*
	 * Use mode_size + 1 to avoid a truncation warning -- we're
	 * just seeing if mode_C includes a NUL
	 */
	size_t C_size = idio_strnlen (mode_C, mode_size + 1);
	if (C_size != mode_size) {
	    IDIO_GC_FREE (mode_C, mode_size);

	    idio_file_handle_format_error ("%%vm-trace", "mode", "contains an ASCII NUL", mode, IDIO_C_FUNC_LOCATION ());

	    /* notreached */
	    return;
	}
    }

    if (idio_dasm_FILE != stderr) {
	fclose (idio_dasm_FILE);
    }

    if (idio_S_nil == file) {
	idio_dasm_FILE = stderr;
    } else if (idio_isa_string (file)) {
	size_t file_size = 0;
	char *file_C = idio_string_as_C (file, &file_size);

	/*
	 * Use file_size + 1 to avoid a truncation warning -- we're
	 * just seeing if file_C includes a NUL
	 */
	size_t C_size = idio_strnlen (file_C, file_size + 1);
	if (C_size != file_size) {
	    IDIO_GC_FREE (file_C, file_size);
	    if (free_mode_C) {
		IDIO_GC_FREE (mode_C, mode_size);
	    }

	    idio_file_handle_format_error ("%%vm-trace", "filename", "contains an ASCII NUL", file, IDIO_C_FUNC_LOCATION ());

	    /* notreached */
	    return;
	}

	idio_dasm_FILE = fopen (file_C, mode_C);
	IDIO_GC_FREE (file_C, file_size);

	if (NULL == idio_dasm_FILE) {
	    perror ("fdopen");
	    idio_dasm_FILE = stderr;
	} else {
	    /*
	     * As it's a new file, make it line buffered as the
	     * chances are we're only using %%vm-dis when things are
	     * going wrong...
	     */
	    setlinebuf (idio_dasm_FILE);
	}
    } else if (idio_isa_fd_handle (file)) {
	idio_dasm_FILE = fdopen (IDIO_FILE_HANDLE_FD (file), mode_C);

	if (NULL == idio_dasm_FILE) {
	    perror ("fdopen");
	    idio_dasm_FILE = stderr;
	}
    }

    if (free_mode_C) {
	IDIO_GC_FREE (mode_C, mode_size);
    }
}

IDIO_DEFINE_PRIMITIVE1V_DS ("%%vm-dis", vm_dis, (IDIO dis, IDIO args), "dis [file [mode]]", "\
set VM live disassembly to to `dis`			\n\
							\n\
:param dis: new VM live disassembly setting		\n\
:type dis: fixnum					\n\
:param file: new VM running DASM file, defaults to ``#n``	\n\
:type file: string, FD handle or ``#n``, optional	\n\
:param mode: file mode, defaults to ``\"w\"``		\n\
:type mode: string, optional				\n\
							\n\
:return: ``#<unspec>``					\n\
")
{
    IDIO_ASSERT (dis);
    IDIO_ASSERT (args);

    /*
     * Test Case: ??
     *
     * VM_DIS is not a feature!
     */
    IDIO_USER_TYPE_ASSERT (fixnum, dis);

    idio_vm_dis = IDIO_FIXNUM_VAL (dis);

    if (idio_isa_pair (args)) {
	idio_vm_set_dasm_file (args);
    }

    return idio_S_unspec;
}

#define IDIO_VM_RUN_DIS(...)	if (idio_vm_dis) { fprintf (idio_dasm_FILE, __VA_ARGS__); }
#else
#define IDIO_VM_RUN_DIS(...)
#endif

/*
 * Code coverage:
 *
 * Used by reporting tools.
 */
IDIO idio_vm_closure_name (IDIO c)
{
    IDIO_ASSERT (c);
    IDIO_TYPE_ASSERT (closure, c);

    return IDIO_CLOSURE_NAME (c);
}

/*
 * Code coverage:
 *
 * Used by the tracer.
 */
static struct timespec idio_vm_ts_cur = {0, 0};
static struct timespec idio_vm_ts_delta = {0, 0};
void idio_vm_time_delta ()
{
    struct timespec ts;
    if (clock_gettime (CLOCK_MONOTONIC, &ts) < 0) {
	perror ("clock_gettime (CLOCK_MONOTONIC, ts)");
    }

    if (idio_vm_ts_cur.tv_sec) {
	idio_vm_ts_delta.tv_sec = ts.tv_sec - idio_vm_ts_cur.tv_sec;
	idio_vm_ts_delta.tv_nsec = ts.tv_nsec - idio_vm_ts_cur.tv_nsec;

	if (idio_vm_ts_delta.tv_nsec < 0) {
	    idio_vm_ts_delta.tv_nsec += IDIO_VM_NS;
	    idio_vm_ts_delta.tv_sec -= 1;
	}
    }

    idio_vm_ts_cur.tv_sec = ts.tv_sec;
    idio_vm_ts_cur.tv_nsec = ts.tv_nsec;
}

/*
 * Code coverage:
 *
 * Used by the tracer.
 */
static void idio_vm_function_trace (IDIO_I ins, IDIO thr)
{
    if (idio_vm_tracing < 1 ||
	idio_vm_tracing > idio_vm_tracing_user) {
	return;
    }

    IDIO func = IDIO_THREAD_FUNC (thr);
    IDIO val = IDIO_THREAD_VAL (thr);
    IDIO args = idio_frame_params_as_list (val);
    IDIO expr = idio_list_append2 (IDIO_LIST1 (func), args);

    /*
     * %9d	- clock ns
     * SPACE
     * %6d	- PID
     * SPACE
     * %-11s	- [xi]@PC of ins
     * SPACE
     * %40s	- lexical information
     * %.*s	- trace-depth indent
     * %20s	- closure name (if available)
     * SPACE
     * %3s	- tail call indicator
     * %s	- expression types
     */

    idio_vm_time_delta ();
    fprintf (idio_tracing_FILE, "%09ld ", idio_vm_ts_delta.tv_nsec);
    fprintf (idio_tracing_FILE, "%6" PRIdMAX " ", (intmax_t) getpid ());

    /*
     * Technically, intptr_t (idio_xi_t, idio_pc_t) can be 20 chars
     * plus "[]@" and a newline means a good 50 byte buffer is
     * required
     */
    char buf[51];
    snprintf (buf, 50, "[%zu]@%zd", IDIO_THREAD_XI (thr), IDIO_THREAD_PC (thr) - 1);
    buf[50] = '\0';
    fprintf (idio_tracing_FILE, "%-11s ", buf);

    IDIO lo_sh = idio_open_output_string_handle_C ();
    IDIO fsei = IDIO_THREAD_EXPR (thr);
    idio_display (fsei, lo_sh);
    idio_debug_FILE (idio_tracing_FILE, "%-40s", idio_get_output_string (lo_sh));

    fprintf (idio_tracing_FILE, "%.*s  ", idio_vm_tracing, idio_vm_tracing_in);

    IDIO name = idio_ref_property (func, idio_KW_name, IDIO_LIST1 (idio_S_nil));
    if (idio_S_nil != name) {
	size_t size = 0;
	char *s = idio_display_string (name, &size);
	fprintf (idio_tracing_FILE, "(%s", s);
	IDIO_GC_FREE (s, size);
    } else {
	fprintf (idio_tracing_FILE, "(-anon-");
    }

    IDIO sigstr = idio_ref_property (func, idio_KW_sigstr, IDIO_LIST1 (idio_S_nil));
    if (idio_S_nil != sigstr) {
	size_t size = 0;
	char *s = idio_display_string (sigstr, &size);
	if (size) {
	    fprintf (idio_tracing_FILE, " %s", s);
	}
	IDIO_GC_FREE (s, size);
    }
    fprintf (idio_tracing_FILE, ")");

    fprintf (idio_tracing_FILE, " was ");
    switch (ins) {
    case IDIO_A_FUNCTION_GOTO:
	fprintf (idio_tracing_FILE, "tail-called as\n");
	break;
    case IDIO_A_FUNCTION_INVOKE:
	fprintf (idio_tracing_FILE, "called as\n");
	break;
    }

    /*
     * indent back to same level...
     */
    fprintf (idio_tracing_FILE, "%9s ", "");
    fprintf (idio_tracing_FILE, "%6s ", "");
    fprintf (idio_tracing_FILE, "%7s ", "");
    fprintf (idio_tracing_FILE, "%40s", "");

    fprintf (idio_tracing_FILE, "%*s  ", idio_vm_tracing, "");

    fprintf (idio_tracing_FILE, "(");
    int first = 1;
    while (idio_S_nil != expr) {
	IDIO e = IDIO_PAIR_H (expr);

	if (first) {
	    first = 0;
	} else {
	    fprintf (idio_tracing_FILE, " ");
	}
	size_t size = 0;
	char *s = idio_report_string (e, &size, 4, idio_S_nil, 1);
	fprintf (idio_tracing_FILE, "%s", s);
	IDIO_GC_FREE (s, size);

	expr = IDIO_PAIR_T (expr);
    }
    fprintf (idio_tracing_FILE, ")");

    fprintf (idio_tracing_FILE, "\n");
}

/*
 * Code coverage:
 *
 * Used by the tracer.
 */
static void idio_vm_primitive_call_trace (IDIO primdata, IDIO thr, int nargs)
{
    if (idio_vm_tracing < 1 ||
	idio_vm_tracing > idio_vm_tracing_user) {
	return;
    }

    /*
     * %9d	- clock ns
     * SPACE
     * %6d	- PID
     * SPACE
     * %-11s	- [xi]@PC of ins
     * SPACE
     * %40s	- lexical information
     * %.*s	- trace-depth indent (>= 1)
     * %s	- expression
     */
    idio_vm_time_delta ();
    fprintf (idio_tracing_FILE, "%09ld ", idio_vm_ts_delta.tv_nsec);
    fprintf (idio_tracing_FILE, "%6" PRIdMAX " ", (intmax_t) getpid ());

    char buf[51];
    snprintf (buf, 50, "[%zu]@%zd", IDIO_THREAD_XI (thr), IDIO_THREAD_PC (thr) - 1);
    buf[50] = '\0';
    fprintf (idio_tracing_FILE, "%-11s ", buf);

    IDIO lo_sh = idio_open_output_string_handle_C ();
    IDIO fsei = IDIO_THREAD_EXPR (thr);
    idio_display (fsei, lo_sh);
    idio_debug_FILE (idio_tracing_FILE, "%-40s", idio_get_output_string (lo_sh));

    fprintf (idio_tracing_FILE, "%.*s  ", idio_vm_tracing, idio_vm_tracing_in);
    fprintf (idio_tracing_FILE, "(%s", IDIO_PRIMITIVE_NAME (primdata));

    IDIO sigstr = idio_ref_property (primdata, idio_KW_sigstr, IDIO_LIST1 (idio_S_nil));
    if (idio_S_nil != sigstr) {
	size_t size = 0;
	char *s = idio_display_string (sigstr, &size);
	fprintf (idio_tracing_FILE, " %s", s);
	IDIO_GC_FREE (s, size);
    }
    fprintf (idio_tracing_FILE, ") primitive call as\n");

    /*
     * indent back to same level...
     */
    fprintf (idio_tracing_FILE, "%9s ", "");
    fprintf (idio_tracing_FILE, "%6s ", "");
    fprintf (idio_tracing_FILE, "%7s ", "");
    fprintf (idio_tracing_FILE, "%40s", "");

    fprintf (idio_tracing_FILE, "%*s  ", idio_vm_tracing, "");

    fprintf (idio_tracing_FILE, "(%s", IDIO_PRIMITIVE_NAME (primdata));
    if (nargs > 1) {
	size_t size = 0;
	char *s = idio_report_string (IDIO_THREAD_REG1 (thr), &size, 4, idio_S_nil, 1);
	fprintf (idio_tracing_FILE, " %s", s);
	IDIO_GC_FREE (s, size);
    }
    if (nargs > 0) {
	size_t size = 0;
	char *s = idio_report_string (IDIO_THREAD_VAL (thr), &size, 4, idio_S_nil, 1);
	fprintf (idio_tracing_FILE, " %s", s);
	IDIO_GC_FREE (s, size);
    }
    fprintf (idio_tracing_FILE, ")\n");
}

/*
 * Code coverage:
 *
 * Used by the tracer.
 */
static void idio_vm_primitive_result_trace (IDIO thr)
{
    if (idio_vm_tracing < 1 ||
	idio_vm_tracing > idio_vm_tracing_user) {
	return;
    }

    /*
     * %9d	- clock ns
     * SPACE
     * %6d	- PID
     * SPACE
     * %-11s	- [xi]@PC of ins
     * SPACE
     * %40s	- (lexical information == "")
     * %.*s	- trace-depth indent
     * %s	- value
     */

    idio_vm_time_delta ();
    fprintf (idio_tracing_FILE, "%09ld ", idio_vm_ts_delta.tv_nsec);
    fprintf (idio_tracing_FILE, "%6" PRIdMAX " ", (intmax_t) getpid ());

    char buf[51];
    snprintf (buf, 50, "[%zu]@%zd", IDIO_THREAD_XI (thr), IDIO_THREAD_PC (thr));
    buf[50] = '\0';
    fprintf (idio_tracing_FILE, "%-11s ", buf);

    fprintf (idio_tracing_FILE, "%40s", "");
    fprintf (idio_tracing_FILE, "%.*s  ", idio_vm_tracing, idio_vm_tracing_out);
    size_t size = 0;
    char *s = idio_report_string (IDIO_THREAD_VAL (thr), &size, 4, idio_S_nil, 1);
    fprintf (idio_tracing_FILE, "%s\n", s);
    IDIO_GC_FREE (s, size);
}

#ifdef IDIO_VM_PROF
void idio_vm_update_ins_time (IDIO_I ins, struct timespec ins_t0)
{
    struct timespec ins_te;
    if (clock_gettime (CLOCK_MONOTONIC, &ins_te) < 0) {
	perror ("clock_gettime (CLOCK_MONOTONIC, ins_te)");
    }

    struct timespec ins_td;
    ins_td.tv_sec = ins_te.tv_sec - ins_t0.tv_sec;
    ins_td.tv_nsec = ins_te.tv_nsec - ins_t0.tv_nsec;
    if (ins_td.tv_nsec < 0) {
	ins_td.tv_nsec += IDIO_VM_NS;
	ins_td.tv_sec -= 1;
    }

    idio_vm_ins_call_time[ins].tv_sec += ins_td.tv_sec;
    idio_vm_ins_call_time[ins].tv_nsec += ins_td.tv_nsec;
    if (idio_vm_ins_call_time[ins].tv_nsec >= IDIO_VM_NS) {
	idio_vm_ins_call_time[ins].tv_nsec -= IDIO_VM_NS;
	idio_vm_ins_call_time[ins].tv_sec += 1;
    }
}
#endif

/*
 * Ensure we have a gvi
 */
typedef enum {
    IDIO_VM_IREF_MDR_UNDEF_FATAL,
    IDIO_VM_IREF_MDR_UNDEF_NEW,
} idio_vm_iref_enum;

idio_as_t idio_vm_iref (IDIO thr, idio_xi_t xi, idio_as_t si, char *const op, IDIO def, idio_vm_iref_enum mode)
{
    IDIO_ASSERT (thr);
    IDIO_C_ASSERT (op);
    IDIO_ASSERT (def);

    IDIO_TYPE_ASSERT (thread, thr);

    IDIO_VM_RUN_DIS ("%-17s   .%-4" PRIu64 " ", op, si);

    IDIO vt = IDIO_XENV_VT (idio_xenvs[xi]);
    IDIO fgvi = idio_array_ref_index (vt, si);
    idio_ai_t gvi = IDIO_FIXNUM_VAL (fgvi);

    if (0 == gvi) {
	IDIO sym = idio_vm_symbols_ref (xi, si);
	IDIO_TYPE_ASSERT (symbol, sym);

	IDIO_VM_RUN_DIS ("%-20s ", IDIO_SYMBOL_S (sym));

	IDIO fsi = idio_fixnum (si);
	IDIO ce = idio_thread_current_env ();
	IDIO si_ce = idio_module_find_symbol_recurse (sym, ce, 1);

	if (idio_S_false == si_ce) {
	    /*
	     * This happens for:
	     *
	     * * first use of a name:
	     *
	     *   - require path-functions
	     *
	     *   - (function? struct-utsname-set!)
	     *
	     *     as part of a test to see if the setter has
	     *     been defined (ans: no)
	     *
	     *   - (false)
	     *
	     *     external command name (and arguments)
	     *
	     * Leaving no easy way to identify a genuine failure.
	     * Which is annoying.
	     *
	     * If we failed to look it up (by hook or by crook) we'll
	     * now fall through to the missing clause
	     */
	} else {
	    fgvi = IDIO_SI_VI (si_ce);
	    gvi = IDIO_FIXNUM_VAL (fgvi);

	    idio_vm_values_set (xi, si, fgvi);
	}

	if (0 == gvi) {
	    /* missing => symbol of itself */

	    gvi = idio_vm_extend_values (0);
	    fgvi = idio_fixnum (gvi);
	    idio_vm_values_set (xi, si, fgvi);

	    idio_vm_values_set (0, gvi, sym);

	    /*
	    fprintf (stderr, "%-17s iref     [%zu].%-4zd [0].%-4zd ", op, xi, si, gvi);
	    idio_debug ("%-10s ", IDIO_MODULE_NAME (ce));
	    idio_debug ("%-20s\n", sym);
	    */

	    IDIO_VM_RUN_DIS ("=> [0].%-4" PRIu64 " ", gvi);

	    idio_as_t ci = idio_vm_constants_lookup_or_extend (xi, sym);
	    IDIO fci = idio_fixnum (ci);

	    si_ce = IDIO_LIST7 (idio_S_toplevel, idio_fixnum (xi), fsi, fci, fgvi, ce, def);
	    idio_module_set_symbol (sym, si_ce, ce);
	}
    }

    return gvi;
}

IDIO idio_vm_iref_val (IDIO thr, idio_xi_t xi, idio_as_t si, char *const op, idio_vm_iref_val_enum mode)
{
    IDIO_ASSERT (thr);
    IDIO_C_ASSERT (op);

    IDIO_TYPE_ASSERT (thread, thr);
    IDIO vt = IDIO_XENV_VT (idio_xenvs[xi]);
    idio_ai_t gvi = si;

    if (xi) {
	IDIO fgvi = idio_array_ref_index (vt, si);
	IDIO_TYPE_ASSERT (fixnum, fgvi);
	gvi = IDIO_FIXNUM_VAL (fgvi);

	if (0 == gvi) {
	    idio_vm_iref_enum flag = IDIO_VM_IREF_MDR_UNDEF_FATAL;
	    if (IDIO_VM_IREF_VAL_UNDEF_SYM == mode) {
		flag = IDIO_VM_IREF_MDR_UNDEF_NEW;
	    }
	    gvi = idio_vm_iref (thr, xi, si, op, idio_S_false, flag);
	    fgvi = idio_fixnum (gvi);
	}
    }

    IDIO val = idio_vm_values_ref (0, gvi);

    if (idio_S_undef == val) {
	IDIO sym = idio_vm_symbols_ref (xi, si);
	IDIO_TYPE_ASSERT (symbol, sym);

	if (IDIO_VM_IREF_VAL_UNDEF_SYM == mode) {
	    idio_vm_values_set (0, gvi, sym);

	    /*
	    fprintf (stderr, "%-17s iref_val undef->sym [%zu].%-4zd [0].%-4zd ", op, xi, si, gvi);
	    idio_debug ("%-20s ", sym);
	    idio_debug ("%s\n", idio_module_find_symbol_recurse (sym, IDIO_THREAD_ENV (thr), 1));
	    */

	    val = sym;
	} else {
	    IDIO fsi = idio_fixnum (si);
	    /*
	     * Test Case: ??
	     *
	     * It means that the VM's global table of values has
	     * undefined values in it.  Which can't be a good thing.
	     */
	    idio_error_runtime_unbound (fsi, idio_fixnum (gvi), sym, IDIO_C_FUNC_LOCATION_S (op));

	    return idio_S_notreached;
	}
    }

    return val;
}

void idio_vm_iset_val (IDIO thr, idio_xi_t xi, idio_as_t si, char *const op, IDIO def, IDIO val)
{
    IDIO_ASSERT (thr);
    IDIO_C_ASSERT (op);
    IDIO_ASSERT (def);

    IDIO_TYPE_ASSERT (thread, thr);
    IDIO_TYPE_ASSERT (string, def);

    IDIO vt = IDIO_XENV_VT (idio_xenvs[xi]);
    IDIO fgvi = idio_array_ref_index (vt, si);
    idio_ai_t gvi = IDIO_FIXNUM_VAL (fgvi);

    if (0 == gvi) {
	gvi = idio_vm_iref (thr, xi, si, op, def, IDIO_VM_IREF_MDR_UNDEF_NEW);
    }

    /*
     * Overwriting predefs should be banned -- except that it's pretty
     * useful to improve/embellish the basic C implementation.
     *
     * If we do overwrite a predef we must update the symbol's info in
     * order that future aspirants do not treat this closure as a
     * primitive (and things go subtly wrong in the VM).
     */
    IDIO sym = idio_vm_symbols_ref (xi, si);
    IDIO_TYPE_ASSERT (symbol, sym);

    IDIO ce = idio_thread_current_env ();
    IDIO si_ce = idio_module_find_symbol (sym, ce);

    if (idio_isa_pair (si_ce) &&
	idio_S_predef == IDIO_SI_SCOPE (si_ce) &&
	! idio_isa_primitive (val)) {
	/*
	 * Overwrite bits of the symbol info including a new vi
	 */
	IDIO_SI_SCOPE (si_ce) = idio_S_toplevel;
	IDIO_SI_SI (si_ce) = idio_fixnum (si);

	gvi = idio_vm_extend_values (0);
	fgvi = idio_fixnum (gvi);

	IDIO_SI_VI (si_ce) = fgvi;

	IDIO_SI_DESCRIPTION (si_ce) = idio_vm_SYM_SET_predef_string;

	idio_vm_values_set (xi, si, fgvi);

	idio_module_set_symbol (sym, si_ce, ce);
    }

    idio_vm_values_set (0, gvi, val);
}

int idio_vm_run1 (IDIO thr)
{
    IDIO_ASSERT (thr);
    IDIO_TYPE_ASSERT (thread, thr);

    IDIO_IA_T bc = IDIO_THREAD_BYTE_CODE (thr);

    idio_xi_t xi = IDIO_THREAD_XI (thr);
    idio_pc_t pc = IDIO_THREAD_PC (thr);
    if (pc < 0) {
	fprintf (stderr, "\n\nidio_vm_run1: #%d [%zu]@%zd has PC < 0\n", IDIO_THREAD_FLAGS (thr), xi, pc);
	idio_vm_panic (thr, "idio_vm_run1: bad PC!");
    } else if (pc >= (ssize_t) IDIO_IA_USIZE (bc)) {
	fprintf (stderr, "\n\nidio_vm_run1: #%d [%zu]@%zd >= max code PC %" PRIdPTR "\n", IDIO_THREAD_FLAGS (thr), xi, pc, IDIO_IA_USIZE (bc));
	idio_vm_panic (thr, "idio_vm_run1: bad PC!");
    }

    IDIO_I ins = IDIO_THREAD_FETCH_NEXT (bc);

    switch (ins) {
    case IDIO_A_PUSH_ABORT:
	IDIO_VM_RUN_DIS ("\n");
	break;
    }

#ifdef IDIO_VM_DIS
    char xs[30];		/* %zu is ~20 characters */
    snprintf (xs, 30, "[%zu]", xi);
    char sss[30];
    snprintf (sss, 30, "{%zu}", idio_array_size (IDIO_THREAD_STACK (thr)));
    IDIO_VM_RUN_DIS ("              #%-2d%4s@%-6zd%6s ",  IDIO_THREAD_FLAGS (thr), xs, pc, sss);
#endif

#ifdef IDIO_VM_PROF
    idio_vm_ins_counters[ins]++;
    struct timespec ins_t0;
    if (clock_gettime (CLOCK_MONOTONIC, &ins_t0) < 0) {
	perror ("clock_gettime (CLOCK_MONOTONIC, ins_t0)");
    }
#endif

    IDIO_VM_RUN_DIS ("%3d: ", ins);

    switch (ins) {
    case IDIO_A_SHALLOW_ARGUMENT_REF0:
	IDIO_VM_RUN_DIS ("SHALLOW-ARGUMENT-REF 0");

	IDIO_THREAD_VAL (thr) = IDIO_FRAME_ARGS (IDIO_THREAD_FRAME (thr), 0);
	break;
    case IDIO_A_SHALLOW_ARGUMENT_REF1:
	IDIO_VM_RUN_DIS ("SHALLOW-ARGUMENT-REF 1");

	IDIO_THREAD_VAL (thr) = IDIO_FRAME_ARGS (IDIO_THREAD_FRAME (thr), 1);
	break;
    case IDIO_A_SHALLOW_ARGUMENT_REF2:
	IDIO_VM_RUN_DIS ("SHALLOW-ARGUMENT-REF 2");

	IDIO_THREAD_VAL (thr) = IDIO_FRAME_ARGS (IDIO_THREAD_FRAME (thr), 2);
	break;
    case IDIO_A_SHALLOW_ARGUMENT_REF3:
	IDIO_VM_RUN_DIS ("SHALLOW-ARGUMENT-REF 3");

	IDIO_THREAD_VAL (thr) = IDIO_FRAME_ARGS (IDIO_THREAD_FRAME (thr), 3);
	break;
    case IDIO_A_SHALLOW_ARGUMENT_REF:
	{
	    uint64_t j = idio_vm_fetch_varuint (bc, thr);

	    IDIO_VM_RUN_DIS ("SHALLOW-ARGUMENT-REF %" PRIu64, j);

	    IDIO_THREAD_VAL (thr) = IDIO_FRAME_ARGS (IDIO_THREAD_FRAME (thr), j);
	}
	break;
    case IDIO_A_DEEP_ARGUMENT_REF:
	{
	    uint64_t i = idio_vm_fetch_varuint (bc, thr);
	    uint64_t j = idio_vm_fetch_varuint (bc, thr);

	    IDIO_VM_RUN_DIS ("DEEP-ARGUMENT-REF %" PRIu64 " %" PRIu64, i, j);

	    IDIO_THREAD_VAL (thr) = idio_frame_fetch (IDIO_THREAD_FRAME (thr), i, j);
	}
	break;
    case IDIO_A_SHALLOW_ARGUMENT_SET0:
	IDIO_VM_RUN_DIS ("SHALLOW-ARGUMENT-SET 0");

	IDIO_FRAME_ARGS (IDIO_THREAD_FRAME (thr), 0) = IDIO_THREAD_VAL (thr);
	break;
    case IDIO_A_SHALLOW_ARGUMENT_SET1:
	IDIO_VM_RUN_DIS ("SHALLOW-ARGUMENT-SET 1");

	IDIO_FRAME_ARGS (IDIO_THREAD_FRAME (thr), 1) = IDIO_THREAD_VAL (thr);
	break;
    case IDIO_A_SHALLOW_ARGUMENT_SET2:
	IDIO_VM_RUN_DIS ("SHALLOW-ARGUMENT-SET 2");

	IDIO_FRAME_ARGS (IDIO_THREAD_FRAME (thr), 2) = IDIO_THREAD_VAL (thr);
	break;
    case IDIO_A_SHALLOW_ARGUMENT_SET3:
	IDIO_VM_RUN_DIS ("SHALLOW-ARGUMENT-SET 3");

	IDIO_FRAME_ARGS (IDIO_THREAD_FRAME (thr), 3) = IDIO_THREAD_VAL (thr);
	break;
    case IDIO_A_SHALLOW_ARGUMENT_SET:
	{
	    uint64_t i = idio_vm_fetch_varuint (bc, thr);

	    IDIO_VM_RUN_DIS ("SHALLOW-ARGUMENT-SET %" PRIu64, i);

	    IDIO_FRAME_ARGS (IDIO_THREAD_FRAME (thr), i) = IDIO_THREAD_VAL (thr);
	}
	break;
    case IDIO_A_DEEP_ARGUMENT_SET:
	{
	    uint64_t i = idio_vm_fetch_varuint (bc, thr);
	    uint64_t j = idio_vm_fetch_varuint (bc, thr);

	    IDIO_VM_RUN_DIS ("DEEP-ARGUMENT-SET %" PRIu64 " %" PRIu64, i, j);

	    idio_frame_update (IDIO_THREAD_FRAME (thr), i, j, IDIO_THREAD_VAL (thr));
	}
	break;
    case IDIO_A_SYM_REF:
	{
	    uint64_t si = IDIO_VM_FETCH_REF (thr, bc);

	    IDIO_VM_RUN_DIS ("%-17s   .%-4" PRIu64 " ", "SYM-REF", si);

	    IDIO_THREAD_VAL (thr) = idio_vm_iref_val (thr, xi, si, "SYM-REF", IDIO_VM_IREF_VAL_UNDEF_SYM);
	}
	break;
    case IDIO_A_FUNCTION_SYM_REF:
	{
	    uint64_t si = IDIO_VM_FETCH_REF (thr, bc);

	    IDIO_VM_RUN_DIS ("%-17s   .%-4" PRIu64 " ", "FUNCTION-SYM-REF", si);

	    IDIO_THREAD_VAL (thr) = idio_vm_iref_val (thr, xi, si, "FUNCTION-SYM-REF", IDIO_VM_IREF_VAL_UNDEF_SYM);
	}
	break;
    case IDIO_A_CONSTANT_REF:
	{
	    uint64_t ci = idio_vm_fetch_varuint (bc, thr);

	    IDIO c = idio_vm_constants_ref (xi, ci);

	    IDIO_VM_RUN_DIS ("%-17s   .%-4" PRIu64 " ", "CONSTANT-REF", ci);
#ifdef IDIO_VM_DIS
	    if (idio_vm_dis) {
		idio_debug_FILE (idio_dasm_FILE, "%.80s", c);
	    }
#endif

	    switch ((intptr_t) c & IDIO_TYPE_MASK) {
	    case IDIO_TYPE_FIXNUM_MARK:
	    case IDIO_TYPE_CONSTANT_MARK:
		IDIO_THREAD_VAL (thr) = c;
		break;
	    case IDIO_TYPE_PLACEHOLDER_MARK:
		/*
		 * Test Case: ??
		 *
		 * Coding error.
		 */
		idio_coding_error_C ("invalid constant type", c, IDIO_C_FUNC_LOCATION_S ("CONSTANT-REF"));

		/* notreached */
		return 0;
		break;
	    case IDIO_TYPE_POINTER_MARK:
		{
		    switch (c->type) {
		    case IDIO_TYPE_STRING:
			if (IDIO_FLAGS (c) & IDIO_FLAG_CONST) {
			    IDIO_THREAD_VAL (thr) = c;
			} else {
			    IDIO_THREAD_VAL (thr) = idio_copy (c, IDIO_COPY_DEEP);
			}
			break;
		    case IDIO_TYPE_SYMBOL:
		    case IDIO_TYPE_KEYWORD:
			IDIO_THREAD_VAL (thr) = c;
			break;
		    case IDIO_TYPE_PAIR:
		    case IDIO_TYPE_ARRAY:
		    case IDIO_TYPE_HASH:
		    case IDIO_TYPE_BIGNUM:
		    case IDIO_TYPE_BITSET:
			IDIO_THREAD_VAL (thr) = idio_copy (c, IDIO_COPY_DEEP);
			break;
		    case IDIO_TYPE_STRUCT_INSTANCE:
			IDIO_THREAD_VAL (thr) = idio_copy (c, IDIO_COPY_DEEP);
			break;
		    case IDIO_TYPE_PRIMITIVE:
		    case IDIO_TYPE_CLOSURE:
			idio_debug ("idio_vm_run1/CONSTANT-REF: you should NOT be reifying %s", c);
			IDIO name = idio_ref_property (c, idio_KW_name, idio_S_unspec);
			if (idio_S_unspec != name) {
			    idio_debug (" %s", name);
			}
			fprintf (stderr, "\n");
			IDIO_THREAD_VAL (thr) = c;
			break;
		    default:
			/*
			 * Test Case: ??
			 *
			 * Coding error.
			 */
			idio_coding_error_C ("invalid constant type", c, IDIO_C_FUNC_LOCATION_S ("CONSTANT-REF"));

			/* notreached */
			return 0;
			break;
		    }
		}
		break;
	    default:
		/* inconceivable! */
		idio_error_printf (IDIO_C_FUNC_LOCATION_S ("CONSTANT-REF"), "v=n/k o=%#p o&3=%x F=%x C=%x P=%x", c, (intptr_t) c & IDIO_TYPE_MASK, IDIO_TYPE_FIXNUM_MARK, IDIO_TYPE_CONSTANT_MARK, IDIO_TYPE_POINTER_MARK);

		/* notreached */
		return 0;
		break;
	    }
    	}
    	break;
    case IDIO_A_COMPUTED_SYM_REF:
	{
	    uint64_t si = IDIO_VM_FETCH_REF (thr, bc);

#ifdef IDIO_DEBUG
	    IDIO sym = idio_vm_symbols_ref (xi, si);
	    IDIO_TYPE_ASSERT (symbol, sym);

	    IDIO_VM_RUN_DIS ("%-17s   .%-4" PRIu64 " %-20s ", "COMPUTED-SYM-REF", si, IDIO_SYMBOL_S (sym));
#else
	    IDIO_VM_RUN_DIS ("%-17s   .%-4" PRIu64 " ", "COMPUTED-SYM-REF", si);
#endif

	    IDIO gns = idio_vm_iref_val (thr, xi, si, "COMPUTED-SYM-REF", IDIO_VM_IREF_VAL_UNDEF_FATAL);
	    IDIO_THREAD_VAL (thr) = idio_vm_computed_iref (gns, si);
	}
	break;
    case IDIO_A_SYM_DEF:
	{
	    uint64_t si = IDIO_VM_FETCH_REF (thr, bc);
	    uint64_t kci = idio_vm_fetch_varuint (bc, thr);

	    IDIO fsi = idio_fixnum (si);

	    /*
	     * We could call idio_vm_symbols_ref() but we might need
	     * the intermediate values in a minute
	     */
	    IDIO st = IDIO_XENV_ST (idio_xenvs[xi]);
	    IDIO cs = IDIO_XENV_CS (idio_xenvs[xi]);

	    IDIO fci = idio_array_ref_index (st, si);

	    IDIO sym = idio_array_ref_index (cs, IDIO_FIXNUM_VAL (fci));
	    IDIO_TYPE_ASSERT (symbol, sym);

	    IDIO kind = idio_vm_constants_ref (xi, kci);

	    IDIO_VM_RUN_DIS ("%-17s   .%-4" PRIu64 " %-20s ", "SYM-DEF", si, IDIO_SYMBOL_S (sym));

	    IDIO ce = idio_thread_current_env ();
	    IDIO si_ce;
	    if (idio_S_environ == kind ||
		idio_S_dynamic == kind) {
		si_ce = idio_module_find_symbol_recurse (sym, ce, 1);
	    } else {
		si_ce = idio_module_find_symbol (sym, ce);
	    }

	    idio_as_t gvi = 0;
	    IDIO fgvi = idio_S_false;

	    if (idio_S_false == si_ce) {
		idio_as_t gci = idio_vm_constants_lookup_or_extend (0, sym);
		IDIO fgci = idio_fixnum (gci);

		gvi = idio_vm_extend_values (0);
		fgvi = idio_fixnum (gvi);

		si_ce = IDIO_LIST7 (kind, idio_fixnum (xi), fsi, fgci, fgvi, ce, idio_vm_SYM_DEF_string);
		idio_module_set_symbol (sym, si_ce, ce);
	    } else {
		fgvi = IDIO_SI_VI (si_ce);
		gvi = IDIO_FIXNUM_VAL (fgvi);

		if (0 == gvi) {
		    gvi = idio_vm_extend_values (0);
		    fgvi = idio_fixnum (gvi);

		    IDIO_SI_VI (si_ce) = fgvi;
		    IDIO_SI_DESCRIPTION (si_ce) = idio_vm_SYM_DEF_gvi0_string;
		}
	    }

	    IDIO_VM_RUN_DIS ("[0].%" PRIu64 " ", gvi);
	}
	break;
    case IDIO_A_SYM_SET:
	{
	    uint64_t si = IDIO_VM_FETCH_REF (thr, bc);

	    idio_vm_iset_val (thr, xi, si, "SYM-SET", idio_vm_SYM_SET_gvi0_string, IDIO_THREAD_VAL (thr));
	}
	break;
    case IDIO_A_COMPUTED_SYM_SET:
	{
	    uint64_t si = IDIO_VM_FETCH_REF (thr, bc);

#ifdef IDIO_DEBUG
	    IDIO sym = idio_vm_symbols_ref (xi, si);
	    IDIO_TYPE_ASSERT (symbol, sym);

	    IDIO_VM_RUN_DIS ("%-17s   .%-4" PRIu64 " %-20s ", "COMPUTED-SYM-SET", si, IDIO_SYMBOL_S (sym));
#else
	    IDIO_VM_RUN_DIS ("%-17s   .%-4" PRIu64 " ", "COMPUTED-SYM-SET", si);
#endif

	    IDIO gns = idio_vm_iref_val (thr, xi, si, "COMPUTED-SYM-SET", IDIO_VM_IREF_VAL_UNDEF_FATAL);
	    IDIO val = IDIO_THREAD_VAL (thr);
	    IDIO_THREAD_VAL (thr) = idio_vm_computed_iset (gns, si, val);
	}
	break;
    case IDIO_A_COMPUTED_SYM_DEF:
	{
	    uint64_t si = IDIO_VM_FETCH_REF (thr, bc);

	    IDIO fsi = idio_fixnum (si);

	    IDIO sym = idio_vm_symbols_ref (xi, si);
	    IDIO_TYPE_ASSERT (symbol, sym);

	    IDIO_VM_RUN_DIS ("%-17s   .%-4" PRIu64 " %-20s", "COMPUTED-SYM-DEF", si, IDIO_SYMBOL_S (sym));

	    idio_ai_t gvi = 0;
	    IDIO fgvi = idio_S_false;

	    IDIO ce = idio_thread_current_env ();
	    IDIO si_ce = idio_module_find_symbol (sym, ce);

	    if (idio_S_false == si_ce) {
		idio_as_t gci = idio_vm_constants_lookup_or_extend (0, sym);
		IDIO fgci = idio_fixnum (gci);

		gvi = idio_vm_extend_values (0);
		fgvi = idio_fixnum (gvi);
		idio_vm_values_set (xi, si, fgvi);

		si_ce = IDIO_LIST7 (idio_S_toplevel, idio_fixnum (xi), fsi, fgci, fgvi, ce, idio_vm_COMPUTED_SYM_DEF_string);
		idio_module_set_symbol (sym, si_ce, ce);
	    } else {
		fgvi = IDIO_SI_VI (si_ce);
		gvi = IDIO_FIXNUM_VAL (fgvi);

		if (0 == gvi) {
		    gvi = idio_vm_extend_values (0);
		    fgvi = idio_fixnum (gvi);
		    idio_vm_values_set (xi, si, fgvi);

		    si_ce = IDIO_LIST7 (idio_S_toplevel,
					idio_fixnum (xi),
					fsi,
					IDIO_SI_CI (si_ce),
					fgvi,
					ce,
					idio_vm_COMPUTED_SYM_DEF_gvi0_string);
		    idio_module_set_symbol (sym, si_ce, ce);
		}
	    }

	    IDIO_VM_RUN_DIS ("[0].%" PRIu64 " ", gvi);

	    if (xi) {
		IDIO vt = IDIO_XENV_VT (idio_xenvs[xi]);
		idio_array_set (vt, fsi, fgvi);
	    }

	    IDIO val = IDIO_THREAD_VAL (thr);

	    idio_vm_computed_define (0, si, gvi, val);
	}
	break;
    case IDIO_A_VAL_SET:
	{
	    uint64_t vi = IDIO_VM_FETCH_REF (thr, bc);

	    IDIO_VM_RUN_DIS ("%-17s   .%-4" PRIu64 " ", "VAL-SET", vi);

	    if (vi) {
		IDIO fgvi = idio_vm_values_ref (xi, vi);
		idio_as_t gvi = IDIO_FIXNUM_VAL (fgvi);

		if (0 == gvi) {
		    gvi = idio_vm_extend_values (0);
		    fgvi = idio_fixnum (gvi);
		    idio_vm_values_set (xi, vi, fgvi);
		}

		IDIO_VM_RUN_DIS ("[0].%" PRIu64 " ", gvi);

		idio_vm_values_set (0, gvi, IDIO_THREAD_VAL (thr));
	    } else {
		idio_vm_panic (thr, "VAL-SET: no vi!");
	    }
	}
	break;
    case IDIO_A_PREDEFINED0:
	{
	    IDIO_VM_RUN_DIS ("PREDEFINED 0 #t");

	    IDIO_THREAD_VAL (thr) = idio_S_true;
	}
	break;
    case IDIO_A_PREDEFINED1:
	{
	    IDIO_VM_RUN_DIS ("PREDEFINED 1 #f");

	    IDIO_THREAD_VAL (thr) = idio_S_false;
	}
	break;
    case IDIO_A_PREDEFINED2:
	{
	    IDIO_VM_RUN_DIS ("PREDEFINED 2 #nil");

	    IDIO_THREAD_VAL (thr) = idio_S_nil;
	}
	break;
    case IDIO_A_PREDEFINED:
	{
	    uint64_t si = idio_vm_fetch_varuint (bc, thr);

	    IDIO_VM_RUN_DIS ("%-17s   .%-4" PRIu64 " ", "PREDEFINED", si);

	    IDIO pd = idio_vm_iref_val (thr, xi, si, "PREDEFINED", IDIO_VM_IREF_VAL_UNDEF_FATAL);
	    if (idio_isa_primitive (pd)) {
		IDIO_VM_RUN_DIS ("%-20s", IDIO_PRIMITIVE_NAME (pd));
	    } else {
		IDIO_VM_RUN_DIS ("!! isa %-20s !!", idio_type2string (pd));
		fprintf (stderr, "%-17s   .%-4" PRIu64 " ", "PREDEFINED?", si);
		IDIO vt = IDIO_XENV_VT (idio_xenvs[xi]);
		IDIO fgvi = idio_array_ref_index (vt, si);
		IDIO_TYPE_ASSERT (fixnum, fgvi);
		idio_as_t gvi = IDIO_FIXNUM_VAL (fgvi);
		fprintf (stderr, "[0].%-4zd ", gvi);
		fprintf (stderr, "[%zu]@%zd is a %s ", xi, pc, idio_type2string (pd));
		idio_debug ("%s\n", pd);
		IDIO_TYPE_ASSERT (primitive, pd);
	    }
	    IDIO_THREAD_VAL (thr) = pd;
	}
	break;
    case IDIO_A_LONG_GOTO:
	{
	    uint64_t i = idio_vm_fetch_varuint (bc, thr);

	    IDIO_VM_RUN_DIS ("LONG-GOTO +%" PRIu64, i);

	    IDIO_THREAD_PC (thr) += i;
	}
	break;
    case IDIO_A_LONG_JUMP_FALSE:
	{
	    uint64_t i = idio_vm_fetch_varuint (bc, thr);

	    IDIO_VM_RUN_DIS ("LONG-JUMP-FALSE +%" PRIu64, i);

	    if (idio_S_false == IDIO_THREAD_VAL (thr)) {
		IDIO_THREAD_PC (thr) += i;
	    }
	}
	break;
    case IDIO_A_LONG_JUMP_TRUE:
	{
	    uint64_t i = idio_vm_fetch_varuint (bc, thr);

	    IDIO_VM_RUN_DIS ("LONG-JUMP-TRUE +%" PRIu64, i);

	    if (idio_S_false != IDIO_THREAD_VAL (thr)) {
		IDIO_THREAD_PC (thr) += i;
	    }
	}
	break;
    case IDIO_A_SHORT_GOTO:
	{
	    IDIO_I i = IDIO_THREAD_FETCH_NEXT (bc);

	    IDIO_VM_RUN_DIS ("SHORT-GOTO +%hhu", i);

	    IDIO_THREAD_PC (thr) += i;
	}
	break;
    case IDIO_A_SHORT_JUMP_FALSE:
	{
	    IDIO_I i = IDIO_THREAD_FETCH_NEXT (bc);

	    IDIO_VM_RUN_DIS ("SHORT-JUMP-FALSE +%hhu", i);

	    if (idio_S_false == IDIO_THREAD_VAL (thr)) {
		IDIO_THREAD_PC (thr) += i;
	    }
	}
	break;
    case IDIO_A_SHORT_JUMP_TRUE:
	{
	    IDIO_I i = IDIO_THREAD_FETCH_NEXT (bc);

	    IDIO_VM_RUN_DIS ("SHORT-JUMP-TRUE +%hhu", i);

	    if (idio_S_false != IDIO_THREAD_VAL (thr)) {
		IDIO_THREAD_PC (thr) += i;
	    }
	}
	break;
    case IDIO_A_PUSH_VALUE:
	{
	    IDIO_VM_RUN_DIS ("PUSH-VALUE");

	    IDIO_THREAD_STACK_PUSH (IDIO_THREAD_VAL (thr));
	}
	break;
    case IDIO_A_POP_VALUE:
	{
	    IDIO_VM_RUN_DIS ("POP-VALUE");

	    IDIO_THREAD_VAL (thr) = IDIO_THREAD_STACK_POP ();
	}
	break;
    case IDIO_A_POP_REG1:
	{
	    IDIO_VM_RUN_DIS ("POP-REG1");

	    IDIO_THREAD_REG1 (thr) = IDIO_THREAD_STACK_POP ();
	}
	break;
    case IDIO_A_POP_REG2:
	{
	    IDIO_VM_RUN_DIS ("POP-REG2");

	    IDIO_THREAD_REG2 (thr) = IDIO_THREAD_STACK_POP ();
	}
	break;
    case IDIO_A_SRC_EXPR:
	{
	    idio_ai_t sei = idio_vm_fetch_varuint (bc, thr);

	    IDIO fsei = idio_fixnum (sei);

	    IDIO_VM_RUN_DIS ("SRC-EXPR %zd", sei);

	    IDIO_THREAD_EXPR (thr) = fsei;
	    break;
	}
	break;
    case IDIO_A_POP_FUNCTION:
	{
	    IDIO_VM_RUN_DIS ("POP-FUNCTION");

	    IDIO_THREAD_FUNC (thr) = IDIO_THREAD_STACK_POP ();
	    IDIO fr = IDIO_THREAD_VAL (thr);
	    if (idio_isa_frame (fr)) {
		IDIO_FRAME_FUNC (fr) = IDIO_THREAD_FUNC (thr);
		IDIO_FRAME_SRC_EXPR (fr) = IDIO_FIXNUM_VAL (IDIO_THREAD_EXPR (thr));
	    }
	}
	break;
    case IDIO_A_PRESERVE_STATE:
	{
	    IDIO_VM_RUN_DIS ("PRESERVE-STATE");

	    idio_vm_preserve_state (thr);
	}
	break;
    case IDIO_A_RESTORE_STATE:
	{
	    IDIO_VM_RUN_DIS ("RESTORE-STATE");

	    idio_vm_restore_state (thr);
	}
	break;
    case IDIO_A_RESTORE_ALL_STATE:
	{
    IDIO_VM_RUN_DIS ("RESTORE-ALL-STATE");

	    idio_vm_restore_all_state (thr);
	}
	break;
    case IDIO_A_CREATE_FUNCTION:
	{
	    uint64_t i        = idio_vm_fetch_varuint (bc, thr);
	    uint64_t code_len = idio_vm_fetch_varuint (bc, thr);
	    uint64_t nci      = idio_vm_fetch_varuint (bc, thr);
	    uint64_t ssci     = idio_vm_fetch_varuint (bc, thr);
	    uint64_t dsci     = idio_vm_fetch_varuint (bc, thr);
	    uint64_t sei      = idio_vm_fetch_varuint (bc, thr);

	    /* name lookup */
	    IDIO name = idio_vm_constants_ref (xi, nci);

	    /* sigstr lookup */
	    IDIO sigstr = idio_vm_constants_ref (xi, ssci);

	    /* docstr lookup */
	    IDIO docstr = idio_vm_constants_ref (xi, dsci);

	    IDIO_VM_RUN_DIS ("CREATE-FUNCTION @ +%" PRIu64 " %-20s ", i, IDIO_SYMBOL_S (name));

	    IDIO_THREAD_VAL (thr) = idio_toplevel_closure (xi,
							   IDIO_THREAD_PC (thr) + i,
							   code_len,
							   IDIO_THREAD_FRAME (thr),
							   IDIO_THREAD_ENV (thr),
							   name,
							   sigstr,
							   docstr,
							   sei);
	}
	break;
    case IDIO_A_CREATE_CLOSURE:
	{
	    uint64_t vi = IDIO_VM_FETCH_REF (thr, bc);

	    IDIO_VM_RUN_DIS ("CREATE-CLOSURE .%-4" PRIu64 " ", vi);

	    IDIO cl = idio_vm_values_gref (xi, vi, "CREATE-CLOSURE");

	    IDIO_THREAD_VAL (thr) = idio_closure (cl, IDIO_THREAD_FRAME (thr));
	}
	break;
    case IDIO_A_FUNCTION_INVOKE:
	{
	    IDIO_VM_RUN_DIS ("FUNCTION-INVOKE ...\n");
	    if (! idio_isa_primitive (IDIO_THREAD_FUNC (thr))) {
		IDIO_VM_RUN_DIS ("\n");
	    }

	    idio_vm_function_trace (ins, thr);
#ifdef IDIO_VM_PROF
	    idio_vm_clos_time (thr, "FUNCTION-INVOKE");
	    idio_vm_update_ins_time (ins, ins_t0);
#endif

	    idio_vm_invoke (thr, IDIO_THREAD_FUNC (thr), IDIO_VM_INVOKE_REGULAR_CALL);
	}
	break;
    case IDIO_A_FUNCTION_GOTO:
	{
	    IDIO_VM_RUN_DIS ("FUNCTION-GOTO ...\n");
	    if (! idio_isa_primitive (IDIO_THREAD_FUNC (thr))) {
		IDIO_VM_RUN_DIS ("\n");
	    }

	    idio_vm_function_trace (ins, thr);
#ifdef IDIO_VM_PROF
	    idio_vm_clos_time (thr, "FUNCTION-GOTO");
	    idio_vm_update_ins_time (ins, ins_t0);
#endif

	    idio_vm_invoke (thr, IDIO_THREAD_FUNC (thr), IDIO_VM_INVOKE_TAIL_CALL);
	}
	break;
    case IDIO_A_RETURN:
	{
	    IDIO marker = IDIO_THREAD_STACK_POP ();
	    if (idio_SM_return != marker) {
		idio_debug ("\n\nERROR: RETURN: marker: expected idio_SM_return not %s\n", marker);
		IDIO_THREAD_STACK_PUSH (marker);
		idio_vm_decode_thread (thr);
		idio_vm_panic (thr, "RETURN: unexpected stack marker");
	    }

	    /*
	     * Recover and test the stack values for XI and PC
	     */
	    IDIO fs_xi = IDIO_THREAD_STACK_POP ();
	    if (! IDIO_TYPE_FIXNUMP (fs_xi)) {
		/*
		 * Test Case: ??
		 *
		 * Coding error.
		 */
		idio_debug ("\n\nRETURN {fixnum}: not %s\n", fs_xi);
		idio_vm_debug (thr, "IDIO_A_RETURN", 0);
		IDIO_THREAD_STACK_PUSH (fs_xi);
		IDIO_THREAD_STACK_PUSH (marker);
		idio_vm_decode_thread (thr);
		idio_coding_error_C ("RETURN: xi not a number", fs_xi, IDIO_C_FUNC_LOCATION_S ("RETURN"));

		/* notreached */
		return 0;
	    }
	    idio_xi_t s_xi = IDIO_FIXNUM_VAL (fs_xi);
	    if (s_xi >= idio_xenvs_size) {
		fprintf (stderr, "\n\nXI= %zu of %zu?\n", s_xi, idio_xenvs_size);
		idio_dump (thr, 1);
		idio_dump (IDIO_THREAD_STACK (thr), 1);
		idio_vm_decode_thread (thr);
		idio_vm_panic (thr, "RETURN: impossible XI on stack top");
	    }

	    IDIO fs_pc = IDIO_THREAD_STACK_POP ();
	    if (! IDIO_TYPE_FIXNUMP (fs_pc)) {
		/*
		 * Test Case: ??
		 *
		 * Coding error.
		 */
		idio_debug ("\n\nRETURN {fixnum} {fixnum}: not %s\n", fs_pc);
		idio_vm_debug (thr, "IDIO_A_RETURN", 0);
		IDIO_THREAD_STACK_PUSH (fs_pc);
		IDIO_THREAD_STACK_PUSH (fs_xi);
		IDIO_THREAD_STACK_PUSH (marker);
		idio_vm_decode_thread (thr);
		idio_coding_error_C ("RETURN: pc not a number", fs_pc, IDIO_C_FUNC_LOCATION_S ("RETURN"));

		/* notreached */
		return 0;
	    }
	    idio_pc_t s_pc = IDIO_FIXNUM_VAL (fs_pc);

	    IDIO_IA_T s_bc = bc;
	    if (s_xi != xi) {
		s_bc = IDIO_XENV_BYTE_CODE (idio_xenvs[s_xi]);
	    }

	    if (s_pc > (ssize_t) IDIO_IA_USIZE (s_bc) ||
		s_pc < 0) {
		fprintf (stderr, "\n\nRETURN: to [%zu]@%zd?\n\n", s_xi, s_pc);
		idio_dump (thr, 1);
		idio_dump (IDIO_THREAD_STACK (thr), 1);
		idio_vm_decode_thread (thr);
		idio_vm_panic (thr, "RETURN: impossible PC on stack top");
	    }

	    IDIO_VM_RUN_DIS ("RETURN to [%zu]@%zu\n", s_xi, s_pc);
	    IDIO_THREAD_XI (thr) = s_xi;
	    IDIO_THREAD_PC (thr) = s_pc;

	    if (idio_vm_tracing_user &&
		idio_vm_tracing <= 1) {
		/* fprintf (stderr, "XXX RETURN to %zd: tracing depth <= 1!\n", s_pc); */
	    } else {
		idio_vm_tracing--;
	    }
	    if (idio_vm_tracing > 0 &&
		idio_vm_tracing < idio_vm_tracing_user) {
		/*
		 * %9d	- clock ns
		 * SPACE
		 * %6d	- PID
		 * SPACE
		 * %-11s	- [xi]@PC of ins
		 * SPACE
		 * %40s	- (lexical information == "")
		 * %.*s	- trace-depth indent
		 * %s	- value
		 */
		idio_vm_time_delta ();
		fprintf (idio_tracing_FILE, "%09ld ", idio_vm_ts_delta.tv_nsec);
		fprintf (idio_tracing_FILE, "%6" PRIdMAX " ", (intmax_t) getpid ());

		char buf[51];
		snprintf (buf, 50, "[%zu]@%zd", IDIO_THREAD_XI (thr), IDIO_THREAD_PC (thr));
		buf[50] = '\0';
		fprintf (idio_tracing_FILE, "%-11s ", buf);

		fprintf (idio_tracing_FILE, "%40s", "");
		fprintf (idio_tracing_FILE, "%.*s  ", idio_vm_tracing, idio_vm_tracing_out);
		size_t size = 0;
		char *s = idio_report_string (IDIO_THREAD_VAL (thr), &size, 4, idio_S_nil, 1);
		fprintf (idio_tracing_FILE, "%s\n", s);
		IDIO_GC_FREE (s, size);
	    }
#ifdef IDIO_VM_PROF
	    idio_vm_clos_time (thr, "RETURN");
#endif
	}
	break;
    case IDIO_A_FINISH:
	{
	    /* invoke exit handler... */
	    IDIO_VM_RUN_DIS ("FINISH\n\n");

	    return 0;
	}
	break;
    case IDIO_A_PUSH_ABORT:
	{
	    uint64_t o = idio_vm_fetch_varuint (bc, thr);

	    IDIO_VM_RUN_DIS ("PUSH-ABORT to PC +%" PRIu64 " @%" PRIu64 " ", o, IDIO_THREAD_PC (thr) + o);

	    idio_vm_push_offset_abort (thr, o);
	    idio_command_suppress_rcse = idio_S_false;

	    if (idio_vm_tracing_user) {
		idio_vm_tracing = 1;
	    }
	}
	break;
    case IDIO_A_POP_ABORT:
	{
	    IDIO_VM_RUN_DIS ("POP-ABORT\n");

	    idio_vm_pop_abort (thr);

	    if (0 == idio_vm_tracing_all) {
		idio_vm_tracing = 0;
	    }
	}
	break;
    case IDIO_A_ALLOCATE_FRAME1:
	{
	    IDIO_VM_RUN_DIS ("ALLOCATE-FRAME 1");

	    /* no args, no need to pull an empty list ref */
	    IDIO_THREAD_VAL (thr) = idio_frame_allocate (1);
	}
	break;
    case IDIO_A_ALLOCATE_FRAME2:
	{
	    IDIO_VM_RUN_DIS ("ALLOCATE-FRAME 2");

	    IDIO frame = idio_frame_allocate (2);
	    IDIO_THREAD_VAL (thr) = frame;
	}
	break;
    case IDIO_A_ALLOCATE_FRAME3:
	{
	    IDIO_VM_RUN_DIS ("ALLOCATE-FRAME 3");

	    IDIO frame = idio_frame_allocate (3);
	    IDIO_THREAD_VAL (thr) = frame;
	}
	break;
    case IDIO_A_ALLOCATE_FRAME4:
	{
	    IDIO_VM_RUN_DIS ("ALLOCATE-FRAME 4");

	    IDIO frame = idio_frame_allocate (4);
	    IDIO_THREAD_VAL (thr) = frame;
	}
	break;
    case IDIO_A_ALLOCATE_FRAME5:
	{
	    IDIO_VM_RUN_DIS ("ALLOCATE-FRAME 5");

	    IDIO frame = idio_frame_allocate (5);
	    IDIO_THREAD_VAL (thr) = frame;
	}
	break;
    case IDIO_A_ALLOCATE_FRAME:
	{
	    uint64_t i = idio_vm_fetch_varuint (bc, thr);

	    IDIO_VM_RUN_DIS ("ALLOCATE-FRAME %" PRIu64, i);

	    IDIO frame = idio_frame_allocate (i);
	    IDIO_THREAD_VAL (thr) = frame;
	}
	break;
    case IDIO_A_ALLOCATE_DOTTED_FRAME:
	{
	    uint64_t arity = idio_vm_fetch_varuint (bc, thr);

	    IDIO_VM_RUN_DIS ("ALLOCATE-DOTTED-FRAME %" PRIu64, arity);

	    IDIO fr = idio_frame_allocate (arity);
	    idio_frame_update (fr, 0, arity - 1, idio_S_nil);
	    IDIO_THREAD_VAL (thr) = fr;
	}
	break;
    case IDIO_A_REUSE_FRAME:
	{
	    uint64_t size = idio_vm_fetch_varuint (bc, thr);

	    IDIO frame = IDIO_THREAD_FRAME (thr);
	    /* fprintf (stderr, "REUSE %2d for %2" PRIu64 "\n", IDIO_FRAME_NPARAMS (frame), size); */
	    IDIO_VM_RUN_DIS ("REUSE-FRAME %" PRIu64, size);
	    if (size > (uint64_t) IDIO_FRAME_NALLOC (frame)) {
		IDIO_THREAD_VAL (thr) = idio_frame_allocate (size);
	    } else {
		/*
		 * XXX needs some thought -- there's interaction with
		 * UNLINK-FRAME which doesn't know we REUSED
		 */
		IDIO_THREAD_VAL (thr) = idio_frame_allocate (size);
		break;
	    }
	}
	break;
    case IDIO_A_POP_FRAME0:
	{
	    IDIO_VM_RUN_DIS ("POP-FRAME 0");

	    idio_frame_update (IDIO_THREAD_VAL (thr), 0, 0, IDIO_THREAD_STACK_POP ());
	}
	break;
    case IDIO_A_POP_FRAME1:
	{
	    IDIO_VM_RUN_DIS ("POP-FRAME 1");

	    idio_frame_update (IDIO_THREAD_VAL (thr), 0, 1, IDIO_THREAD_STACK_POP ());
	}
	break;
    case IDIO_A_POP_FRAME2:
	{
	    IDIO_VM_RUN_DIS ("POP-FRAME 2");

	    idio_frame_update (IDIO_THREAD_VAL (thr), 0, 2, IDIO_THREAD_STACK_POP ());
	}
	break;
    case IDIO_A_POP_FRAME3:
	{
	    IDIO_VM_RUN_DIS ("POP-FRAME 3");

	    idio_frame_update (IDIO_THREAD_VAL (thr), 0, 3, IDIO_THREAD_STACK_POP ());
	}
	break;
    case IDIO_A_POP_FRAME:
	{
	    uint64_t rank = idio_vm_fetch_varuint (bc, thr);

	    IDIO_VM_RUN_DIS ("POP-FRAME %" PRIu64, rank);

	    idio_frame_update (IDIO_THREAD_VAL (thr), 0, rank, IDIO_THREAD_STACK_POP ());
	}
	break;
    case IDIO_A_LINK_FRAME:
	{
	    uint64_t si = idio_vm_fetch_varuint (bc, thr);
	    uint64_t sei = idio_vm_fetch_varuint (bc, thr);

	    IDIO_VM_RUN_DIS ("LINK-FRAME si=%" PRIu64 " sei=%" PRId64, si, sei);

	    IDIO frame = IDIO_THREAD_VAL (thr);
	    if (idio_S_nil != frame) {
		IDIO_FRAME_XI (frame) = xi;
		IDIO_FRAME_NAMES (frame) = idio_fixnum (si);
		/*
		 * There are two forms of calling functions.
		 *
		 * Firstly, frame allocation followed by a
		 * POP-FUNCTION opcode which is our preferred source
		 * of frame information.  We don't want this
		 * start-of-function LINK-FRAME to stamp over the
		 * point-of-call will start-of-function information.
		 *
		 * However, closed applications (which include most
		 * letrec-ish statements in blocks) will allocate a
		 * frame then call the function "directly" which won't
		 * have set anything.  So only set SRC_EXPR if not
		 * already set.
		 */
		if (-1 == IDIO_FRAME_SRC_EXPR (frame)) {
		    IDIO_FRAME_SRC_EXPR (frame) = sei;
		}
	    }

	    IDIO_THREAD_FRAME (thr) = idio_link_frame (IDIO_THREAD_FRAME (thr), frame);
	}
	break;
    case IDIO_A_UNLINK_FRAME:
	{
	    IDIO_VM_RUN_DIS ("UNLINK-FRAME");

	    IDIO_THREAD_FRAME (thr) = IDIO_FRAME_NEXT (IDIO_THREAD_FRAME (thr));
	}
	break;
    case IDIO_A_PACK_FRAME:
	{
	    uint64_t arity = idio_vm_fetch_varuint (bc, thr);

	    IDIO_VM_RUN_DIS ("PACK-FRAME %" PRIu64, arity);

	    idio_vm_listify (IDIO_THREAD_VAL (thr), arity);
	}
	break;
    case IDIO_A_POP_LIST_FRAME:
	{
	    uint64_t arity = idio_vm_fetch_varuint (bc, thr);

	    IDIO_VM_RUN_DIS ("POP-LIST-FRAME %" PRIu64, arity);

	    idio_frame_update (IDIO_THREAD_VAL (thr),
			       0,
			       arity,
			       idio_pair (IDIO_THREAD_STACK_POP (),
					  idio_frame_fetch (IDIO_THREAD_VAL (thr), 0, arity)));
	}
	break;
    case IDIO_A_EXTEND_FRAME:
	{
	    uint64_t alloc = idio_vm_fetch_varuint (bc, thr);
	    uint64_t si = idio_vm_fetch_varuint (bc, thr);

	    IDIO_VM_RUN_DIS ("EXTEND-FRAME %" PRIu64 " sci=%" PRIu64, alloc, si);

	    IDIO frame = IDIO_THREAD_FRAME (thr);
	    if (idio_S_nil != frame) {
		IDIO_FRAME_XI (frame) = xi;
		IDIO_FRAME_NAMES (frame) = idio_fixnum (si);
	    }

	    idio_extend_frame (frame, alloc);
	}
	break;
    case IDIO_A_ARITY1P:
	{
	    IDIO_VM_RUN_DIS ("ARITY=1?");

	    idio_ai_t nargs = -1;
	    IDIO val = IDIO_THREAD_VAL (thr);
	    if (idio_S_nil != val) {
		IDIO_TYPE_ASSERT (frame, val);
		nargs = IDIO_FRAME_NPARAMS (val) + 1;
	    }
	    if (1 != nargs) {
		/*
		 * Test Case: vm-errors/IDIO-A-ARITY1P-too-many.idio
		 *
		 * define (fn) #t
		 * fn 1
		 */
		idio_vm_error_arity (ins, thr, nargs - 1, 0, IDIO_C_FUNC_LOCATION_S ("ARITY1P"));

		/* notreached */
		return 0;
	    }
	}
	break;
    case IDIO_A_ARITY2P:
	{
	    IDIO_VM_RUN_DIS ("ARITY=2?");

	    idio_ai_t nargs = -1;
	    IDIO val = IDIO_THREAD_VAL (thr);
	    if (idio_S_nil != val) {
		IDIO_TYPE_ASSERT (frame, val);
		nargs = IDIO_FRAME_NPARAMS (val) + 1;
	    }
	    if (2 != nargs) {
		/*
		 * Test Cases:
		 *
		 *   vm-errors/IDIO-A-ARITY2P-too-few.idio
		 *   vm-errors/IDIO-A-ARITY2P-too-many.idio
		 *
		 * define (fn a) #t
		 * (fn)
		 * fn 1 2
		 */
		idio_vm_error_arity (ins, thr, nargs - 1, 1, IDIO_C_FUNC_LOCATION_S ("ARITY2P"));

		/* notreached */
		return 0;
	    }
	}
	break;
    case IDIO_A_ARITY3P:
	{
	    IDIO_VM_RUN_DIS ("ARITY=3?");

	    idio_ai_t nargs = -1;
	    IDIO val = IDIO_THREAD_VAL (thr);
	    if (idio_S_nil != val) {
		IDIO_TYPE_ASSERT (frame, val);
		nargs = IDIO_FRAME_NPARAMS (val) + 1;
	    }
	    if (3 != nargs) {
		/*
		 * Test Cases:
		 *
		 *   vm-errors/IDIO-A-ARITY3P-too-few.idio
		 *   vm-errors/IDIO-A-ARITY3P-too-many.idio
		 *
		 * define (fn a b) #t
		 * fn 1
		 * fn 1 2 3
		 */
		idio_vm_error_arity (ins, thr, nargs - 1, 2, IDIO_C_FUNC_LOCATION_S ("ARITY3P"));

		/* notreached */
		return 0;
	    }
	}
	break;
    case IDIO_A_ARITY4P:
	{
	    IDIO_VM_RUN_DIS ("ARITY=4?");

	    idio_ai_t nargs = -1;
	    IDIO val = IDIO_THREAD_VAL (thr);
	    if (idio_S_nil != val) {
		IDIO_TYPE_ASSERT (frame, val);
		nargs = IDIO_FRAME_NPARAMS (val) + 1;
	    }
	    if (4 != nargs) {
		/*
		 * Test Cases:
		 *
		 *   vm-errors/IDIO-A-ARITY2P-too-few.idio
		 *   vm-errors/IDIO-A-ARITY2P-too-many.idio
		 *
		 * define (fn a b c) #t
		 * fn 1 2
		 * fn 1 2 3 4
		 */
		idio_vm_error_arity (ins, thr, nargs - 1, 3, IDIO_C_FUNC_LOCATION_S ("ARITY4P"));

		/* notreached */
		return 0;
	    }
	}
	break;
    case IDIO_A_ARITYEQP:
	{
	    uint64_t arityp1 = idio_vm_fetch_varuint (bc, thr);

	    IDIO_VM_RUN_DIS ("ARITY=? %" PRIu64, arityp1);

	    idio_ai_t nargs = -1;
	    IDIO val = IDIO_THREAD_VAL (thr);
	    if (idio_S_nil != val) {
		IDIO_TYPE_ASSERT (frame, val);
		nargs = IDIO_FRAME_NPARAMS (val) + 1;
	    }
	    if ((idio_ai_t) arityp1 != nargs) {
		/*
		 * Test Cases:
		 *
		 *   vm-errors/IDIO-A-ARITYEQP-too-few.idio
		 *   vm-errors/IDIO-A-ARITYEQP-too-many.idio
		 *
		 * define (fn a b c d) #t
		 * fn 1 2 3
		 * fn 1 2 3 4 5
		 */
		idio_vm_error_arity (ins, thr, nargs - 1, arityp1 - 1, IDIO_C_FUNC_LOCATION_S ("ARITYEQP"));

		/* notreached */
		return 0;
	    }
	}
	break;
    case IDIO_A_ARITYGEP:
	{
	    uint64_t arityp1 = idio_vm_fetch_varuint (bc, thr);

	    IDIO_VM_RUN_DIS ("ARITY>=? %" PRIu64, arityp1);

	    idio_ai_t nargs = -1;
	    IDIO val = IDIO_THREAD_VAL (thr);
	    if (idio_S_nil != val) {
		IDIO_TYPE_ASSERT (frame, val);
		nargs = IDIO_FRAME_NPARAMS (val) + 1;
	    }
	    if (nargs < (idio_ai_t) arityp1) {
		/*
		 * Test Cases:
		 *
		 *   vm-errors/IDIO-A-ARITY2P-too-few.idio
		 *
		 * define (fn a & b) #t
		 * (fn)
		 */
		idio_vm_error_arity_varargs (ins, thr, nargs - 1, arityp1 - 1, IDIO_C_FUNC_LOCATION_S ("ARITYGEP"));

		/* notreached */
		return 0;
	    }
	}
	break;
    case IDIO_A_CONSTANT_0:
	{
	    IDIO_VM_RUN_DIS ("CONSTANT 0");

	    IDIO_THREAD_VAL (thr) = idio_fixnum0;
	}
	break;
    case IDIO_A_CONSTANT_1:
	{
	    IDIO_VM_RUN_DIS ("CONSTANT 1");

	    IDIO_THREAD_VAL (thr) = idio_fixnum (1);
	}
	break;
    case IDIO_A_CONSTANT_2:
	{
	    IDIO_VM_RUN_DIS ("CONSTANT 2");

	    IDIO_THREAD_VAL (thr) = idio_fixnum (2);
	}
	break;
    case IDIO_A_CONSTANT_3:
	{
	    IDIO_VM_RUN_DIS ("CONSTANT 3");

	    IDIO_THREAD_VAL (thr) = idio_fixnum (3);
	}
	break;
    case IDIO_A_CONSTANT_4:
	{
	    IDIO_VM_RUN_DIS ("CONSTANT 4");

	    IDIO_THREAD_VAL (thr) = idio_fixnum (4);
	}
	break;
    case IDIO_A_FIXNUM:
	{
	    uint64_t v = idio_vm_fetch_varuint (bc, thr);

	    IDIO_VM_RUN_DIS ("FIXNUM %" PRIu64, v);

	    if (IDIO_FIXNUM_MAX < v) {
		/*
		 * Test Case: ??
		 *
		 * Coding error.
		 */
		idio_error_printf (IDIO_C_FUNC_LOCATION_S ("FIXNUM"), "FIXNUM OOB: %" PRIu64 " > %" PRIu64, v, IDIO_FIXNUM_MAX);

		/* notreached */
		return 0;
	    }
	    IDIO_THREAD_VAL (thr) = idio_fixnum ((intptr_t) v);
	}
	break;
    case IDIO_A_NEG_FIXNUM:
	{
	    int64_t v = idio_vm_fetch_varuint (bc, thr);

	    v = -v;

	    IDIO_VM_RUN_DIS ("NEG-FIXNUM %6" PRId64, v);

	    if (IDIO_FIXNUM_MIN > v) {
		/*
		 * Test Case: ??
		 *
		 * Coding error.
		 */
		idio_error_printf (IDIO_C_FUNC_LOCATION_S ("NEG-FIXNUM"), "FIXNUM OOB: %" PRId64 " < %" PRId64, v, IDIO_FIXNUM_MIN);

		/* notreached */
		return 0;
	    }
	    IDIO_THREAD_VAL (thr) = idio_fixnum ((intptr_t) v);
	}
	break;
    case IDIO_A_CONSTANT:
	{
	    uint64_t v = idio_vm_fetch_varuint (bc, thr);

	    IDIO_VM_RUN_DIS ("CONSTANT %" PRIu64, v);

	    if (IDIO_FIXNUM_MAX < v) {
		/*
		 * Test Case: ??
		 *
		 * Coding error.
		 */
		idio_error_printf (IDIO_C_FUNC_LOCATION_S ("CONSTANT"), "CONSTANT OOB: %" PRIu64 " > %" PRIu64, v, IDIO_FIXNUM_MAX);

		/* notreached */
		return 0;
	    }
	    IDIO_THREAD_VAL (thr) = IDIO_CONSTANT_IDIO ((intptr_t) v);
	}
	break;
    case IDIO_A_NEG_CONSTANT:
	{
	    int64_t v = idio_vm_fetch_varuint (bc, thr);

	    v = -v;

	    IDIO_VM_RUN_DIS ("NEG-CONSTANT %6" PRId64, v);

	    if (IDIO_FIXNUM_MIN > v) {
		/*
		 * Test Case: ??
		 *
		 * Coding error.
		 */
		idio_error_printf (IDIO_C_FUNC_LOCATION_S ("NEG-CONSTANT"), "CONSTANT OOB: %" PRId64 " < %" PRId64, v, IDIO_FIXNUM_MIN);

		/* notreached */
		return 0;
	    }
	    IDIO_THREAD_VAL (thr) = IDIO_CONSTANT_IDIO ((intptr_t) v);
	}
	break;
    case IDIO_A_UNICODE:
	{
	    uint64_t v = idio_vm_fetch_varuint (bc, thr);

	    IDIO_VM_RUN_DIS ("UNICODE %" PRIu64, v);

	    if (IDIO_FIXNUM_MAX < v) {
		/*
		 * Test Case: ??
		 *
		 * Coding error.
		 */
		idio_error_printf (IDIO_C_FUNC_LOCATION_S ("UNICODE"), "UNICODE OOB: %" PRIu64 " > %" PRIu64, v, IDIO_FIXNUM_MAX);

		/* notreached */
		return 0;
	    }
	    IDIO_THREAD_VAL (thr) = IDIO_UNICODE ((intptr_t) v);
	}
	break;
    case IDIO_A_NOP:
	{
	    IDIO_VM_RUN_DIS ("NOP");
	}
	break;
    case IDIO_A_PRIMCALL0:
	{
	    uint64_t si = idio_vm_fetch_varuint (bc, thr);

	    IDIO pd = idio_vm_iref_val (thr, xi, si, "PRIMITIVE/0", IDIO_VM_IREF_VAL_UNDEF_FATAL);
	    IDIO_TYPE_ASSERT (primitive, pd);
	    /*
	     * XXX see comment in idio_meaning_primitive_application()
	     * for setting *func*
	     */
	    IDIO_THREAD_FUNC (thr) = pd;

	    IDIO_VM_RUN_DIS ("PRIMITIVE/0 .%-4" PRIu64 " %s", si, IDIO_PRIMITIVE_NAME (pd));

	    idio_vm_primitive_call_trace (pd, thr, 0);
#ifdef IDIO_VM_PROF
	    struct timespec prim_t0;
	    struct rusage prim_ru0;
	    idio_vm_func_start (pd, &prim_t0, &prim_ru0);
#endif
	    IDIO_THREAD_VAL (thr) = IDIO_PRIMITIVE_F (pd) ();
#ifdef IDIO_VM_PROF
	    struct timespec prim_te;
	    struct rusage prim_rue;
	    idio_vm_func_stop (pd, &prim_te, &prim_rue);
	    idio_vm_prim_time (pd, &prim_t0, &prim_te, &prim_ru0, &prim_rue);
#endif
	    idio_vm_primitive_result_trace (thr);
	}
	break;
    case IDIO_A_PRIMCALL1:
	{
	    uint64_t si = idio_vm_fetch_varuint (bc, thr);

	    IDIO pd = idio_vm_iref_val (thr, xi, si, "PRIMITIVE/1", IDIO_VM_IREF_VAL_UNDEF_FATAL);
	    IDIO_TYPE_ASSERT (primitive, pd);
	    /*
	     * XXX see comment in idio_meaning_primitive_application()
	     * for setting *func*
	     */
	    IDIO_THREAD_FUNC (thr) = pd;

	    IDIO_VM_RUN_DIS ("PRIMITIVE/1 .%-4" PRIu64 " %s", si, IDIO_PRIMITIVE_NAME (pd));

	    idio_vm_primitive_call_trace (pd, thr, 1);
#ifdef IDIO_VM_PROF
	    struct timespec prim_t0;
	    struct rusage prim_ru0;
	    idio_vm_func_start (pd, &prim_t0, &prim_ru0);
#endif
	    IDIO_THREAD_VAL (thr) = IDIO_PRIMITIVE_F (pd) (IDIO_THREAD_VAL (thr));
#ifdef IDIO_VM_PROF
	    struct timespec prim_te;
	    struct rusage prim_rue;
	    idio_vm_func_stop (pd, &prim_te, &prim_rue);
	    idio_vm_prim_time (pd, &prim_t0, &prim_te, &prim_ru0, &prim_rue);
#endif
	    idio_vm_primitive_result_trace (thr);
	}
	break;
    case IDIO_A_PRIMCALL2:
	{
	    uint64_t si = idio_vm_fetch_varuint (bc, thr);

	    IDIO pd = idio_vm_iref_val (thr, xi, si, "PRIMITIVE/2", IDIO_VM_IREF_VAL_UNDEF_FATAL);
	    IDIO_TYPE_ASSERT (primitive, pd);
	    /*
	     * XXX see comment in idio_meaning_primitive_application()
	     * for setting *func*
	     */
	    IDIO_THREAD_FUNC (thr) = pd;

	    IDIO_VM_RUN_DIS ("PRIMITIVE/2 .%-4" PRIu64 " %s", si, IDIO_PRIMITIVE_NAME (pd));

	    idio_vm_primitive_call_trace (pd, thr, 2);
#ifdef IDIO_VM_PROF
	    struct timespec prim_t0;
	    struct rusage prim_ru0;
	    idio_vm_func_start (pd, &prim_t0, &prim_ru0);
#endif
	    IDIO_THREAD_VAL (thr) = IDIO_PRIMITIVE_F (pd) (IDIO_THREAD_REG1 (thr), IDIO_THREAD_VAL (thr));
#ifdef IDIO_VM_PROF
	    struct timespec prim_te;
	    struct rusage prim_rue;
	    idio_vm_func_stop (pd, &prim_te, &prim_rue);
	    idio_vm_prim_time (pd, &prim_t0, &prim_te, &prim_ru0, &prim_rue);
#endif
	    idio_vm_primitive_result_trace (thr);
	}
	break;
    case IDIO_A_POP_RCSE:
	IDIO_VM_RUN_DIS ("POP-RCSE");

	idio_command_suppress_rcse = IDIO_THREAD_STACK_POP ();
	break;
    case IDIO_A_SUPPRESS_RCSE:
	IDIO_VM_RUN_DIS ("SUPPRESS-RCSE");

	IDIO_THREAD_STACK_PUSH (idio_command_suppress_rcse);
	idio_command_suppress_rcse = idio_S_true;
	break;
    case IDIO_A_NOT:
	IDIO_VM_RUN_DIS ("NOT");

	IDIO_THREAD_VAL (thr) = IDIO_THREAD_VAL (thr) == idio_S_false ? idio_S_true : idio_S_false;
	break;
    case IDIO_A_EXPANDER:
	{
	    uint64_t si = IDIO_VM_FETCH_REF (thr, bc);

	    IDIO_VM_RUN_DIS ("EXPANDER .%-4" PRIu64 " ", si);

	    IDIO sym = idio_vm_symbols_ref (xi, si);
	    IDIO_TYPE_ASSERT (symbol, sym);

	    IDIO vt = IDIO_XENV_VT (idio_xenvs[xi]);
	    IDIO fgvi = idio_array_ref_index (vt, si);
	    idio_ai_t gvi = IDIO_FIXNUM_VAL (fgvi);

	    IDIO ce = idio_thread_current_env ();

	    if (0 == gvi) {
		IDIO si_ce = idio_module_find_symbol (sym, ce);

		if (idio_S_false == si_ce) {
		    /*
		    idio_debug ("EXPANDER: %-20s ", sym);
		    fprintf (stderr, ".%-4" PRIu64 " undefined?  setting...\n", si);
		    */

		    idio_as_t ci = idio_vm_constants_lookup_or_extend (xi, sym);
		    IDIO fci = idio_fixnum (ci);

		    IDIO fsi = idio_fixnum (si);
		    gvi = idio_vm_extend_values (0);
		    fgvi = idio_fixnum (gvi);
		    idio_vm_values_set (xi, si, fgvi);

		    si_ce = IDIO_LIST7 (idio_S_toplevel, idio_fixnum (xi), fsi, fci, fgvi, ce, idio_vm_EXPANDER_string);
		    idio_module_set_symbol (sym, si_ce, ce);
		} else {
		    fgvi = IDIO_SI_VI (si_ce);
		    gvi = IDIO_FIXNUM_VAL (fgvi);
		}
	    }

	    IDIO_VM_RUN_DIS ("[0].%" PRIu64 " ", gvi);

	    IDIO val = IDIO_THREAD_VAL (thr);
	    idio_install_expander (xi, sym, val);
	    idio_module_set_symbol_value_xi (xi, sym, val, ce);
	}
	break;
    case IDIO_A_INFIX_OPERATOR:
	{
	    uint64_t oi = IDIO_VM_FETCH_REF (thr, bc);
	    uint64_t pri = idio_vm_fetch_varuint (bc, thr);

	    IDIO_VM_RUN_DIS ("INFIX-OPERATOR .%-4" PRIu64 " pri %4" PRIu64 " ", oi, pri);

	    IDIO sym = idio_vm_symbols_ref (xi, oi);

	    IDIO vt = IDIO_XENV_VT (idio_xenvs[xi]);
	    IDIO fgvi = idio_array_ref_index (vt, oi);
	    idio_ai_t gvi = IDIO_FIXNUM_VAL (fgvi);

	    if (0 == gvi) {
		IDIO op_si = idio_module_find_symbol (sym, idio_operator_module);

		if (idio_S_false == op_si) {
		    /*
		    idio_debug ("INFIX-OPERATOR: %-20s ", sym);
		    fprintf (stderr, ".%-4" PRIu64 " undefined?  setting...\n", oi);
		    */

		    idio_as_t ci = idio_vm_constants_lookup_or_extend (xi, sym);
		    IDIO fci = idio_fixnum (ci);

		    IDIO foi = idio_fixnum (oi);
		    gvi = idio_vm_extend_values (0);
		    fgvi = idio_fixnum (gvi);
		    idio_vm_values_set (xi, oi, fgvi);

		    op_si = IDIO_LIST7 (idio_S_toplevel, idio_fixnum (xi), foi, fci, fgvi, idio_operator_module, idio_vm_INFIX_OPERATOR_string);
		    idio_module_set_symbol (sym, op_si, idio_operator_module);
		}

		fgvi = IDIO_SI_VI (op_si);
		gvi = IDIO_FIXNUM_VAL (fgvi);
	    }

	    IDIO_VM_RUN_DIS ("[0].%" PRIu64 " ", gvi);

	    IDIO val = IDIO_THREAD_VAL (thr);
	    idio_install_infix_operator (xi, sym, val, pri);
	}
	break;
    case IDIO_A_POSTFIX_OPERATOR:
	{
	    uint64_t oi = IDIO_VM_FETCH_REF (thr, bc);
	    uint64_t pri = idio_vm_fetch_varuint (bc, thr);

	    IDIO_VM_RUN_DIS ("POSTFIX-OPERATOR .%-4" PRIu64 " pri %4" PRIu64 " ", oi, pri);

	    IDIO sym = idio_vm_symbols_ref (xi, oi);

	    IDIO vt = IDIO_XENV_VT (idio_xenvs[xi]);
	    IDIO fgvi = idio_array_ref_index (vt, oi);
	    idio_ai_t gvi = IDIO_FIXNUM_VAL (fgvi);

	    if (0 == gvi) {
		IDIO op_si = idio_module_find_symbol (sym, idio_operator_module);

		if (idio_S_false == op_si) {
		    /*
		    idio_debug ("POSTFIX-OPERATOR: %-20s ", sym);
		    fprintf (stderr, ".%-4" PRIu64 " undefined?  setting...\n", oi);
		    */

		    idio_as_t ci = idio_vm_constants_lookup_or_extend (xi, sym);
		    IDIO fci = idio_fixnum (ci);

		    IDIO foi = idio_fixnum (oi);
		    gvi = idio_vm_extend_values (0);
		    fgvi = idio_fixnum (gvi);
		    idio_vm_values_set (xi, oi, fgvi);

		    op_si = IDIO_LIST7 (idio_S_toplevel, idio_fixnum (xi), foi, fci, fgvi, idio_operator_module, idio_vm_POSTFIX_OPERATOR_string);
		    idio_module_set_symbol (sym, op_si, idio_operator_module);
		}

		fgvi = IDIO_SI_VI (op_si);
		gvi = IDIO_FIXNUM_VAL (fgvi);
	    }

	    IDIO_VM_RUN_DIS ("[0].%" PRIu64 " ", gvi);

	    IDIO val = IDIO_THREAD_VAL (thr);
	    idio_install_postfix_operator (xi, sym, val, pri);
	}
	break;
    case IDIO_A_PUSH_DYNAMIC:
	{
	    uint64_t si = IDIO_VM_FETCH_REF (thr, bc);

	    IDIO_VM_RUN_DIS ("PUSH-DYNAMIC %" PRIu64 " ", si);

	    idio_ai_t gvi = idio_vm_iref (thr,
					  xi,
					  si,
					  "PUSH-DYNAMIC",
					  idio_vm_PUSH_DYNAMIC_string,
					  IDIO_VM_IREF_MDR_UNDEF_FATAL);

	    idio_vm_push_dynamic (thr, gvi, IDIO_THREAD_VAL (thr));
	}
	break;
    case IDIO_A_POP_DYNAMIC:
	{
	    IDIO_VM_RUN_DIS ("POP-DYNAMIC");

	    idio_vm_pop_dynamic (thr);
	}
	break;
    case IDIO_A_DYNAMIC_SYM_REF:
	{
	    uint64_t si = IDIO_VM_FETCH_REF (thr, bc);

	    idio_ai_t gvi = idio_vm_iref (thr,
					  xi,
					  si,
					  "DYNAMIC-SYM-REF",
					  idio_vm_DYNAMIC_SYM_REF_string,
					  IDIO_VM_IREF_MDR_UNDEF_FATAL);

	    IDIO_THREAD_VAL (thr) = idio_vm_dynamic_ref (thr, si, gvi, idio_S_nil);
	}
	break;
    case IDIO_A_DYNAMIC_FUNCTION_SYM_REF:
	{
	    uint64_t si = IDIO_VM_FETCH_REF (thr, bc);

	    idio_ai_t gvi = idio_vm_iref (thr,
					  xi,
					  si,
					  "DYNAMIC-FUNCTION-SYM-REF",
					  idio_vm_DYNAMIC_FUNCTION_SYM_REF_string,
					  IDIO_VM_IREF_MDR_UNDEF_FATAL);

	    IDIO_THREAD_VAL (thr) = idio_vm_dynamic_ref (thr, si, gvi, idio_S_nil);
	}
	break;
    case IDIO_A_PUSH_ENVIRON:
	{
	    uint64_t si = IDIO_VM_FETCH_REF (thr, bc);

	    IDIO_VM_RUN_DIS ("PUSH-ENVIRON %" PRIu64 " ", si);

	    idio_ai_t gvi = idio_vm_iref (thr,
					  xi,
					  si,
					  "PUSH-ENVIRON",
					  idio_vm_PUSH_ENVIRON_string,
					  IDIO_VM_IREF_MDR_UNDEF_FATAL);

	    idio_vm_push_environ (thr, gvi, IDIO_THREAD_VAL (thr));
	}
	break;
    case IDIO_A_POP_ENVIRON:
	{
	    IDIO_VM_RUN_DIS ("POP-ENVIRON");

	    idio_vm_pop_environ (thr);
	}
	break;
    case IDIO_A_ENVIRON_SYM_REF:
	{
	    uint64_t si = IDIO_VM_FETCH_REF (thr, bc);

	    idio_ai_t gvi = idio_vm_iref (thr,
					  xi,
					  si,
					  "ENVIRON-SYM-REF",
					  idio_vm_ENVIRON_SYM_REF_string,
					  IDIO_VM_IREF_MDR_UNDEF_FATAL);

	    IDIO_THREAD_VAL (thr) = idio_vm_environ_ref (thr, si, gvi, idio_S_nil);
	}
	break;
    case IDIO_A_NON_CONT_ERR:
	{
	    IDIO_VM_RUN_DIS ("NON-CONT-ERROR\n");

	    /*
	     * As the NON-CONT-ERROR handler we'll go back to the
	     * first ABORT, which should be ABORT to main
	     */
	    idio_sp_t asp = idio_vm_find_abort_1 (thr);

	    if (asp) {
		IDIO stack = IDIO_THREAD_STACK (thr);
#ifdef IDIO_DEBUG
		fprintf (stderr, "NON-CONT-ERR: ABORT stack from %zd to %zd\n", idio_array_size (stack), asp + 1);
#endif
		IDIO krun = idio_array_ref_index (stack, asp - 1);
		IDIO_ARRAY_USIZE (stack) = asp + 1;
		idio_vm_thread_state (thr, idio_S_nil);

		idio_exit_status = 1;
		if (idio_isa_pair (krun)) {
		    fprintf (stderr, "NON-CONT-ERR: restoring ABORT continuation #1: ");
		    idio_debug ("%s\n", IDIO_PAIR_HT (krun));
		    idio_vm_restore_continuation (IDIO_PAIR_H (krun), idio_S_unspec);

		    /* notreached */
		    return 0;
		}
	    }

	    fprintf (stderr, "NON-CONT-ERROR: nothing to restore\n");
	    idio_vm_panic (thr, "NON-CONT-ERROR");

	    /* notreached */
	    return 0;
	}
	break;
    case IDIO_A_PUSH_TRAP:
	{
	    uint64_t si = IDIO_VM_FETCH_REF (thr, bc);

	    IDIO_VM_RUN_DIS ("PUSH-TRAP %" PRIu64 " ", si);

	    /*
	     * Annoyingly, if anything in the codebase tries to access
	     * {si} in this execution environment (eg. it tries to
	     * raise this condition in a test) they will (probably)
	     * set its value to be something.  Which is of no use to
	     * us as we want the gci for this symbol, ie. the global
	     * constant index.
	     *
	     * We'll have to look it up each time.
	     */
	    IDIO st = IDIO_XENV_ST (idio_xenvs[xi]);
	    IDIO fci = idio_array_ref_index (st, si);
	    idio_as_t ci = IDIO_FIXNUM_VAL (fci);

	    IDIO cs = IDIO_XENV_CS (idio_xenvs[xi]);
	    IDIO sym = idio_array_ref_index (cs, ci);

	    idio_ai_t gci = idio_vm_constants_lookup_or_extend (0, sym);
	    IDIO fgci = idio_fixnum (gci);

	    IDIO_VM_RUN_DIS (" %" PRIu64 " ", gci);

	    idio_vm_push_trap (thr, IDIO_THREAD_VAL (thr), fgci, 0);
	}
	break;
    case IDIO_A_POP_TRAP:
	{
	    IDIO_VM_RUN_DIS ("POP-TRAP");

	    idio_vm_pop_trap (thr);
	}
	break;
    case IDIO_A_PUSH_ESCAPER:
	{
	    uint64_t gci = IDIO_VM_FETCH_REF (thr, bc);
	    uint64_t offset = idio_vm_fetch_varuint (bc, thr);

	    IDIO_VM_RUN_DIS ("PUSH-ESCAPER %" PRIu64, gci);

	    idio_vm_push_escaper (thr, idio_fixnum (gci), offset);
	}
	break;
    case IDIO_A_POP_ESCAPER:
	{
	    IDIO_VM_RUN_DIS ("POP-ESCAPER");

	    idio_vm_pop_escaper (thr);
	}
	break;
    case IDIO_A_ESCAPER_LABEL_REF:
	{
	    uint64_t ci = IDIO_VM_FETCH_REF (thr, bc);

	    IDIO_VM_RUN_DIS ("ESCAPER-LABEL_REF %" PRIu64, ci);

	    idio_vm_escaper_label_ref (thr, idio_fixnum (ci));
	}
	break;
    default:
	{
	    /*
	     * Test Case: ??
	     *
	     * Coding error.
	     */
	    idio_pc_t pc = IDIO_THREAD_PC (thr);
	    idio_pc_t pcm = pc + 10;
	    pc = pc - 10;
	    if (pc < 0) {
		pc = 0;
	    }
	    if (pc % 10) {
		idio_pc_t pc1 = pc - (pc % 10);
		fprintf (stderr, "\n  %5zd ", pc1);
		for (; pc1 < pc; pc1++) {
		    fprintf (stderr, "    ");
		}
	    }
	    for (; pc < pcm; pc++) {
		if (0 == (pc % 10)) {
		    fprintf (stderr, "\n  %5zd ", pc);
		}
		fprintf (stderr, "%3d ", IDIO_IA_AE (bc, pc));
	    }
	    fprintf (stderr, "\n");
	    fprintf (stderr, "unexpected instruction: %3d [%zu]@%zd\n", ins, IDIO_THREAD_XI (thr), IDIO_THREAD_PC (thr) - 1);
	    idio_error_printf (IDIO_C_FUNC_LOCATION (), "unexpected instruction: %3d [%zu]@%" PRIu64 "\n", ins, IDIO_THREAD_XI (thr), IDIO_THREAD_PC (thr) - 1);

	    /* notreached */
	    return 0;
	}
	break;
    }

#ifdef IDIO_VM_PROF
    /*
     * We updated the ins timers for FUNCTION-* because they call
     * idio_vm_invoke() which "may take some time".
     */
    switch (ins) {
    case IDIO_A_FUNCTION_INVOKE:
    case IDIO_A_FUNCTION_GOTO:
	break;
    default:
	idio_vm_update_ins_time (ins, ins_t0);
	break;
    }
#endif

    IDIO_VM_RUN_DIS ("\n");
    return 1;
}

void idio_vm_thread_init (IDIO thr)
{
    IDIO_ASSERT (thr);
    IDIO_TYPE_ASSERT (thread, thr);

    idio_sp_t sp = idio_array_size (IDIO_THREAD_STACK (thr));

    idio_sp_t tsp = idio_vm_find_stack_marker (IDIO_THREAD_STACK (thr), idio_SM_trap, 0, 0);
    IDIO_C_ASSERT (tsp <= sp);

    if (tsp < 1) {
	/*
	 * Special case.  We can't call the generic idio_vm_push_trap
	 * as that assumes a sensible TRAP_SP to be pushed on the
	 * stack first.  We don't have that yet.
	 *
	 * In the meanwhile, the manual result of the stack will be
	 *
	 * #[ ... (sp)NEXT-TRAP-SP CONDITION-TYPE HANDLER MARK-push-trap ]
	 *
	 * where, as this is the fallback handler, NEXT-TRAP-SP points
	 * at MARK-push-trap, ie sp+3.
	 *
	 * The CONDITION-TYPE for the fallback handler is ^condition
	 * (the base type for all other conditions).
	 *
	 * Not forgetting to set the actual TRAP_SP to sp+3 as well!
	 */
	IDIO_THREAD_STACK_PUSH (idio_fixnum (sp + 3));
	IDIO_THREAD_STACK_PUSH (idio_condition_condition_type_gci);
	IDIO_THREAD_STACK_PUSH (idio_condition_reset_condition_handler);
	IDIO_THREAD_STACK_PUSH (idio_SM_trap);
    }

    idio_vm_push_trap (thr, idio_condition_restart_condition_handler, idio_condition_condition_type_gci, 0);
    idio_vm_push_trap (thr, idio_condition_default_condition_handler, idio_condition_condition_type_gci, 0);
    IDIO fgci = idio_fixnum (idio_vm_constants_lookup (0, IDIO_SYMBOL (IDIO_CONDITION_RCSE_TYPE_NAME)));
    idio_vm_push_trap (thr, idio_condition_default_rcse_handler, fgci, 0);
    fgci = idio_fixnum (idio_vm_constants_lookup (0, IDIO_SYMBOL (IDIO_CONDITION_RACSE_TYPE_NAME)));
    idio_vm_push_trap (thr, idio_condition_default_racse_handler, fgci, 0);
    fgci = idio_fixnum (idio_vm_constants_lookup (0, IDIO_SYMBOL (IDIO_CONDITION_RT_SIGCHLD_TYPE_NAME)));
    idio_vm_push_trap (thr, idio_condition_default_SIGCHLD_handler, fgci, 0);
}

void idio_vm_default_pc (IDIO thr)
{
    IDIO_ASSERT (thr);
    IDIO_TYPE_ASSERT (thread, thr);

    /*
     * The problem for an external user, eg. idio_meaning_expander, is
     * that if the expander is a primitive then idio_vm_run() pushes
     * idio_vm_FINISH_pc on the stack expecting the code to run through
     * to the NOP/RETURN it added on the end.  However, for a
     * primitive idio_vm_invoke() will simply do it's thing without
     * changing the PC.  Which will not be about to walk into
     * NOP/RETURN.
     *
     * So we need to preset the PC to be ready to walk into
     * NOP/RETURN.
     *
     * If we put on real code the idio_vm_invoke will set PC after
     * this.
     */
    IDIO_THREAD_PC (thr) = idio_vm_RETURN_pc;
}

void idio_vm_sa_signal (int signum)
{
    idio_vm_signal_record[signum] = 1;
}

void idio_vm_signal_report ()
{
    int printed = 0;
    int signum;
    for (signum = IDIO_LIBC_FSIG; signum <= IDIO_LIBC_NSIG; signum++) {
	if (idio_vm_signal_record[signum]) {
	    if (printed) {
		fprintf (stderr, " ");
	    } else {
		fprintf (stderr, "Pending signals: ");
	    }
	    fprintf (stderr, "%s", idio_libc_signal_name (signum));
	    printed = 1;
	}
    }
    if (printed) {
	fprintf (stderr, "\n");
    }
}

static uintptr_t idio_vm_run_loops = 0;

IDIO idio_vm_run (IDIO thr, idio_xi_t xi, idio_pc_t pc, idio_vm_run_enum caller)
{
    IDIO_ASSERT (thr);
    IDIO_C_ASSERT (pc);

    IDIO_TYPE_ASSERT (thread, thr);

    /*
     * https://stackoverflow.com/questions/7996825/why-volatile-works-for-setjmp-longjmp
     *
     * siglongjmp() clobbers registers so "save" or flag important
     * automatic variables in *this* function in/as a volatile before
     * the sigsetjmp(), to be restored afterwards
     *
     * Obviously this only affects variables that can be stored in
     * registers (numbers, pointers) although there's no way of
     * knowing which have been stored in a register.
     *
     * Most of these variables are (effectively) single use archives
     * so simply mark the variable as volatile and no need to restore
     * to an efficient automatic/register variable.
     */
    IDIO_v v_thr = thr;

    char xs[30];		/* %zu is ~20 characters */
    snprintf (xs, 30, "[%zu]", xi);
    char sss[30];
    snprintf (sss, 30, "{%zu}", idio_array_size (IDIO_THREAD_STACK (thr)));
    IDIO_VM_RUN_DIS ("              #%-2d%4s@%-6zd%6s ",  IDIO_THREAD_FLAGS (thr), xs, pc, sss);

    IDIO_VM_RUN_DIS (" --- CALLED from %s\n", caller ? "Idio" : "C");

    IDIO_THREAD_XI (thr) = xi;
    IDIO_THREAD_PC (thr) = pc;
    volatile idio_xi_t v_XI0 = IDIO_THREAD_XI (thr);
    volatile idio_pc_t v_PC0 = IDIO_THREAD_PC (thr);
    volatile idio_sp_t v_ss0 = idio_array_size (IDIO_THREAD_STACK (thr));

    if (IDIO_VM_RUN_C == caller) {
	/*
	 * make sure this segment returns to idio_vm_FINISH_pc
	 */
	IDIO_THREAD_STACK_PUSH (idio_fixnum (idio_vm_FINISH_pc));
	IDIO_THREAD_STACK_PUSH (idio_fixnum (IDIO_THREAD_XI (thr)));
	IDIO_THREAD_STACK_PUSH (idio_SM_return);
    }

#ifdef IDIO_DEBUG
    struct timeval t0;
    if (gettimeofday (&t0, NULL) == -1) {
	perror ("gettimeofday");
    }
    volatile uintptr_t v_loops0 = idio_vm_run_loops;
#endif

    volatile int v_gc_pause = idio_gc_get_pause ("idio_vm_run");

    /*
     * As sigjmp_buf is storing the registers I'm guessing it is too
     * big to be stored in a register itself.
     *
     * Don't quote me on that, though.
     */
    sigjmp_buf osjb;
    memcpy (osjb, IDIO_THREAD_JMP_BUF (thr), sizeof (sigjmp_buf));

    /*
     * Ready ourselves for idio_raise_condition/continuations to
     * clear the decks.
     */

    /*
     * Hmm, we really should consider caring whether we got here from
     * a siglongjmp...shouldn't we?
     *
     * I'm not sure we do care.
     */
    switch (sigsetjmp (IDIO_THREAD_JMP_BUF (thr), 1)) {
    case 0:
	break;
    case IDIO_VM_SIGLONGJMP_CONDITION:
	idio_gc_reset ("idio_vm_run/condition", v_gc_pause);
	break;
    case IDIO_VM_SIGLONGJMP_CONTINUATION:
	idio_gc_reset ("idio_vm_run/continuation", v_gc_pause);
	break;
    case IDIO_VM_SIGLONGJMP_CALLCC:
	idio_gc_reset ("idio_vm_run/callcc", v_gc_pause);
	break;
    case IDIO_VM_SIGLONGJMP_EVENT:
	idio_gc_reset ("idio_vm_run/event", v_gc_pause);
	break;
    case IDIO_VM_SIGLONGJMP_EXIT:
	fprintf (stderr, "NOTICE: idio_vm_run/exit (%d) for PID %" PRIdMAX "\n", idio_exit_status, (intmax_t) getpid ());
	idio_gc_reset ("idio_vm_run/exit", v_gc_pause);
	idio_final ();
	exit (idio_exit_status);
	break;
    default:
	fprintf (stderr, "sigsetjmp: unexpected value\n");
	IDIO_C_ASSERT (0);
	break;
    }

    /*
     * This is where the problems arise post-siglongjmp().
     */
    if (!idio_isa_thread (v_thr)) {
	fprintf (stderr, "\n\n\nrun: v_thr corrupt:\n");
	fprintf (stderr, "thr      = %s\n", idio_type2string (v_thr));
	fprintf (stderr, "v_thr    = %s\n", idio_type2string (v_thr));
	idio_debug ("curr thr = %s\n", idio_thread_current_thread ());
	abort ();

	/*
	 * (current-thread) won't be correct but it'll allow us to
	 * exit "cleanly" -- rather than a core dump
	 */
	thr = idio_thread_current_thread ();
	idio_final ();
	exit (3);
    }
    thr = v_thr;

    /*
     * Finally, run the VM code with idio_vm_run1(), one instruction
     * at a time.
     *
     * Every so often we'll poke the GC to tidy up.  It has its own
     * view on whether it is time and/or safe to garbage collect but
     * we need to poke it to find out.
     *
     * It's also a good time to react to any asynchronous events,
     * signals. etc..
     *
     *
     * NB. Perhaps counter-inuitively, not running the GC slows things
     * down dramatically as the Unix process struggles to jump around
     * in masses of virtual memory.  What you really want to be doing
     * is constantly trimming the deadwood -- but only when you've
     * done enough work to generate some deadwood.
     *
     * That said, at the opposite extreme, calling the GC every time
     * round the loop is equally slow as you waste CPU cycles running
     * over the (same) allocated memory to little effect.
     *
     * Often enough, then, but not too often.
     *
     * You can experiment by changing the mask, Oxff, from smallest
     * (0x0) to large (0xffffffff).  The test suite has enough
     * happening to show the effect of using a large value -- virtual
     * memory usage should reach 1+GB.
     *
     * Setting it very small is a good way to find out if you have
     * successfully protected all your values in C-land.  Random SEGVs
     * occur if you haven't.
     */
    for (;;) {
	if (idio_vm_run1 (thr)) {

	    /*
	     * Has anything interesting happened of late while we were
	     * busy doing other things?
	     */
	    int signum;
	    for (signum = IDIO_LIBC_FSIG; signum <= IDIO_LIBC_NSIG; signum++) {
		if (idio_vm_signal_record[signum]) {
		    idio_vm_signal_record[signum] = 0;

		    IDIO signal_condition = idio_array_ref_index (idio_vm_signal_handler_conditions, (idio_ai_t) signum);
		    if (idio_S_nil != signal_condition) {
			if (idio_vm_tracing_user) {
			    struct timespec ts;
			    if (clock_gettime (CLOCK_MONOTONIC, &ts) < 0) {
				perror ("clock_gettime (CLOCK_MONOTONIC, ts)");
			    }

			    struct timespec td;
			    td.tv_sec = ts.tv_sec - idio_vm_ts0.tv_sec;
			    td.tv_nsec = ts.tv_nsec - idio_vm_ts0.tv_nsec;
			    if (td.tv_nsec < 0) {
				td.tv_nsec += IDIO_VM_NS;
				ts.tv_sec -= 1;
			    }
			    /*
			     * Printing time_t portably?  Technically,
			     * time_t is an arithmetic type which
			     * could be signed, unsigned or a floating
			     * point type.
			     */
			    fprintf (idio_tracing_FILE, "SIGNAL +%" PRIdMAX ".%09ld %s/%d -> condition handler\n", (intmax_t) td.tv_sec, td.tv_nsec, idio_libc_signal_name (signum), signum);
			}
			idio_vm_raise_condition (idio_S_true, signal_condition, 1, 1);

			return idio_S_notreached;
		    } else {
			/*
			 * Test Case: ??
			 *
			 * XXX needs revisiting
			 */
			fprintf (stderr, "iv-run: signal %d has no condition?\n", signum);
			idio_coding_error_C ("signal without a condition to raise", idio_fixnum (signum), IDIO_C_FUNC_LOCATION ());

			return idio_S_notreached;
		    }

		    IDIO signal_handler_name = idio_array_ref (idio_vm_signal_handler_name, idio_fixnum (signum));
		    if (idio_S_nil == signal_handler_name) {
			fprintf (stderr, "iv-run: raising signal %d: no handler name\n", signum);
			idio_debug ("iv-run: sig-handler-name %s\n", idio_vm_signal_handler_name);
			IDIO_C_ASSERT (0);
		    }
		    IDIO signal_handler_exists = idio_module_find_symbol_recurse (signal_handler_name, idio_Idio_module, 1);
		    IDIO idio_vm_signal_handler = idio_S_nil;
		    if (idio_S_false != signal_handler_exists) {
			idio_vm_signal_handler = idio_module_symbol_value_recurse (signal_handler_name, idio_Idio_module, idio_S_nil);
		    }

		    if (idio_S_nil != idio_vm_signal_handler) {
			/*
			 * We're about to call an event handler which
			 * could be either a primitive or a closure.
			 *
			 * Either way, we are in the middle of some
			 * sequence of instructions -- we are *not* at a
			 * safe point, eg. in between two lines of source
			 * code (assuming such a point would itself be
			 * "safe").  So we need to preserve all state on
			 * the stack.
			 *
			 * Including the current PC.  We'll replace it
			 * with idio_vm_IHR_pc which knows how to unpick
			 * what we've just pushed onto the stack and
			 * RETURN to the current PC.
			 *
			 * In case the handler is a closure, we need to
			 * create an empty argument frame in
			 * IDIO_THREAD_VAL(thr).
			 *
			 * If the handler is a primitive then it'll run
			 * through to completion and we'll immediately
			 * start running idio_vm_IHR_pc to get us back to
			 * where we interrupted.  All good.
			 *
			 * If it is a closure then we need to invoke it
			 * such that it will return back to the current
			 * PC, idio_vm_IHR_pc.  It we must invoke it as a
			 * regular call, ie. not in tail position.
			 */

#ifdef IDIO_DEBUG
			fprintf (stderr, "iv-run: handling signum %d\n", signum);
#endif
			IDIO_THREAD_STACK_PUSH (idio_fixnum (IDIO_THREAD_PC (thr)));
			IDIO_THREAD_STACK_PUSH (idio_fixnum (IDIO_THREAD_XI (thr)));
			IDIO_THREAD_STACK_PUSH (idio_SM_return);

			idio_vm_preserve_all_state (thr);

			/*
			 * Duplicate the existing top-most trap to
			 * have something to pop off
			 */
			IDIO stack = IDIO_THREAD_STACK (thr);
			idio_sp_t next_tsp = idio_vm_find_stack_marker (stack, idio_SM_trap, 0, 0);
			idio_vm_push_trap (thr,
					   idio_array_ref_index (stack, next_tsp - 1),
					   idio_array_ref_index (stack, next_tsp - 2),
					   IDIO_FIXNUM_VAL (idio_array_ref_index (stack, next_tsp - 3)));

			IDIO_THREAD_PC (thr) = idio_vm_IHR_pc; /* => (POP-TRAP) RESTORE-ALL-STATE, RETURN */

			/* one arg, signum */
			IDIO fr = idio_frame_allocate (2);
			idio_frame_update (fr, 0, 0, idio_fixnum (signum));

			IDIO_THREAD_VAL (thr) = fr;
			idio_vm_invoke (thr, idio_vm_signal_handler, IDIO_VM_INVOKE_REGULAR_CALL);

			siglongjmp (IDIO_THREAD_JMP_BUF (thr), IDIO_VM_SIGLONGJMP_EVENT);

			/* notreached */
			IDIO_C_ASSERT (0);
		    } else {
			idio_debug ("iv-run: signal_handler_name=%s\n", signal_handler_name);
			idio_debug ("iv-run: idio_vm_signal_handler_name=%s\n", idio_vm_signal_handler_name);
			idio_debug ("iv-run: idio_vm_signal_handler_name[17]=%s\n", idio_array_ref (idio_vm_signal_handler_name, idio_fixnum (SIGCHLD)));
			fprintf (stderr, "iv-run: no sighandler for signal #%d\n", signum);
		    }
		}
	    }

	    if ((++idio_vm_run_loops & 0xff) == 0) {
		idio_gc_possibly_collect ();
	    }
	} else {
	    break;
	}
    }

    /*
     * XXX I just don't like this -- but it works.
     */
    memcpy (IDIO_THREAD_JMP_BUF (thr), osjb, sizeof (sigjmp_buf));

#ifdef IDIO_DEBUG
    struct timeval tr;
    if (gettimeofday (&tr, NULL) == -1) {
	perror ("gettimeofday");
    }

    struct timeval td;
    td.tv_sec = tr.tv_sec - t0.tv_sec;
    td.tv_usec = tr.tv_usec - t0.tv_usec;

    if (td.tv_usec < 0) {
	td.tv_usec += 1000000;
	td.tv_sec -= 1;
    }

    /*
     * If we've taken long enough and done enough then record OPs/ms
     *
     * test.idio	=> ~1750/ms (~40/ms under valgrind)
     * counter.idio	=> ~6000/ms (~10-15k/ms in a lean build)
     */
    uintptr_t loops = (idio_vm_run_loops - v_loops0);
    if (loops > 500000 &&
	(td.tv_sec ||
	 td.tv_usec > 500000)) {
	uintptr_t ipms = loops / (td.tv_sec * 1000 + td.tv_usec / 1000);
	FILE *fh = stderr;
#ifdef IDIO_VM_PROF
	fh = idio_vm_perf_FILE;
#endif
	fprintf (fh, "[%" PRIdMAX "]vm_run: %10" PRIdPTR " ins in time %4jd.%03ld => %6" PRIdPTR " i/ms\n", (intmax_t) getpid (), loops, (intmax_t) td.tv_sec, (long) td.tv_usec / 1000, ipms);
	if (td.tv_sec > 10) {
	    fprintf (fh, "[%" PRIdMAX ">%" PRIdMAX "] %jds: slow call to [%zu]@%zd\n", (intmax_t) getppid (), (intmax_t) getpid (), (intmax_t) td.tv_sec, v_XI0, v_PC0);
	}
    }
#endif

    IDIO r = IDIO_THREAD_VAL (thr);

    if (idio_vm_exit) {
	fprintf (stderr, "vm-run/exit (%d)\n", idio_exit_status);
	idio_vm_restore_exit (idio_k_exit, idio_S_unspec);

	return idio_S_notreached;
    }

    /*
     * Check we are where we think we should be...wherever that is!
     *
     * There's an element of having fallen down the rabbit hole here
     * so we do what we can.  We shouldn't be anywhere other than one
     * beyond idio_vm_FINISH_pc having successfully run through the code
     * we were passed and we shouldn't have left the stack in a mess.
     *
     * XXX except if a handler went off from a signal handler...
     */
    if (IDIO_VM_RUN_C == caller) {
	int bail = 0;

	if (IDIO_THREAD_XI (thr) != v_XI0 ||
	    IDIO_THREAD_PC (thr) != (idio_vm_FINISH_pc + 1)) {
	    fprintf (stderr, "vm-run: THREAD #%d [%zu]@%zd failed to run to FINISH [%zu]@%zd\n",
		     IDIO_THREAD_FLAGS (thr),
		     IDIO_THREAD_XI (thr),
		     IDIO_THREAD_PC (thr),
		     v_XI0,
		     (idio_vm_FINISH_pc + 1));
	    bail = 1;
	}

	idio_sp_t ss = idio_array_size (IDIO_THREAD_STACK (thr));

	if (ss != v_ss0) {
	    fprintf (stderr, "vm-run: THREAD #%d [%zu]@%zd failed to consume stack: SP0 %zd -> %zd\n",
		     IDIO_THREAD_FLAGS (thr),
		     v_XI0,
		     v_PC0,
		     v_ss0 - 1,
		     ss - 1);
	    idio_vm_decode_thread (thr);
	    if (ss < v_ss0) {
		fprintf (stderr, "\n\nNOTICE: current stack smaller than when we started\n");
	    }
	    bail = 1;
	}

	if (bail) {
	    /*
	     * As a mitigation, if interactive we'll go back to ABORT
	     * #2, the most recent code-set top-level ABORT.
	     * Otherwise #1.
	     */
	    int abort_index = 0;
	    IDIO thr = idio_thread_current_thread ();
	    idio_sp_t asp = -1;
	    if (idio_job_control_interactive) {
		asp = idio_vm_find_abort_2 (thr);
		abort_index = 2;
	    } else {
		asp = idio_vm_find_abort_1 (thr);
		abort_index = 1;
	    }

	    if (asp) {
		IDIO stack = IDIO_THREAD_STACK (thr);
#ifdef IDIO_DEBUG
		fprintf (stderr, "vm-run: bail: ABORT stack from %zd to %zd\n", idio_array_size (stack), asp + 1);
#endif
		IDIO krun = idio_array_ref_index (stack, asp - 1);
		IDIO_ARRAY_USIZE (stack) = asp + 1;
		idio_vm_thread_state (thr, idio_S_nil);

		idio_exit_status = 1;
		if (idio_isa_pair (krun)) {
		    fprintf (stderr, "vm-run: bail: restoring ABORT #%d: ", abort_index);
		    idio_debug ("%s\n", IDIO_PAIR_HT (krun));
		    idio_vm_restore_continuation (IDIO_PAIR_H (krun), idio_S_unspec);

		    return idio_S_notreached;
		}
	    }

	    fprintf (stderr, "vm-run/bail: nothing to restore => exit (1)\n");
	    idio_exit_status = 1;
	    idio_vm_restore_exit (idio_k_exit, idio_S_unspec);

	    return idio_S_notreached;
	}
    }

    return r;
}

IDIO idio_vm_run_C (IDIO thr, idio_xi_t xi, idio_pc_t pc)
{
    IDIO_ASSERT (thr);
    IDIO_C_ASSERT (pc);

    IDIO_TYPE_ASSERT (thread, thr);

    return idio_vm_run (thr, xi, pc, IDIO_VM_RUN_C);
}

IDIO_DEFINE_PRIMITIVE0V_DS ("vm-run", vm_run, (IDIO args), "[xi [PC]]", "\
run code at `PC` in xenv `xi`			\n\
						\n\
:param xi: execution environment to use, defaults to current xi	\n\
:type xi: fixnum or thread, optional		\n\
:param PC: PC to use, defaults to current PC	\n\
:type PC: fixnum, optional			\n\
:return: *val* register				\n\
")
{
    IDIO_ASSERT (args);

    IDIO thr = idio_thread_current_thread ();
    idio_xi_t xi0 = IDIO_THREAD_XI (thr);
    idio_pc_t PC0 = IDIO_THREAD_PC (thr);

    /*
     * Test Case(s):
     *
     *   vm-errors/vm-run-bad-xi-value-{1,2}.idio
     *   vm-errors/vm-run-bad-xi-type.idio
     *
     * vm-run -1 #t
     * vm-run 98765 #t
     * vm-run #t #t
     */

    idio_xi_t C_xi = 0;
    if (idio_isa_pair (args)) {
	IDIO xi = IDIO_PAIR_H (args);
	args = IDIO_PAIR_T (args);

	if (idio_isa_fixnum (xi)) {
	    intptr_t v = IDIO_FIXNUM_VAL (xi);

	    if (v < 0) {
		idio_error_param_value_msg ("vm-run", "xi", xi, "should be non-negative", IDIO_C_FUNC_LOCATION ());

		return idio_S_notreached;
	    } else if (v >= (intptr_t) idio_xenvs_size) {
		idio_error_param_value_msg ("vm-run", "xi", xi, "is too large", IDIO_C_FUNC_LOCATION ());

		return idio_S_notreached;
	    }
	    C_xi = v;
	} else if (idio_isa_thread (xi)) {
	    C_xi = IDIO_THREAD_XI (xi);
	} else {
	    idio_error_param_type ("fixnum|thread", xi, IDIO_C_FUNC_LOCATION ());

	    return idio_S_notreached;
	}
    }

    /*
     * Test Case(s):
     *
     *   vm-errors/vm-run-bad-PC-value-{1,2}.idio
     *   vm-errors/vm-run-bad-PC-type.idio
     *
     * vm-run (threading/current-thread) -1
     * vm-run (threading/current-thread) 536870911 ; FIXNUM-MAX on 32-bit
     * vm-run (threading/current-thread) #t
     */
    idio_pc_t pc = PC0;
    if (idio_isa_pair (args)) {
	IDIO PC = IDIO_PAIR_H (args);
	IDIO_USER_TYPE_ASSERT (fixnum, PC);

	pc = IDIO_FIXNUM_VAL (PC);

	if (pc < 0) {
	    idio_error_param_value_msg ("vm-run", "PC", PC, "should be non-negative", IDIO_C_FUNC_LOCATION ());

	    return idio_S_notreached;
	} else if (pc >= IDIO_IA_USIZE (IDIO_XENV_BYTE_CODE (idio_xenvs[C_xi]))) {
	    idio_error_param_value_msg ("vm-run", "PC", PC, "is too large", IDIO_C_FUNC_LOCATION ());

	    return idio_S_notreached;
	}
    }

    /*
     * We've been called from Idio-land to start running some code --
     * usually that which has just been generated by the {codegen}
     * primitive.
     *
     * This is ostensibly a function call so push the current XI/PC on
     * the stack, right?
     *
     * Not quite, this call to a primitive was already inside
     * idio_vm_run() so if we set, say, the current XI/PC on the stack
     * to be returned to and call idio_vm_run() then it will
     *
     * 1. run this new bit of code which will
     *
     * 2. RETURN to the XI/PC on the stack (the caller of this
     *    primitive)
     *
     * 3. continue from there
     *
     * Wait!  We never came back *here* to return the value to the
     * caller of this primitive.
     *
     * As it happens, our caller *will* have received the correct
     * value as part of the above loop but careful analysis (read:
     * printf()) shows that we *enter* this primitive any number of
     * times but only ever *leave* it when X (for some X) happens.
     *
     * At which point things don't line up any more.
     *
     * Instead, set the RETURN jump to idio_vm_FINISH_pc to cause
     * whatever we intend to have run actually stop the idio_vm_run()
     * loop and return a value to us.
     *
     * However, before we return to our caller we must set the XI/PC
     * back to the original XI/PC we saw when we were called in order
     * that our caller can continue.
     *
     * NB.  If you don't do that final part you may get an obscure
     * "PANIC: restore-trap" failure.  That's because the PC *after*
     * idio_vm_FINISH_pc is the instruction in the prologue for, er,
     * restoring a trap.  It's not meant to be called next!
     */

    IDIO_THREAD_STACK_PUSH (idio_fixnum (idio_vm_FINISH_pc));
    IDIO_THREAD_STACK_PUSH (idio_fixnum (xi0));
    IDIO_THREAD_STACK_PUSH (idio_SM_return);

    IDIO r = idio_vm_run (thr, C_xi, pc, IDIO_VM_RUN_IDIO);

    IDIO_THREAD_XI (thr) = xi0;
    IDIO_THREAD_PC (thr) = PC0;

    return r;
}

IDIO idio_vm_symbols_ref (idio_xi_t xi, idio_as_t si)
{
    IDIO st = IDIO_XENV_ST (idio_xenvs[xi]);

    IDIO fci = idio_array_ref_index (st, si);
    IDIO_TYPE_ASSERT (fixnum, fci);

    IDIO cs = IDIO_XENV_CS (idio_xenvs[xi]);

    return idio_array_ref_index (cs, IDIO_FIXNUM_VAL (fci));
}

void idio_vm_symbols_set (idio_xi_t xi, idio_as_t si, IDIO ci)
{
    IDIO_ASSERT (ci);

    IDIO_TYPE_ASSERT (fixnum, ci);

    IDIO st = IDIO_XENV_ST (idio_xenvs[xi]);
    idio_array_insert_index (st, ci, si);
}

void idio_vm_dump_xenv_symbols (idio_xi_t xi)
{
    char fn[40];
    snprintf (fn, 40, "idio-vm-st.%zu", xi);
    FILE *fp = fopen (fn, "w");
    if (NULL == fp) {
	perror ("fopen (idio-vm-st, w)");
	return;
    }

    idio_debug_FILE (fp, "%s\n", IDIO_XENV_DESC (idio_xenvs[xi]));

    IDIO st = IDIO_XENV_ST (idio_xenvs[xi]);
    IDIO cs = IDIO_XENV_CS (idio_xenvs[xi]);

    idio_as_t al = idio_array_size (st);
    fprintf (fp, "VM symbols for xenv[%zu]: %zd references into the constants table\n", xi, al);
    fprintf (fp, " %-6.6s %-5.5s %s\n", "si", "ci", "constant");
    fprintf (fp, " %6.6s %5.5s %s\n", "------", "-----", "--------");

    idio_as_t i;
    for (i = 0 ; i < al; i++) {
	IDIO ci = idio_array_ref_index (st, i);
	fprintf (fp, " %-6zu ", i);
	if (idio_S_false != ci) {
	    idio_debug_FILE (fp, "%-5s ", ci);
	} else {
	    fprintf (fp, "%-5s ", "-");
	}
	if (idio_isa_integer (ci)) {
	    idio_debug_FILE (fp, "%-30s", idio_array_ref_index (cs, IDIO_FIXNUM_VAL (ci)));
	} else {
	    fprintf (fp, "%s ", "-");
	}
	fprintf (fp, "\n");
    }
    fprintf (fp, "\n");

    fclose (fp);
}

void idio_vm_dump_symbols ()
{
#ifdef IDIO_DEBUG
    fprintf (stderr, "vm-symbols ");
#endif

    for (idio_xi_t xi = 0; xi < idio_xenvs_size; xi++) {
	idio_vm_dump_xenv_symbols (xi);
    }
}

void idio_vm_dump_xenv_operators (idio_xi_t xi)
{
    IDIO eenv = IDIO_XENV_EENV (idio_xenvs[xi]);

    if (! idio_isa_struct_instance (eenv)) {
	return;
    }

    char fn[40];
    snprintf (fn, 40, "idio-vm-ot.%zu", xi);
    FILE *fp = fopen (fn, "w");
    if (NULL == fp) {
	perror ("fopen (idio-vm-ot, w)");
	return;
    }

    idio_debug_FILE (fp, "%s\n", IDIO_XENV_DESC (idio_xenvs[xi]));

    IDIO cs = IDIO_XENV_CS (idio_xenvs[xi]);
    IDIO ot = idio_list_reverse (IDIO_MEANING_EENV_OPERATORS (eenv));

    idio_as_t al = idio_list_length (ot);
    fprintf (fp, "VM operators for xenv[%zu]: %zd references into the constants table\n", xi, al);
    fprintf (fp, " %-6.6s %-5.5s %s\n", "oi", "ci", "constant");
    fprintf (fp, " %6.6s %5.5s %s\n", "------", "-----", "--------");

    while (idio_S_nil != ot) {
	IDIO op_si = IDIO_PAIR_H (ot);
	IDIO si = IDIO_PAIR_T (op_si);

	IDIO foi = IDIO_SI_SI (si);
	fprintf (fp, " %-6zu ", IDIO_FIXNUM_VAL (foi));

	IDIO fci = IDIO_SI_CI (si);
	fprintf (fp, "%-5zu ", IDIO_FIXNUM_VAL (fci));
	idio_debug_FILE (fp, "%-30s", idio_array_ref_index (cs, IDIO_FIXNUM_VAL (fci)));
	fprintf (fp, "\n");

	ot = IDIO_PAIR_T (ot);
    }
    fprintf (fp, "\n");

    fclose (fp);
}

void idio_vm_dump_operators ()
{
#ifdef IDIO_DEBUG
    fprintf (stderr, "vm-operators ");
#endif

    for (idio_xi_t xi = 0; xi < idio_xenvs_size; xi++) {
	idio_vm_dump_xenv_operators (xi);
    }
}

/*
 * idio_init_module() wants to add some constants for future modules
 * to use before we get round to initialising xenvs
 */
idio_as_t idio_vm_extend_constants_direct (IDIO cs, IDIO ch, IDIO v)
{
    IDIO_ASSERT (cs);
    IDIO_ASSERT (ch);
    IDIO_ASSERT (v);

    IDIO_TYPE_ASSERT (array, cs);
    IDIO_TYPE_ASSERT (hash, ch);

    idio_as_t ci = idio_array_size (cs);
    idio_array_push (cs, v);
    if (idio_S_nil != v) {
	idio_hash_put (ch, v, idio_fixnum (ci));
    }

    return ci;
}

/*
 * before we get round to initialising xenvs:
 *
 * * idio_init_module() wants to add some constants for future modules
 *   to use
 *
 * * IDIO_DEFINE_CONDITIONn() wants to add some constants
 */
idio_as_t idio_vm_extend_default_constants (IDIO v)
{
    IDIO_ASSERT (v);

    return idio_vm_extend_constants_direct (idio_vm_cs, idio_vm_ch, v);
}

idio_as_t idio_vm_extend_constants (idio_xi_t xi, IDIO v)
{
    IDIO_ASSERT (v);

    IDIO cs = IDIO_XENV_CS (idio_xenvs[xi]);
    IDIO ch = IDIO_XENV_CH (idio_xenvs[xi]);

    return idio_vm_extend_constants_direct (cs, ch, v);
}

IDIO idio_vm_constants_ref (idio_xi_t xi, idio_as_t ci)
{
    IDIO cs = IDIO_XENV_CS (idio_xenvs[xi]);

    return idio_array_ref_index (cs, ci);
}

idio_ai_t idio_vm_constants_lookup (idio_xi_t xi, IDIO name)
{
    IDIO_ASSERT (name);

    IDIO ch = IDIO_XENV_CH (idio_xenvs[xi]);

    if (idio_S_nil != name) {
	IDIO fgci = idio_hash_ref (ch, name);
	if (idio_S_unspec == fgci) {
	    return -1;
	} else {
	    return IDIO_FIXNUM_VAL (fgci);
	}
    }

    /*
     * This should only be for #n and we should have put that in slot
     * 0...
     */
    IDIO cs = IDIO_XENV_CS (idio_xenvs[xi]);
    return idio_array_find_eqp (cs, name, 0);
}

idio_as_t idio_vm_constants_lookup_or_extend (idio_xi_t xi, IDIO name)
{
    IDIO_ASSERT (name);

    idio_ai_t gci = idio_vm_constants_lookup (xi, name);
    if (-1 == gci) {
	gci = idio_vm_extend_constants (xi, name);
    }

    return gci;
}

void idio_vm_dump_xenv_constants (idio_xi_t xi)
{
    char fn[40];
    snprintf (fn, 40, "idio-vm-cs.%zu", xi);

    FILE *fp = fopen (fn, "w");
    if (NULL == fp) {
	perror ("fopen (idio-vm-cs, w)");
	return;
    }

    idio_debug_FILE (fp, "%s\n", IDIO_XENV_DESC (idio_xenvs[xi]));

    IDIO cs = IDIO_XENV_CS (idio_xenvs[xi]);

    idio_as_t al = idio_array_size (cs);

    fprintf (fp, "VM constants for xenv[%zu]: %zu constants\n", xi, al);
    fprintf (fp, "%6.6s  %-20.20s %s\n", "ci", "type", "constant");
    fprintf (fp, "%6.6s  %-20.20s %s\n", "--", "----", "--------");

    idio_as_t i;
    for (i = 0 ; i < al; i++) {
	IDIO c = idio_array_ref_index (cs, i);
	fprintf (fp, "%6zd: ", i);
	size_t size = 0;
	char *cs = idio_as_string_safe (c, &size, 40, 1);
	fprintf (fp, "%-20s %s\n", idio_type2string (c), cs);
	IDIO_GC_FREE (cs, size);
    }
    fprintf (fp, "\n");

    fclose (fp);
}

void idio_vm_dump_constants ()
{
#ifdef IDIO_DEBUG
    fprintf (stderr, "vm-constants ");
#endif

    for (idio_xi_t xi = 0; xi < idio_xenvs_size; xi++) {
	idio_vm_dump_xenv_constants (xi);
    }
}

IDIO_DEFINE_PRIMITIVE0_DS ("vm-constants", vm_constants, (void), "", "\
Return the current vm constants array.		\n\
						\n\
:return: vm constants				\n\
:type args: array				\n\
")
{
    return idio_vm_cs;
}

IDIO idio_vm_src_expr_ref (idio_xi_t xi, idio_as_t sei)
{
    IDIO ses = IDIO_XENV_SES (idio_xenvs[xi]);

    if (sei >= idio_array_size (ses)) {
	return idio_S_false;
    }

    return idio_array_ref_index (ses, sei);
}

IDIO idio_vm_src_props_ref (idio_xi_t xi, idio_as_t spi)
{
    IDIO sps = IDIO_XENV_SPS (idio_xenvs[xi]);

    if (spi >= idio_array_size (sps)) {
	return idio_S_false;
    }

    return idio_array_ref_index (sps, spi);
}

void idio_vm_dump_xenv_src_exprs (idio_xi_t xi)
{
    char fn[40];
    snprintf (fn, 40, "idio-ses.%zu", xi);
    FILE *fp = fopen (fn, "w");
    if (NULL == fp) {
	perror ("fopen (idio-ses, w)");
	return;
    }

    idio_debug_FILE (fp, "%s\n", IDIO_XENV_DESC (idio_xenvs[xi]));

    IDIO ses = IDIO_XENV_SES (idio_xenvs[xi]);

    idio_as_t al = idio_array_size (ses);
    fprintf (fp, "VM source expressions for xenv[%zu]: %zd source expressions\n", xi, al);

    idio_as_t i;
    for (i = 0 ; i < al; i++) {
	IDIO src = idio_array_ref_index (ses, i);
	fprintf (fp, "%6zd: ", i);
	idio_debug_FILE (fp, "%s\n", src);
    }
    fprintf (fp, "\n");

    fclose (fp);
}

void idio_vm_dump_src_exprs ()
{
#ifdef IDIO_DEBUG
    fprintf (stderr, "vm-src-exprs ");
#endif

    for (idio_xi_t xi = 0; xi < idio_xenvs_size; xi++) {
	idio_vm_dump_xenv_src_exprs (xi);
    }
}

void idio_vm_dump_xenv_src_props (idio_xi_t xi)
{
    char fn[40];
    snprintf (fn, 40, "idio-sps.%zu", xi);
    FILE *fp = fopen (fn, "w");
    if (NULL == fp) {
	perror ("fopen (idio-sps, w)");
	return;
    }

    idio_debug_FILE (fp, "%s\n", IDIO_XENV_DESC (idio_xenvs[xi]));

    IDIO cs = IDIO_XENV_CS (idio_xenvs[xi]);
    IDIO sps = IDIO_XENV_SPS (idio_xenvs[xi]);

    IDIO fnh = IDIO_HASH_EQP (8);

    idio_as_t al = idio_array_size (sps);
    fprintf (fp, "VM source properties for xenv[%zu]: %zd source properties\n", xi, al);

    idio_as_t i;
    for (i = 0 ; i < al; i++) {
	IDIO p = idio_array_ref_index (sps, i);
	fprintf (fp, "%6zd: ", i);

	if (idio_isa_pair (p)) {
	    IDIO fi = IDIO_PAIR_H (p);
	    IDIO fn = idio_hash_reference (fnh, fi, IDIO_LIST1 (idio_S_false));
	    if (idio_S_false == fn) {
		fn = idio_array_ref_index (cs, IDIO_FIXNUM_VAL (fi));
		idio_hash_set (fnh, fi, fn);
	    }
	    idio_debug_FILE (fp, "%s", fn);
	    idio_debug_FILE (fp, ":line %4s", IDIO_PAIR_HT (p));
	} else {
	    fprintf (fp, " %-25s", "<no lex tuple>");
	}
	fprintf (fp, "\n");
    }

    fclose (fp);
}

void idio_vm_dump_src_props ()
{
#ifdef IDIO_DEBUG
    fprintf (stderr, "vm-src-props ");
#endif

    for (idio_xi_t xi = 0; xi < idio_xenvs_size; xi++) {
	idio_vm_dump_xenv_src_props (xi);
    }
}

IDIO_DEFINE_PRIMITIVE0_DS ("vm-src-exprs", vm_src_exprs, (void), "", "\
Return the current vm source constants array.	\n\
						\n\
:return: vm source constants			\n\
:type args: array				\n\
")
{
    return idio_vm_ses;
}

idio_as_t idio_vm_extend_values (idio_xi_t xi)
{
    IDIO vt = IDIO_XENV_VT (idio_xenvs[xi]);

    idio_as_t i = idio_array_size (vt);
    idio_array_push (vt, idio_S_undef);

    if (0 == xi) {
	idio_array_push (idio_vm_st, idio_S_false);
    }

    return i;
}

IDIO_DEFINE_PRIMITIVE0_DS ("vm-extend-values", vm_extend_values, (void), "", "\
Extend the VM's values table			\n\
						\n\
:return: index					\n\
:rtype: integer					\n\
")
{
    idio_as_t gvi = idio_vm_extend_values (0);

    return idio_integer (gvi);
}

idio_as_t idio_vm_extend_default_values ()
{
    /*
     * We need this because we're creating values (in the C bootstrap)
     * before xenvs appear on the scene
     */
    idio_as_t i = idio_array_size (idio_vm_vt);
    idio_array_push (idio_vm_vt, idio_S_undef);

    idio_array_push (idio_vm_st, idio_S_false);

    return i;
}

IDIO idio_vm_values_ref (idio_xi_t xi, idio_as_t vi)
{
    if (vi) {
	IDIO vt = IDIO_XENV_VT (idio_xenvs[xi]);
	IDIO v = idio_array_ref_index (vt, vi);

	if (idio_isa_struct_instance (v)) {
	    if (idio_struct_type_isa (IDIO_STRUCT_INSTANCE_TYPE (v), idio_path_type)) {
		v = idio_path_expand (v);
	    }
	}

	return v;
    } else {
	return idio_S_undef;
    }
}

IDIO_DEFINE_PRIMITIVE1V_DS ("vm-values-ref", vm_values_ref, (IDIO index, IDIO args), "index [xi]", "\
Return the VM's values table entry at `index`	\n\
in execution environment `xi`			\n\
						\n\
:param index: index				\n\
:type index: integer				\n\
:param xi: xi, defaults to the current xi	\n\
:type xi: integer, optional			\n\
:return: value					\n\
						\n\
The choice of `xi` is limited as there is no	\n\
visibility of existing xi usage.  The only	\n\
known value is ``0`` for the global VM tables.	\n\
")
{
    IDIO_ASSERT (index);

    idio_ai_t gvi = -1;

    if (idio_isa_fixnum (index)) {
	gvi = IDIO_FIXNUM_VAL (index);
    } else if (idio_isa_bignum (index)) {
	if (IDIO_BIGNUM_INTEGER_P (index)) {
	    gvi = idio_bignum_ptrdiff_t_value (index);
	} else {
	    IDIO ii = idio_bignum_real_to_integer (index);
	    if (idio_S_nil == ii) {
		/*
		 * Test Case: vm-errors/vm-values-ref-bignum-float.idio
		 *
		 * vm-values-ref 1.1
		 */
		idio_error_param_type ("integer", index, IDIO_C_FUNC_LOCATION ());

		return idio_S_notreached;
	    } else {
		gvi = idio_bignum_ptrdiff_t_value (ii);
	    }
	}
    } else {
	/*
	 * Test Case: vm-errors/vm-values-ref-bad-type.idio
	 *
	 * vm-values-ref #t
	 */
	idio_error_param_type ("integer", index, IDIO_C_FUNC_LOCATION ());

	return idio_S_notreached;
    }

    idio_xi_t xi = IDIO_THREAD_XI (idio_thread_current_thread ());

    if (idio_isa_pair (args)) {
	IDIO fxi = IDIO_PAIR_H (args);
	/*
	 * Test Case: vm-errors/vm-values-ref-bad-xi-type.idio
	 *
	 * vm-values-ref 0 #t
	 */
	IDIO_USER_TYPE_ASSERT (fixnum, fxi);

	xi = IDIO_FIXNUM_VAL (fxi);
    }

    return idio_vm_values_ref (xi, gvi);
}

IDIO idio_vm_values_gref (idio_xi_t xi, idio_as_t vi, char *const op)
{
    IDIO_C_ASSERT (op);

    if (vi) {
	idio_as_t gvi = vi;

	if (xi) {
	    IDIO fgvi = idio_vm_values_ref (xi, vi);
	    IDIO_TYPE_ASSERT (fixnum, fgvi);
	    gvi = IDIO_FIXNUM_VAL (fgvi);

	    /* for the idio_vm_values_ref() next */
	    xi = 0;
	}

	return idio_vm_values_ref (xi, gvi);
    } else {
	return idio_S_undef;
    }
}

/*
 * There's a lot of this in the C bootstrap
 */
IDIO idio_vm_default_values_ref (idio_as_t gvi)
{
    return idio_vm_values_ref (0, gvi);
}

void idio_vm_values_set (idio_xi_t xi, idio_as_t vi, IDIO v)
{
    IDIO vt = IDIO_XENV_VT (idio_xenvs[xi]);
    idio_array_insert_index (vt, v, vi);
}

void idio_vm_default_values_set (idio_as_t gvi, IDIO v)
{
    return idio_vm_values_set (0, gvi, v);
}

void idio_vm_dump_xenv_values (idio_xi_t xi)
{
    IDIO Rx = IDIO_SYMBOL ("Rx");

    char fn[40];
    snprintf (fn, 40, "idio-vm-vt.%zu", xi);
    FILE *fp = fopen (fn, "w");
    if (NULL == fp) {
	perror ("fopen (idio-vm-vt, w)");
	return;
    }

    idio_debug_FILE (fp, "%s\n", IDIO_XENV_DESC (idio_xenvs[xi]));

    IDIO vt = IDIO_XENV_VT (idio_xenvs[xi]);
    IDIO vt0 = IDIO_XENV_VT (idio_xenvs[0]);

    idio_as_t al = idio_array_size (vt);
    fprintf (fp, "VM values for xenv[%zu]: %zd values\n", xi, al);
    fprintf (fp, "%6.6s  %4.4s %-20.20s %s\n", "vi", "gvi", "type", "value");
    fprintf (fp, "%6.6s  %4.4s %-20.20s %s\n", "--", "---", "----", "-----");

    idio_as_t i;
    for (i = 0 ; i < al; i++) {
	fprintf (fp, "%6zd: ", i);
	IDIO fgvi = idio_array_ref_index (vt, i);

	idio_as_t gvi = 0;
	if (xi) {
	    gvi = IDIO_FIXNUM_VAL (fgvi);
	} else {
	    gvi = i;
	}
	fprintf (fp, "%4zd ", gvi);

	if (gvi) {
	    IDIO v = idio_array_ref_index (vt0, gvi);

	    size_t size = 0;
	    char *vs = NULL;
	    if (idio_src_properties == v) {
		/*
		 * This is tens of thousands of
		 *
		 * e -> struct {file, line, e}
		 *
		 * entries.  It takes millions of calls to implement and
		 * seconds to print!
		 */
		vs = idio_as_string_safe (v, &size, 0, 1);
	    } else if (idio_isa_struct_instance (v) &&
		       (IDIO_STRUCT_TYPE_NAME (IDIO_STRUCT_INSTANCE_TYPE (v)) == Rx)) {
		/*
		 * These objects are a little bit recursive and can easily
		 * become 100+MB when printed (to a depth of 40...)
		 */
		vs = idio_as_string_safe (v, &size, 4, 1);
	    } else {
		vs = idio_as_string_safe (v, &size, 40, 1);
	    }
	    fprintf (fp, "%-20s %s", idio_type2string (v), vs);
	    IDIO_GC_FREE (vs, size);
	} else {
	    fprintf (fp, "%-20s %s", "-", "-");
	}
	fprintf (fp, "\n");
    }
    fprintf (fp, "\n");

    fclose (fp);
}

void idio_vm_dump_values ()
{
#ifdef IDIO_DEBUG
    fprintf (stderr, "vm-vt ");
#endif

    /*
     * The printer will update {seen} and potentially call some
     * Idio-code for structures.  That means we're at risk of garbage
     * collection.
     */
    idio_gc_pause ("vm-dump-values");

    for (idio_xi_t xi = 0; xi < idio_xenvs_size; xi++) {
	idio_vm_dump_xenv_values (xi);
    }

    idio_gc_resume ("vm-dump-values");
}

IDIO idio_vm_extend_tables (idio_xi_t xi, IDIO name, IDIO scope, IDIO module, IDIO desc)
{
    IDIO_ASSERT (name);
    IDIO_ASSERT (scope);
    IDIO_ASSERT (module);
    IDIO_ASSERT (desc);

    IDIO_TYPE_ASSERT (symbol, name);
    IDIO_TYPE_ASSERT (symbol, scope);
    IDIO_TYPE_ASSERT (module, module);
    IDIO_TYPE_ASSERT (string, desc);

    idio_as_t ci = idio_vm_constants_lookup_or_extend (xi, name);
    IDIO fci = idio_fixnum (ci);
    idio_as_t vi = idio_vm_extend_values (xi);
    IDIO fvi = idio_fixnum (vi);

    idio_as_t gvi = vi;
    if (xi) {
	gvi = idio_vm_extend_values (0);
    }
    IDIO fgvi = idio_fixnum (gvi);

    idio_vm_symbols_set (xi, vi, fci);
    idio_vm_values_set (xi, vi, fgvi);

    IDIO si = IDIO_LIST7 (scope, idio_fixnum (xi), fvi, fci, fgvi, module, desc);

    return si;
}

void idio_vm_thread_state (IDIO thr, IDIO args)
{
    IDIO_ASSERT (thr);
    IDIO_ASSERT (args);

    IDIO_TYPE_ASSERT (thread, thr);
    IDIO stack = IDIO_THREAD_STACK (thr);

    idio_vm_debug (thr, "vm-thread-state", 0);
    fprintf (stderr, "\n");

    idio_vm_call_tree (args);
    idio_vm_frame_tree (idio_S_nil);
    fprintf (stderr, "\n");

#ifdef IDIO_DEBUG
    IDIO frame = IDIO_THREAD_FRAME (thr);
    while (idio_S_nil != frame) {
	idio_xi_t frame_xi = IDIO_FRAME_XI (frame);
	IDIO cs = IDIO_XENV_CS (idio_xenvs[frame_xi]);
	idio_as_t ncs = idio_array_size (cs);

	IDIO faci = IDIO_FRAME_NAMES (frame);
	idio_ai_t aci = IDIO_FIXNUM_VAL (faci);
	IDIO names = idio_S_nil;
	if (aci < (idio_ai_t) ncs) {
	    names = idio_array_ref_index (cs, aci);
	}

	fprintf (stderr, "vm-thread-state: frame: [%zu] se=.%-5zd %2u/%2u aci .%-5" PRIdPTR,
		 IDIO_FRAME_XI(frame),
		 IDIO_FRAME_SRC_EXPR (frame),
		 IDIO_FRAME_NPARAMS (frame),
		 IDIO_FRAME_NALLOC (frame),
		 aci);
	idio_debug (" - %-30s - ", names);
	idio_debug ("%s\n", idio_frame_args_as_list (frame));
	frame = IDIO_FRAME_NEXT (frame);
    }
    fprintf (stderr, "\n");
#endif

    idio_vm_trap_state (thr);

    int header = 1;
    IDIO dhs = idio_hash_keys_to_list (idio_condition_default_handler);

    while (idio_S_nil != dhs) {
	if (header) {
	    header = 0;
	    fprintf (stderr, "\n");
	}
	IDIO ct = IDIO_PAIR_H (dhs);
	idio_debug ("vm-thread-state: dft handlers: %-45s ", idio_hash_ref (idio_condition_default_handler, ct));
	idio_debug (" %s\n", IDIO_STRUCT_TYPE_NAME (ct));

	dhs = IDIO_PAIR_T (dhs);
    }

    header = 1;
    idio_sp_t dsp = idio_vm_find_stack_marker (stack, idio_SM_dynamic, 0, 0);
    while (dsp != -1) {
	if (header) {
	    header = 0;
	    fprintf (stderr, "\n");
	}
	fprintf (stderr, "vm-thread-state: dynamic: SP %3zd ", dsp);
	idio_debug (" next %s", idio_array_ref_index (stack, dsp - 3));
	idio_debug (" vi %s", idio_array_ref_index (stack, dsp - 1));
	idio_debug (" val %s\n", idio_array_ref_index (stack, dsp - 2));
	dsp = IDIO_FIXNUM_VAL (idio_array_ref_index (stack, dsp - 3));
    }

    header = 1;
    idio_sp_t esp = idio_vm_find_stack_marker (stack, idio_SM_environ, 0, 0);
    while (esp != -1) {
	if (header) {
	    header = 0;
	    fprintf (stderr, "\n");
	}
	fprintf (stderr, "vm-thread-state: environ: SP %3zd ", esp);
	idio_debug ("= %s\n", idio_array_ref_index (stack, esp - 1));
	idio_debug (" next %s", idio_array_ref_index (stack, esp - 3));
	idio_debug (" vi %s", idio_array_ref_index (stack, esp - 1));
	idio_debug (" val %s\n", idio_array_ref_index (stack, esp - 2));
	esp = IDIO_FIXNUM_VAL (idio_array_ref_index (stack, esp - 3));
    }

    header = 1;
    idio_sp_t asp = idio_vm_find_stack_marker (stack, idio_SM_abort, 0, 0);
    while (asp != -1) {
	if (header) {
	    header = 0;
	    fprintf (stderr, "\n");
	}
	fprintf (stderr, "vm-thread-state: abort: SP %3zd ", asp);
	idio_debug ("= %s\n", idio_array_ref_index (stack, asp - 1));
	asp = IDIO_FIXNUM_VAL (idio_array_ref_index (stack, asp - 2));
    }

    fprintf (stderr, "\n");
    if (NULL == idio_k_exit) {
	fprintf (stderr, "vm-thread-state: idio_k_exit NULL\n");
    } else {
	idio_debug ("vm-thread-state: idio_k_exit %s\n", idio_k_exit);
    }
}

IDIO_DEFINE_PRIMITIVE0V_DS ("idio-thread-state", idio_thread_state, (IDIO args), "[args]", "\
Display a dump of the current thread's state	\n\
						\n\
:return: ``#<unspec>``				\n\
")
{
    IDIO_ASSERT (args);

    idio_vm_thread_state (idio_thread_current_thread (), args);

    return idio_S_unspec;
}

/*
 * Code coverage:
 *
 * Tricky!
 *
 * This is, in principle, a more ordered Idio-exit, rather than, say,
 * libc/exit.
 *
 * In practice this is more likely to provoke catastrophic error.  Ho
 * hum.
 */
IDIO_DEFINE_PRIMITIVE1_DS ("exit", exit, (IDIO istatus), "status", "\
attempt to exit with status `status`			\n\
							\n\
:param status: exit status				\n\
:type status: fixnum or C/int				\n\
							\n\
Does not return [#]_.					\n\
							\n\
This form will attempt to run through the full system shutdown.	\n\
							\n\
.. seealso:: :ref:`libc/exit <libc/exit>` for a more abrupt exit	\n\
							\n\
.. [#] YMMV						\n\
")
{
    IDIO_ASSERT (istatus);

    int status = -1;
    if (idio_isa_fixnum (istatus)) {
	status = IDIO_FIXNUM_VAL (istatus);
    } else if (idio_isa_C_int (istatus)) {
	status = IDIO_C_TYPE_int (istatus);
    } else {
	/*
	 * Test Case: vm-errors/exit-bad-type.idio
	 *
	 * Idio/exit #t
	 *
	 * NB without the SPACE before the slash which is
	 * end-of-comment in C.  Otherwise, with vanilla "exit", we
	 * pick up the libc/exit.
	 */
	idio_error_param_type ("fixnum|C/int", istatus, IDIO_C_FUNC_LOCATION ());

	return idio_S_notreached;
    }

    /*
     * We've been asked to exit.  Try to flush the usual buffers.
     */
    IDIO oh = idio_thread_current_output_handle ();
    idio_flush_handle (oh);

    IDIO eh = idio_thread_current_error_handle ();
    idio_flush_handle (eh);

    idio_exit_status = status;

    idio_vm_restore_exit (idio_k_exit, istatus);

    return idio_S_notreached;
}

IDIO_DEFINE_PRIMITIVE1_DS ("%set-exit-status", set_exit_status, (IDIO istatus), "status", "\
update potential :lname:`Idio` exit status with	\n\
`status`					\n\
						\n\
:param status: exit status			\n\
:type status: C/int				\n\
")
{
    IDIO_ASSERT (istatus);

    IDIO_TYPE_ASSERT (C_int, istatus);

    idio_exit_status = IDIO_C_TYPE_int (istatus);

    return idio_S_unspec;
}

time_t idio_vm_elapsed (void)
{
    return (time ((time_t *) NULL) - idio_vm_t0);
}

IDIO_DEFINE_PRIMITIVE2_DS ("run-in-thread", run_in_thread, (IDIO thr, IDIO thunk), "thr thunk", "\
Run `thunk` in thread `thr`.			\n\
						\n\
:param thr: the thread				\n\
:type thr: thread				\n\
:param thunk: a thunk				\n\
:type thunk: function				\n\
")
{
    IDIO_ASSERT (thr);
    IDIO_ASSERT (thunk);

    /*
     * Test Case: vm-errors/run-in-thread-bad-thread-type.idio
     *
     * run-in-thread #t #t
     */
    IDIO_USER_TYPE_ASSERT (thread, thr);
    /*
     * Test Case: vm-errors/run-in-thread-bad-func-type.idio
     *
     * run-in-thread (threading/current-thread) #t
     */
    IDIO_USER_TYPE_ASSERT (function, thunk);

    IDIO cthr = idio_thread_current_thread ();

    idio_thread_set_current_thread (thr);

    idio_xi_t xi0 = IDIO_THREAD_XI (thr);
    idio_pc_t pc0 = IDIO_THREAD_PC (thr);
    idio_vm_default_pc (thr);

    IDIO r = idio_vm_invoke_C_thread (thr, thunk);

    if (IDIO_THREAD_PC (thr) != pc0) {
	IDIO_THREAD_STACK_PUSH (idio_fixnum (idio_vm_FINISH_pc));
	IDIO_THREAD_STACK_PUSH (idio_fixnum (IDIO_THREAD_XI (thr)));
	IDIO_THREAD_STACK_PUSH (idio_SM_return);

	r = idio_vm_run (thr, IDIO_THREAD_XI (thr), IDIO_THREAD_PC (thr), IDIO_VM_RUN_IDIO);

	idio_pc_t pc = IDIO_THREAD_PC (thr);
	if (pc == (idio_vm_FINISH_pc + 1)) {
	    IDIO_THREAD_PC (thr) = pc0;
	}
	IDIO_THREAD_XI (thr) = xi0;
    }

    idio_thread_set_current_thread (cthr);

    return r;
}

void idio_vm_call_tree_report (const size_t i, IDIO mod, idio_ai_t sei, idio_xi_t xi, IDIO func, IDIO fr)
{
    IDIO_ASSERT (mod);
    IDIO_ASSERT (func);
    IDIO_ASSERT (fr);

    IDIO_TYPE_ASSERT (module, mod);

    fprintf (stderr, "  %2zu ", i);
    idio_debug ("%-20s ", IDIO_MODULE_NAME (mod));

    if (sei >= 0) {
	IDIO lo = idio_vm_src_props_ref (xi, sei);

	if (idio_isa_pair (lo)) {
	    IDIO fi = IDIO_PAIR_H (lo);
	    IDIO cs = IDIO_XENV_CS (idio_xenvs[xi]);
	    IDIO fn = idio_array_ref_index (cs, IDIO_FIXNUM_VAL (fi));
	    idio_debug ("  %30s", fn);
	    idio_debug (":line %-5s", IDIO_PAIR_HT (lo));
	} else {
	    fprintf (stderr, "  %41s", "<no lex tuple>");
	}
    } else {
	fprintf (stderr, "  %41s", "<unknown src location>");
    }

    fprintf (stderr, "(");
    if (idio_isa_frame (fr)) {
	IDIO fr_func = IDIO_FRAME_FUNC (fr);
	if (idio_isa_function (fr_func)) {
	    func = fr_func;
	}
    }

    if (idio_isa_primitive (func)) {
	fprintf (stderr, "%s", IDIO_PRIMITIVE_NAME (func));
    } else if (idio_isa_closure (func)) {
	idio_debug ("%s", IDIO_CLOSURE_NAME (func));
    } else {
	idio_debug ("? %s", func);
    }

    if (idio_isa_frame (fr)) {
	idio_fi_t nargs = IDIO_FRAME_NPARAMS (fr);
	for (idio_fi_t i = 0; i < nargs; i++) {
	    idio_debug (" %s", IDIO_FRAME_ARGS (fr, i));
	}
    }
    fprintf (stderr, ")");
    fprintf (stderr, "\n");
}

IDIO idio_vm_call_tree (IDIO args)
{
    IDIO_ASSERT (args);

    IDIO thr = idio_thread_current_thread ();

    fprintf (stderr, "  call frame tree (0th is thread data)\n");

    idio_xi_t xi = IDIO_THREAD_XI (thr);

    IDIO mod = IDIO_THREAD_MODULE (thr);
    idio_ai_t sei = IDIO_FIXNUM_VAL (IDIO_THREAD_EXPR (thr));

    IDIO func = IDIO_THREAD_FUNC (thr);
    IDIO stack = IDIO_THREAD_STACK (thr);

    /*
     * The debugger calls us with an argument meaning we can try to
     * step over debugger calls/frames.
     */
    idio_sp_t pas_sp = 0;
    if (idio_isa_pair (args)) {
	pas_sp = idio_vm_find_stack_marker (stack, idio_SM_preserve_all_state, 0, 0);
	if (-1 != pas_sp) {
	    /*
	     * Slightly awkwardly, *FUNC* and *EXPR* are saved by
	     * preserve_all_state but the *XI* -- more preceisely, the
	     * XI appropriate to the code running at the time -- is
	     * hiding in the *FRAME* by preserve_state.
	     *
	     * Otherwise, these are all appropriate to whatever is
	     * running at the time.
	     */
	    func = idio_array_ref_index (stack, pas_sp - 2);
	    sei = IDIO_FIXNUM_VAL (idio_array_ref_index (stack, pas_sp - 3));

	    /* preserve_all_state includes a preserve_state */
	    pas_sp = idio_vm_find_stack_marker (stack, idio_SM_preserve_state, pas_sp, 0);
	    IDIO fr = idio_array_ref_index (stack, pas_sp - 2);
	    xi = IDIO_FRAME_XI (fr);

	    /* skip this preserve_state */
	    pas_sp--;
	}
    }

    size_t i = 0;
    idio_vm_call_tree_report (i++, mod, sei, xi, func, idio_S_nil);

    if (pas_sp >= 0) {
	idio_sp_t asp = idio_vm_find_stack_marker (stack, idio_SM_abort, 0, 0);
	idio_sp_t ps_sp = idio_vm_find_stack_marker (stack, idio_SM_preserve_state, pas_sp, 0);
	IDIO fr = idio_S_nil;

	/*
	 * The following condition logic is affected by
	 * idio_meaning_rewrite_body_letrec() where the definition of
	 * internal functions generates an extra frame to hold the
	 * functions in.  This can happen multiple times in a body
	 * block.
	 *
	 * Regular local variables extend the current frame but
	 * function definitions produce a closed application block
	 * with the corresponding frame.
	 *
	 * What distinguishes the frames is that no SRC-EXPR
	 * (technically, no POP-FUNCTION) opcode is generated meaning
	 * that the frame's FUNC value will be #n.
	 *
	 * Knowing that we can walk back over such frames looking for
	 * actually called frames.
	 */
	while (-1 != ps_sp &&
	       ps_sp > asp) {
	    mod = idio_array_ref_index (stack, ps_sp - 1);
	    fr = idio_array_ref_index (stack, ps_sp - 2);

	    if (idio_isa_frame (fr)) {
		xi = IDIO_FRAME_XI (fr);
		sei = IDIO_FRAME_SRC_EXPR (fr);
		func = IDIO_FRAME_FUNC (fr);

		while (idio_S_nil == func) {
		    fr = IDIO_FRAME_NEXT (fr);
		    if (idio_isa_frame (fr)) {
			xi = IDIO_FRAME_XI (fr);
			sei = IDIO_FRAME_SRC_EXPR (fr);
			func = IDIO_FRAME_FUNC (fr);
		    } else {
			/* probably not called but just in case */
			break;
		    }
		}

		if (sei >= 0) {
		    idio_vm_call_tree_report (i++, mod, sei, xi, func, fr);
		} else {
		    idio_debug (" -1 for %s\n", fr);
		}
	    } else {
		fprintf (stderr, "  <no frame>\n");
	    }

	    ps_sp = idio_vm_find_stack_marker (stack, idio_SM_preserve_state, ps_sp - 1, 0);
	}
    }

    fprintf (stderr, "\n");

    return idio_S_unspec;
}

IDIO_DEFINE_PRIMITIVE0V_DS ("%vm-call-tree", vm_call_tree, (IDIO args), "[args]", "\
Show the current call tree.					\n\
								\n\
:param args: (optional)						\n\
:type args: list						\n\
")
{
    IDIO_ASSERT (args);

    return idio_vm_call_tree (args);
}

IDIO idio_vm_frame_tree (IDIO args)
{
    IDIO_ASSERT (args);

    IDIO thr = idio_thread_current_thread ();

    IDIO frame = IDIO_THREAD_FRAME (thr);

    int depth = 0;

    int first = 1;
    while (idio_S_nil != frame) {
	if (first) {
	    first = 0;
	    fprintf (stderr, "  frame tree\n");
	    fprintf (stderr, "  %2.2s %2.2s  %20.20s   %s\n", "frame", "#", "var", "val");
	}

	idio_xi_t frame_xi = IDIO_FRAME_XI (frame);
	IDIO cs = IDIO_XENV_CS (idio_xenvs[frame_xi]);
	idio_as_t ncs = idio_array_size (cs);

	idio_ai_t sei = IDIO_FRAME_SRC_EXPR (frame);
	if (sei >= 0) {
	    IDIO lo = idio_vm_src_props_ref (frame_xi, sei);

	    if (idio_isa_pair (lo)) {
		IDIO fi = IDIO_PAIR_H (lo);
		IDIO fn = idio_array_ref_index (cs, IDIO_FIXNUM_VAL (fi));
		idio_debug ("  %s", fn);
		idio_debug (":line %s\n", IDIO_PAIR_HT (lo));
	    } else {
		fprintf (stderr, "  %s\n", "<no lex tuple>");
	    }
	} else {
	    fprintf (stderr, "  <unknown src location>\n");
	}

	IDIO faci = IDIO_FRAME_NAMES (frame);
	idio_ai_t aci = IDIO_FIXNUM_VAL (faci);
	IDIO names = idio_S_nil;
	if (aci < (idio_ai_t) ncs) {
	    names = idio_array_ref_index (cs, aci);
	}
	if (0 == aci) {
	    fprintf (stderr, "  ?? aci=%zd ", aci);
	    idio_debug ("%s\n", names);
	}

	/*
	 * formal parameters -- marked with *
	 */
	idio_ai_t al = IDIO_FRAME_NPARAMS (frame);
	idio_ai_t i;
	for (i = 0; i < al; i++) {
	    fprintf (stderr, "  %2d %2zdp ", depth, i);
	    if (idio_S_nil != names) {
		idio_debug ("%20s = ", IDIO_PAIR_H (names));
		names = IDIO_PAIR_T (names);
	    } else {
		fprintf (stderr, "%20s = ", "?");
	    }
	    idio_debug ("%s\n", IDIO_FRAME_ARGS (frame, i));
	}

	/*
	 * varargs element -- probably named #f
	 */
	fprintf (stderr, "  %2d %2zd* ", depth, i);
	if (idio_S_nil != names) {
	    if (idio_S_false == IDIO_PAIR_H (names)) {
		fprintf (stderr, "%20s = ", "-");
	    } else {
		idio_debug ("%20s = ", IDIO_PAIR_H (names));
	    }
	    names = IDIO_PAIR_T (names);
	} else {
	    fprintf (stderr, "%20s = ", "?");
	}
	idio_debug ("%s\n", IDIO_FRAME_ARGS (frame, i));

	/*
	 * "locals"
	 */
	al = IDIO_FRAME_NALLOC (frame);
	for (i++; i < al; i++) {
	    fprintf (stderr, "  %2d %2zdl ", depth, i);
	    if (idio_S_nil != names) {
		idio_debug ("%20s = ", IDIO_PAIR_H (names));
		names = IDIO_PAIR_T (names);
	    } else {
		fprintf (stderr, "%20s = ", "?");
	    }
	    idio_debug ("%s\n", IDIO_FRAME_ARGS (frame, i));
	}
	fprintf (stderr, "\n");

	depth++;
	frame = IDIO_FRAME_NEXT (frame);
    }
    if (0 == first) {
	fprintf (stderr, "      #p is a parameter\n");
	fprintf (stderr, "      #* is the varargs arg - is the name (if no name given)\n");
	fprintf (stderr, "      #l is a local var\n");
    }

    return idio_S_unspec;
}

IDIO_DEFINE_PRIMITIVE0V_DS ("%vm-frame-tree", vm_frame_tree, (IDIO args), "[args]", "\
Show the current frame tree.					\n\
								\n\
:param args: (optional)						\n\
:type args: list						\n\
")
{
    IDIO_ASSERT (args);

    return idio_vm_frame_tree (args);
}

void idio_vm_trap_state (IDIO thr)
{
    IDIO_ASSERT (thr);

    IDIO_TYPE_ASSERT (thread, thr);

    IDIO stack = IDIO_THREAD_STACK (thr);
    idio_sp_t ss = idio_array_size (stack);

    idio_sp_t tsp = idio_vm_find_stack_marker (stack, idio_SM_trap, 0, 0);

    if (tsp > ss) {
	fprintf (stderr, "TRAP SP %zd > size (stack) %zd\n", tsp, ss);
    } else {
	while (1) {
	    fprintf (stderr, "vm-thread-state: trap: SP %3zd: ", tsp);
	    IDIO handler = idio_array_ref_index (stack, tsp - 1);

	    if (idio_isa_closure (handler)) {
		IDIO name = idio_ref_property (handler, idio_KW_name, IDIO_LIST1 (idio_S_nil));
		if (idio_S_nil != name) {
		    idio_debug (" %-45s", name);
		} else {
		    idio_debug (" %-45s", handler);
		}
	    } else {
		idio_debug (" %-45s", handler);
	    }

	    IDIO ct_gci = idio_array_ref_index (stack, tsp - 2);
	    idio_ai_t gci = IDIO_FIXNUM_VAL (ct_gci);

	    IDIO ct_sym = idio_vm_constants_ref (0, gci);
	    IDIO ct = idio_module_symbol_value_recurse (ct_sym, IDIO_THREAD_ENV (thr), idio_S_nil);

	    if (idio_isa_struct_type (ct)) {
		idio_debug (" %s\n", IDIO_STRUCT_TYPE_NAME (ct));
	    } else {
		idio_debug (" %s\n", ct);
	    }

	    idio_sp_t ntsp = IDIO_FIXNUM_VAL (idio_array_ref_index (stack, tsp - 3));
	    if (ntsp == tsp) {
		break;
	    }
	    tsp = ntsp;
	}
    }
}

IDIO_DEFINE_PRIMITIVE0_DS ("%vm-trap-state", vm_trap_state, (void), "", "\
Show the current trap tree.					\n\
")
{
    idio_vm_trap_state (idio_thread_current_thread ());

    return idio_S_unspec;
}

IDIO idio_vm_run_xenv (idio_xi_t xi, IDIO pcs)
{
    IDIO_ASSERT (pcs);

    IDIO_TYPE_ASSERT (list, pcs);

    IDIO thr = idio_thread_current_thread ();

    idio_pc_t opc = IDIO_THREAD_PC (thr);
    idio_xi_t oxi = IDIO_THREAD_XI (thr);

    idio_vm_preserve_all_state (thr);

    IDIO r = idio_S_unspec;

    while (idio_S_nil != pcs) {
	idio_pc_t C_pc = IDIO_FIXNUM_VAL (IDIO_PAIR_H (pcs));

	r = idio_vm_run (thr, xi, C_pc, IDIO_VM_RUN_C);

	pcs = IDIO_PAIR_T (pcs);
    }

    idio_vm_restore_all_state (thr);

    IDIO_THREAD_XI (thr) = oxi;
    IDIO_THREAD_PC (thr) = opc;

    return r;
}

idio_xi_t idio_vm_add_xenv (IDIO desc, IDIO st, IDIO cs, IDIO ch, IDIO vt, IDIO ses, IDIO sps, IDIO bc)
{
    IDIO_ASSERT (desc);
    IDIO_ASSERT (st);
    IDIO_ASSERT (cs);
    IDIO_ASSERT (ch);
    IDIO_ASSERT (vt);
    IDIO_ASSERT (ses);
    IDIO_ASSERT (sps);
    IDIO_ASSERT (bc);

    IDIO_TYPE_ASSERT (string, desc);
    IDIO_TYPE_ASSERT (array, st);
    IDIO_TYPE_ASSERT (array, cs);
    IDIO_TYPE_ASSERT (hash, ch);
    IDIO_TYPE_ASSERT (array, vt);
    IDIO_TYPE_ASSERT (array, ses);
    IDIO_TYPE_ASSERT (array, sps);

    idio_xenv_t *xenv = idio_xenv ();

    IDIO_XENV_EENV (xenv) = idio_S_nil;

    /*
     * XXX We need to idio_gc_protect_auto() these elements as they
     * are not in a GC-visible structure.
     *
     * Note, though, these tables are freed (see idio_final()) *after*
     * the GC has mechanically free every allocated value including
     * these things we are protecting.
     */
    IDIO_XENV_DESC (xenv) = desc;
    idio_gc_protect_auto (IDIO_XENV_DESC (xenv));

    IDIO_XENV_ST (xenv)   = st;
    idio_gc_protect_auto (IDIO_XENV_ST (xenv));

    IDIO_XENV_CS (xenv)   = cs;
    idio_gc_protect_auto (IDIO_XENV_CS (xenv));

    IDIO_XENV_CH (xenv)   = ch;
    idio_gc_protect_auto (IDIO_XENV_CH (xenv));

    IDIO_XENV_VT (xenv)   = vt;
    idio_gc_protect_auto (IDIO_XENV_VT (xenv));

    IDIO_XENV_SES (xenv)  = ses;
    idio_gc_protect_auto (IDIO_XENV_SES (xenv));

    IDIO_XENV_SPS (xenv)  = sps;
    idio_gc_protect_auto (IDIO_XENV_SPS (xenv));

    if (idio_isa_octet_string (bc)) {
	IDIO_XENV_BYTE_CODE (xenv) = idio_codegen_string2idio_ia (bc);
    } else if (idio_isa_C_pointer (bc)) {
	IDIO_IA_T ia = IDIO_C_TYPE_POINTER_P (bc);

	IDIO_XENV_BYTE_CODE (xenv) = ia;
	IDIO_IA_REFCNT (ia)++;
    } else {
	fprintf (stderr, "add-xenv: unexpected byte code format\n");
	assert (0);
    }

    return IDIO_XENV_INDEX (xenv);
}

IDIO_DEFINE_PRIMITIVE0V_DS ("%vm-add-xenv", vm_add_xenv, (IDIO args), "desc st cs ch vt ses sps byte-code pc", "\
Add a new xenv derived from the arguments	\n\
						\n\
:param desc: a description			\n\
:type desc: string				\n\
:param st: symbol table				\n\
:type st: array					\n\
:param cs: constants				\n\
:type cs: array					\n\
:param cs: constants hash			\n\
:type cs: hash					\n\
:param vt: value table				\n\
:type vt: array					\n\
:param ses: source expressions			\n\
:type ses: array				\n\
:param sps: source properties			\n\
:type sps: array				\n\
:param byte-code: byte code			\n\
:type byte-code: octet-string			\n\
:param pc: the starting PC			\n\
:type pc: fixnum				\n\
:return: ``#<unspec>``				\n\
")
{
    IDIO_ASSERT (args);

    IDIO thr = idio_thread_current_thread ();
    size_t n = idio_list_length (args);

    if (n != 8) {
	idio_vm_error_arity (0, thr, n, 8, IDIO_C_FUNC_LOCATION ());

	return idio_S_notreached;
    }

    int i = 0;
    IDIO desc = idio_list_nth (args, i++, idio_S_nil);
    IDIO st   = idio_list_nth (args, i++, idio_S_nil);
    IDIO cs   = idio_list_nth (args, i++, idio_S_nil);
    IDIO ch   = idio_list_nth (args, i++, idio_S_nil);
    IDIO vt   = idio_list_nth (args, i++, idio_S_nil);
    IDIO ses  = idio_list_nth (args, i++, idio_S_nil);
    IDIO sps  = idio_list_nth (args, i++, idio_S_nil);
    IDIO bs   = idio_list_nth (args, i++, idio_S_nil);
    IDIO pc   = idio_list_nth (args, i++, idio_S_nil);

    IDIO_USER_TYPE_ASSERT (string, desc);
    IDIO_USER_TYPE_ASSERT (array, st);
    IDIO_USER_TYPE_ASSERT (array, cs);
    IDIO_USER_TYPE_ASSERT (hash, ch);
    IDIO_USER_TYPE_ASSERT (array, vt);
    IDIO_USER_TYPE_ASSERT (array, ses);
    IDIO_USER_TYPE_ASSERT (array, sps);
    IDIO_USER_TYPE_ASSERT (octet_string, bs);
    IDIO_USER_TYPE_ASSERT (integer, pc);

    idio_xi_t xi = idio_vm_add_xenv (desc, st, cs, ch, vt, ses, sps, bs);

    return idio_fixnum (xi);
}

idio_xi_t idio_vm_add_xenv_from_eenv (IDIO thr, IDIO eenv)
{
    IDIO_ASSERT (thr);
    IDIO_ASSERT (eenv);

    IDIO_TYPE_ASSERT (thread, thr);
    IDIO_TYPE_ASSERT (struct_instance, eenv);

    IDIO desc = idio_struct_instance_ref_direct (eenv, IDIO_EENV_ST_DESC);
    IDIO st   = idio_struct_instance_ref_direct (eenv, IDIO_EENV_ST_ST);
    IDIO cs   = idio_struct_instance_ref_direct (eenv, IDIO_EENV_ST_CS);
    IDIO ch   = idio_struct_instance_ref_direct (eenv, IDIO_EENV_ST_CH);
    IDIO vt   = idio_struct_instance_ref_direct (eenv, IDIO_EENV_ST_VT);
    IDIO ses  = idio_struct_instance_ref_direct (eenv, IDIO_EENV_ST_SES);
    IDIO sps  = idio_struct_instance_ref_direct (eenv, IDIO_EENV_ST_SPS);

    IDIO CTP_bc    = idio_struct_instance_ref_direct (eenv, IDIO_EENV_ST_BYTE_CODE);
    if (idio_CSI_idio_ia_s != IDIO_C_TYPE_POINTER_PTYPE (CTP_bc)) {
	/*
	 * Test Case: ??
	 */
	idio_error_param_value_exp ("%vm-add-xenv-from-eenv", "byte-code", CTP_bc, "struct-idio-ia-s", IDIO_C_FUNC_LOCATION ());

	/* notreached */
	return 0;
    }

    idio_xi_t xi = idio_vm_add_xenv (desc, st, cs, ch, vt, ses, sps, CTP_bc);

    IDIO_XENV_EENV (idio_xenvs[xi]) = eenv;
    idio_gc_protect_auto (eenv);

    idio_struct_instance_set_direct (eenv, IDIO_EENV_ST_XI, idio_fixnum (xi));

    return xi;
}

IDIO_DEFINE_PRIMITIVE2_DS ("%vm-add-xenv-from-eenv", vm_add_xenv_from_eenv, (IDIO eenv, IDIO pc), "eenv pc", "\
Add a new xenv derived from `eenv` with `pc`	\n\
being the starting PC				\n\
						\n\
:param eenv: an evaluation environment		\n\
:type eenv: struct-instance			\n\
:param pc: the starting PC			\n\
:type pc: fixnum				\n\
:return: ``#<unspec>``				\n\
")
{
    IDIO_ASSERT (eenv);
    IDIO_ASSERT (pc);

    IDIO_TYPE_ASSERT (struct_instance, eenv);
    IDIO_TYPE_ASSERT (fixnum, pc);

    IDIO thr = idio_thread_current_thread ();
    idio_pc_t opc = IDIO_THREAD_PC (thr);
    idio_xi_t oxi = IDIO_THREAD_XI (thr);

    idio_xi_t xi = 0;
    if (idio_default_eenv != eenv) {
	xi = idio_vm_add_xenv_from_eenv (thr, eenv);
    }

    idio_vm_preserve_all_state (thr);

    IDIO r = idio_S_unspec;

    idio_pc_t C_pc = IDIO_FIXNUM_VAL (pc);

    fprintf (stderr, "\n\n%%vaxfe running xi %zu @%zu\n", xi, C_pc);

    r = idio_vm_run (thr, xi, C_pc, IDIO_VM_RUN_C);

    idio_debug ("%vaxfe => %s\n", r);

    idio_vm_restore_all_state (thr);

    IDIO_THREAD_XI (thr) = oxi;
    IDIO_THREAD_PC (thr) = opc;

    return r;
}

void idio_vm_dump_xenv (idio_xi_t xi)
{
#ifdef IDIO_DEBUG
    fprintf (stderr, "vm-xenv [%zu] ", xi);
#endif

    idio_vm_dump_xenv_constants (xi);
    idio_vm_dump_xenv_symbols (xi);
    idio_vm_dump_xenv_operators (xi);
    idio_vm_dump_xenv_src_props (xi);
    idio_vm_dump_xenv_dasm (xi);
    idio_vm_dump_xenv_values (xi);
}

void idio_vm_save_xenvs (idio_xi_t from)
{
    if (from >= idio_xenvs_size) {
	fprintf (stderr, "WARNING: save-xenvs: xi %zd >= max XI %zd\n", from, idio_xenvs_size);
	return;
    }

    IDIO lsh = idio_open_input_string_handle_C (IDIO_STATIC_STR_LEN ("import compile"));
    idio_load_handle_C (lsh, idio_read, idio_evaluate_func, idio_default_eenv);

    IDIO cfw = idio_module_symbol_value (idio_S_cfw,
					 idio_compile_module,
					 idio_S_nil);

    for (idio_xi_t xi = from ; xi < idio_xenvs_size; xi++) {
	IDIO eenv = IDIO_XENV_EENV (idio_xenvs[xi]);

	IDIO efn = idio_struct_instance_ref_direct (eenv, IDIO_EENV_ST_FILE);

	if (idio_isa_string (efn)) {
	    idio_debug ("saving xenv for %s\n", efn);
	    idio_vm_invoke_C (IDIO_LIST4 (cfw, efn, eenv, idio_fixnum (idio_prologue_len)));
	}
    }
}

/*
 * NB There is no point in exposing idio_vm_source_location() as a
 * primitive as wherever you call it it returns that place -- in other
 * words it is of no use in any kind of handler as it merely tells you
 * you are in the handler.
 */
IDIO idio_vm_source_location ()
{
    IDIO lsh = idio_open_output_string_handle_C ();
    IDIO cthr = idio_thread_current_thread ();
    IDIO fsei = IDIO_THREAD_EXPR (cthr);
    idio_xi_t xi = IDIO_THREAD_XI (cthr);
    if (idio_isa_fixnum (fsei)) {
	IDIO sp = idio_vm_src_props_ref (xi, IDIO_FIXNUM_VAL (fsei));

	if (idio_isa_pair (sp)) {
	    IDIO fn = idio_vm_constants_ref (xi, IDIO_FIXNUM_VAL (IDIO_PAIR_H (sp)));
	    idio_display (fn, lsh);
	    idio_display_C (":line ", lsh);
	    idio_display (IDIO_PAIR_HT (sp), lsh);
	} else {
	    idio_display_C ("<no source properties>", lsh);
	}
    } else {
	idio_display (fsei, lsh);
    }

    return idio_get_output_string (lsh);
}

void idio_vm_decode_thread (IDIO thr)
{
    IDIO_ASSERT (thr);
    IDIO_TYPE_ASSERT (thread, thr);

    IDIO stack = IDIO_THREAD_STACK (thr);
    idio_sp_t sp0 = idio_array_size (stack) - 1;
    idio_sp_t sp = sp0;
    fprintf (stderr, "vm-decode-thread: thr=%8p sp=%4zd pc=[%zu]@%zd\n", thr, sp, IDIO_THREAD_XI (thr), IDIO_THREAD_PC (thr));

    idio_vm_decode_stack (stack);
}

void idio_vm_decode_stack (IDIO stack)
{
    IDIO_ASSERT (stack);
    IDIO_TYPE_ASSERT (array, stack);

    idio_sp_t sp0 = idio_array_size (stack) - 1;
    idio_sp_t sp = sp0;

    fprintf (stderr, "vm-decode-stack: stk=%p sp=%4zd\n", stack, sp);

    for (;sp >= 0; ) {

	fprintf (stderr, "%4zd\t", sp);

	IDIO sv0 = sp >= 0 ? idio_array_ref_index (stack, sp - 0) : idio_S_nil;
	IDIO sv1 = sp >= 1 ? idio_array_ref_index (stack, sp - 1) : idio_S_nil;
	IDIO sv2 = sp >= 2 ? idio_array_ref_index (stack, sp - 2) : idio_S_nil;
	IDIO sv3 = sp >= 3 ? idio_array_ref_index (stack, sp - 3) : idio_S_nil;
	IDIO sv4 = sp >= 4 ? idio_array_ref_index (stack, sp - 4) : idio_S_nil;
	IDIO sv5 = sp >= 5 ? idio_array_ref_index (stack, sp - 5) : idio_S_nil;

	/*
	 * Make some educated guess about what was pushed onto the
	 * stack
	 */
	if (idio_SM_trap == sv0 &&
	    sp >= 3 &&
	    idio_isa_function (sv1) &&
	    idio_isa_fixnum (sv2) &&
	    idio_isa_fixnum (sv3)) {
	    fprintf (stderr, "%-20s ", "TRAP");
	    idio_debug ("%-35s ", sv1);

	    IDIO fgci = sv2;
	    idio_debug ("%-20s ", idio_vm_constants_ref (0, IDIO_FIXNUM_VAL (fgci)));
	    idio_sp_t tsp = IDIO_FIXNUM_VAL (sv3);
	    fprintf (stderr, "next t/h @%zd", tsp);
	    sp -= 4;
	} else if (idio_SM_escaper == sv0 &&
		   sp >= 3 &&
		   idio_isa_fixnum (sv1) &&
		   idio_isa_frame (sv2) &&
		   idio_isa_fixnum (sv3)) {
	    fprintf (stderr, "%-20s ", "ESCAPER");

	    IDIO fgci = sv1;
	    idio_debug ("%-20s ", idio_vm_constants_ref (0, IDIO_FIXNUM_VAL (fgci)));
	    fprintf (stderr, "PC -> %" PRIdPTR, IDIO_FIXNUM_VAL (sv3));
	    sp -= 4;
	} else if (idio_SM_dynamic == sv0 &&
		   sp >= 3) {
	    fprintf (stderr, "%-20s vi=%5" PRIdPTR " ", "DYNAMIC", IDIO_FIXNUM_VAL (sv1));
	    idio_debug ("%-35s ", sv2);
	    idio_sp_t dsp = IDIO_FIXNUM_VAL (sv3);
	    fprintf (stderr, "next dyn @%zd", dsp);
	    sp -= 4;
	} else if (idio_SM_environ == sv0 &&
		   sp >= 3) {
	    fprintf (stderr, "%-20s vi=%5" PRIdPTR, "ENVIRON", IDIO_FIXNUM_VAL (sv1));
	    idio_debug ("%-35s ", sv2);
	    idio_sp_t esp = IDIO_FIXNUM_VAL (sv3);
	    fprintf (stderr, "next env @%zd", esp);
	    sp -= 4;
	} else if (idio_SM_abort == sv0 &&
		   sp >= 2) {
	    fprintf (stderr, "%-20s ", "ABORT");
	    if (idio_isa_pair (sv1)) {
		idio_debug ("%-35s ", IDIO_PAIR_HT (sv1));
	    } else {
		idio_debug ("?? %-35s ", sv1);
	    }
	    idio_sp_t asp = IDIO_FIXNUM_VAL (sv2);
	    fprintf (stderr, "next abort @%zd", asp);
	    sp -= 3;
	} else if (idio_SM_preserve_all_state == sv0 &&
		   sp >= 5) {
	    fprintf (stderr, "%-20s ", "ALL-STATE");
	    idio_debug ("reg1 %s ", sv5);
	    idio_debug ("reg2 %s ", sv4);
	    idio_debug ("expr %s ", sv3);
	    idio_debug ("func %s ", sv2);
	    idio_debug ("val  %s ", sv1);
	    sp -= 6;
	} else if (idio_SM_preserve_state == sv0 &&
		   sp >= 2 &&
		   idio_isa_module (sv1) &&
		   (idio_S_nil == sv2 ||
		    idio_isa_frame (sv2))) {
	    fprintf (stderr, "%-20s ", "STATE");
	    idio_debug ("mod %s ", sv1);
	    idio_debug ("%s ", sv2);
	    sp -= 3;
	} else if (idio_SM_return == sv0 &&
		   sp >= 2 &&
		   idio_isa_fixnum (sv1) &&
		   idio_isa_fixnum (sv2)) {
	    fprintf (stderr, "%-20s ", "RETURN");
	    idio_debug ("[%s]@", sv1);
	    idio_debug ("%s ", sv2);
	    ssize_t spc = IDIO_FIXNUM_VAL (sv2);
	    if (spc < 0) {
		fprintf (stderr, "sv1==pc %zd < 0", spc);
	    } else {
		idio_pc_t pc = spc;
		if (idio_vm_NCE_pc == pc) {
		    fprintf (stderr, "-- NON-CONT-ERROR");
		} else if  (idio_vm_FINISH_pc == pc) {
		    fprintf (stderr, "-- FINISH");
		} else if (idio_vm_CHR_pc == pc) {
		    fprintf (stderr, "-- condition handler return (TRAP + STATE + RETURN following?)");
		} else if (idio_vm_AR_pc ==  pc) {
		    fprintf (stderr, "-- apply return");
		} else if (idio_vm_IHR_pc == pc) {
		    fprintf (stderr, "-- interrupt handler return (ALL-STATE (+ STATE) + RETURN following?)");
		}
	    }
	    sp -= 3;
	} else if (idio_SM_preserve_continuation == sv0 &&
		   sp >= 1 &&
		   idio_isa_fixnum (sv1)) {
	    fprintf (stderr, "%-20s ", "CONTINUATION PC");
	    idio_debug ("%s ", sv1);
	    sp -= 2;
	} else {
	    fprintf (stderr, "a %-18s ", idio_type2string (sv0));
	    idio_debug ("%.100s", sv0);
	    sp -= 1;
	}

	fprintf (stderr, "\n");
    }
}

IDIO_DEFINE_PRIMITIVE0_DS ("%vm-decode-stack", vm_decode_stack, (void), "", "\
Decode the current stack.					\n\
")
{
    IDIO thr = idio_thread_current_thread ();

    idio_vm_decode_stack (IDIO_THREAD_STACK (thr));

    return idio_S_unspec;
}

IDIO_DEFINE_PRIMITIVE0_DS ("%vm-tables", vm_tables, (void), "", "\
Dump the VM's tables.					\n\
")
{
    idio_vm_dump_all ();

    return idio_S_unspec;
}

IDIO_DEFINE_PRIMITIVE0V_DS ("%vm-abort", vm_abort, (IDIO args), "[level]", "\
Abort the current top level expression.		\n\
						\n\
:param level: ABORT level, defaults to most recent	\n\
:type level: fixnum, optional			\n\
")
{
    IDIO_ASSERT (args);

    IDIO thr = idio_thread_current_thread ();
    IDIO stack = IDIO_THREAD_STACK (thr);

    idio_sp_t asp = idio_vm_find_stack_marker (stack, idio_SM_abort, 0, 0);

    if (-1 != asp) {
	IDIO stack = IDIO_THREAD_STACK (thr);
#ifdef IDIO_DEBUG
	fprintf (stderr, "%%vm-abort: ABORT stack from %zd to %zd\n", idio_array_size (stack), asp + 1);
#endif
	IDIO krun = idio_array_ref_index (stack, asp - 1);
	IDIO_ARRAY_USIZE (stack) = asp + 1;

	if (idio_isa_pair (krun)) {
	    fprintf (stderr, "%%vm-abort: restoring ABORT ");
	    idio_debug ("%s\n", IDIO_PAIR_HT (krun));
	    idio_vm_restore_continuation (IDIO_PAIR_H (krun), idio_S_unspec);

	    return idio_S_notreached;
	}
    }

    fprintf (stderr, "%%vm-abort: nothing to restore => exit (1)\n");
    idio_exit_status = 1;
    idio_vm_restore_exit (idio_k_exit, idio_S_unspec);

    return idio_S_notreached;
}

void idio_vm_reset_thread (IDIO thr, int verbose)
{
    IDIO_ASSERT (thr);
    IDIO_TYPE_ASSERT (thread, thr);

    if (0 && verbose) {
	fprintf (stderr, "\nvm-reset-thread\n");

	/* IDIO stack = IDIO_THREAD_STACK (thr); */
	IDIO frame = IDIO_THREAD_FRAME (thr);

	idio_vm_thread_state (thr, idio_S_nil);

	size_t i = 0;
	while (idio_S_nil != frame) {
	    fprintf (stderr, "call frame %4zd: ", i++);
	    idio_debug ("%s\n", frame);
	    frame = IDIO_FRAME_NEXT (frame);
	}

	idio_debug ("env: %s\n", IDIO_THREAD_ENV (thr));

	idio_debug ("MODULE:\t%s\n", IDIO_MODULE_NAME (IDIO_THREAD_MODULE (thr)));
	idio_debug ("INPUT:\t%s\n", IDIO_THREAD_INPUT_HANDLE (thr));
	idio_debug ("OUTPUT:\t%s\n", IDIO_THREAD_OUTPUT_HANDLE (thr));
    }

    /*
     * There was code to clear the stack here as where better to clear
     * down the stack than in the reset code?  But the question was,
     * clear down to what to ensure the engine kept running?  Whatever
     * value was chosen always seemed to end in tears.
     *
     * However, idio_vm_run() knows the SP for when it was started and
     * given that we're about to tell it to FINISH the current run
     * then it would make sense for it to clear down to the last known
     * good value, the value it had when it started.
     */
    IDIO_THREAD_PC (thr) = idio_vm_FINISH_pc;
}

void idio_init_vm_values ()
{
    idio_vm_st = idio_array (0);
    idio_gc_protect_auto (idio_vm_st);

     /*
      * Start up and shutdown generates some 7600 constants (probably
      * 2700 actual constants) and running the test suite generates
      * 23000 constants (probably 5000 actual constants).  Most of
      * these are src code properties -- it is difficult to
      * distinguish a genuine PAIR as a constant from a PAIR used as a
      * source code property.
      */
    idio_vm_cs = idio_array (24000);
    idio_gc_protect_auto (idio_vm_cs);
    /*
     * The only "constant" we can't put in our idio_vm_ch
     * is #n (#n can't be a key in a hash) so plonk it in slot 0 so it
     * is a quick lookup when we fail to find the key in the hash.
     */
    idio_array_push (idio_vm_cs, idio_S_nil);

    /*
     * IDIO_HASH_COUNT (idio_vm_ch)
     * empty	=> 5k
     * test	=> 23k
     */
    idio_vm_ch = IDIO_HASH_EQUALP (8 * 1024);
    idio_gc_protect_auto (idio_vm_ch);

    /*
     * Start up and shutdown generates some 1761 values and running
     * the test suite generates 2034 values
     */
    idio_vm_vt = idio_array (3000);
    idio_gc_protect_auto (idio_vm_vt);

    /*
     * Start up and shutdown generates some 9815 src exprs/props and
     * running the test suite generates some 51928 src exprs/props
     * (yikes!)
     */
    idio_vm_ses = idio_array (12000);
    idio_gc_protect_auto (idio_vm_ses);

    idio_vm_sps = idio_array (12000);
    idio_gc_protect_auto (idio_vm_sps);

    idio_vm_krun = idio_array (4);
    idio_gc_protect_auto (idio_vm_krun);

    /*
     * Push a dummy value onto idio_vm_vt so that slot 0 is
     * unavailable.  We can then use 0 as a marker to say the value
     * needs to be dynamically referenced and the the 0 backfilled
     * with the true value.
     *
     * idio_S_undef is the value whereon the *_REF VM instructions do
     * a double-take
     */
    idio_array_push (idio_vm_vt, idio_S_undef);

#define IDIO_VM_STRING(c,s) idio_vm_ ## c ## _string = idio_string_C (s); idio_gc_protect_auto (idio_vm_ ## c ## _string);

    IDIO_VM_STRING (SYM_DEF,                  "SYM-DEF");
    IDIO_VM_STRING (SYM_DEF_gvi0,             "SYM-DEF/gvi=0");
    IDIO_VM_STRING (SYM_SET,                  "SYM-SET");
    IDIO_VM_STRING (SYM_SET_gvi0,             "SYM-SET/gvi=0");
    IDIO_VM_STRING (SYM_SET_predef,           "SYM-SET/predef");
    IDIO_VM_STRING (COMPUTED_SYM_DEF,         "COMPUTED-SYM-DEF");
    IDIO_VM_STRING (COMPUTED_SYM_DEF_gvi0,    "COMPUTED-SYM-DEF/gvi=0");
    IDIO_VM_STRING (EXPANDER,                 "EXPANDER");
    IDIO_VM_STRING (INFIX_OPERATOR,           "INFIX-OPERATOR");
    IDIO_VM_STRING (POSTFIX_OPERATOR,         "POSTFIX-OPERATOR");
    IDIO_VM_STRING (PUSH_DYNAMIC,             "PUSH-DYNAMIC");
    IDIO_VM_STRING (DYNAMIC_SYM_REF,          "DYNAMIC-SYM-REF");
    IDIO_VM_STRING (DYNAMIC_FUNCTION_SYM_REF, "DYNAMIC-FUNCTION-SYM-REF");
    IDIO_VM_STRING (PUSH_ENVIRON,             "PUSH-ENVIRON");
    IDIO_VM_STRING (ENVIRON_SYM_REF,          "ENVIRON-SYM-REF");

    IDIO_VM_STRING (anon,                     "-anon-");

    idio_all_code = idio_ia (500000);

    idio_codegen_code_prologue (idio_all_code);
    idio_prologue_len = IDIO_IA_USIZE (idio_all_code);

    /*
     * Having created the main VM tables, above, we can create the
     * first xenv (which implicitly uses them)
     */
    idio_xenv ();
}

typedef struct idio_vm_symbol_s {
    char *name;
    uint8_t value;
} idio_vm_symbol_t;

static idio_vm_symbol_t idio_vm_symbols[] = {
    { "A-PRIMCALL0", IDIO_A_PRIMCALL0 },
    { "A-PRIMCALL1", IDIO_A_PRIMCALL1 },
    { "A-PRIMCALL2", IDIO_A_PRIMCALL2 },
    { NULL, 0 }
};

void idio_vm_add_primitives ()
{
    IDIO_ADD_PRIMITIVE (raise);
    IDIO_ADD_PRIMITIVE (reraise);
    IDIO_ADD_PRIMITIVE (apply);
    IDIO_ADD_PRIMITIVE (make_prompt_tag);
    IDIO_EXPORT_MODULE_PRIMITIVE (idio_vm_module, vm_dc_holes);
    IDIO_EXPORT_MODULE_PRIMITIVE (idio_vm_module, vm_dc_hole_push);
    IDIO_EXPORT_MODULE_PRIMITIVE (idio_vm_module, vm_dc_hole_pop);
    IDIO_EXPORT_MODULE_PRIMITIVE (idio_vm_module, vm_dc_make_hole);
    IDIO_ADD_PRIMITIVE (call_uc);
    IDIO_ADD_PRIMITIVE (call_dc);
    IDIO_ADD_PRIMITIVE (vm_continuations);
    IDIO_ADD_PRIMITIVE (vm_apply_continuation);
    IDIO_ADD_PRIMITIVE (vm_trace);
    IDIO_ADD_PRIMITIVE (vm_trace_all);
#ifdef IDIO_VM_DIS
    IDIO_ADD_PRIMITIVE (vm_dis);
#endif

    IDIO_EXPORT_MODULE_PRIMITIVE (idio_vm_module, vm_run);
    IDIO_EXPORT_MODULE_PRIMITIVE (idio_vm_module, vm_constants);
    IDIO_EXPORT_MODULE_PRIMITIVE (idio_vm_module, vm_extend_values);
    IDIO_EXPORT_MODULE_PRIMITIVE (idio_vm_module, vm_src_exprs);
    IDIO_EXPORT_MODULE_PRIMITIVE (idio_vm_module, vm_values_ref);

    IDIO_ADD_PRIMITIVE (idio_thread_state);
    IDIO_ADD_PRIMITIVE (exit);
    IDIO_ADD_PRIMITIVE (set_exit_status);
    IDIO_ADD_PRIMITIVE (run_in_thread);
    IDIO_ADD_PRIMITIVE (vm_call_tree);
    IDIO_ADD_PRIMITIVE (vm_frame_tree);
    IDIO_ADD_PRIMITIVE (vm_trap_state);
    IDIO_ADD_PRIMITIVE (vm_add_xenv);
    IDIO_ADD_PRIMITIVE (vm_add_xenv_from_eenv);
    IDIO_ADD_PRIMITIVE (vm_decode_stack);
    IDIO_ADD_PRIMITIVE (vm_tables);
    IDIO_ADD_PRIMITIVE (vm_abort);
}

void idio_final_vm ()
{
    /*
     * Run a GC in case someone is hogging all the file descriptors,
     * say, as we want to use one, at least.
     */
    idio_gc_collect_all ("final-vm");

    if (getpid () == idio_pid) {
#ifdef IDIO_DEBUG
	IDIO thr = idio_thread_current_thread ();
	fprintf (stderr, "final-vm: ");

	IDIO stack = IDIO_THREAD_STACK (thr);
	idio_sp_t ss = idio_array_size (stack);
	if (ss > 27) {
	    fprintf (stderr, "VM didn't finish cleanly with %zd > 27 entries on the stack\n", ss);
	    idio_vm_thread_state (thr, idio_S_nil);
	}
#endif

	if (idio_vm_tables) {
	    /*
	     * We deliberately test that broken struct instance and
	     * C/pointer printers generate ^rt-parameter-value-errors.
	     *
	     * Unfortunately, those values still exist which, as we're
	     * about to try to print them out again, here, is going to
	     * be a slight problem.
	     *
	     * Obviously, the same could be true for regular usage.
	     *
	     * We *could* establish a trap, right now, for
	     * ^rt-parameter-values-error and revel in some #<bad
	     * printer> messages or, alternatively, we could engineer
	     * the code to fall back on the default struct instance
	     * and C/pointer printers.
	     *
	     * The flag, idio_vm_tables is, clearly, toggled on the
	     * presence of the --vm-tables argument but we don't want
	     * this alternate behaviour to prevent
	     * ^rt-parameter-value-error being raised during run-time.
	     *
	     * So we need yet another flag for during VM reporting.
	     */
	    idio_vm_reporting = 1;
	    idio_vm_dump_all ();
	}

	if (idio_vm_reports) {
#ifdef IDIO_VM_PROF
#ifdef IDIO_DEBUG
	    fprintf (stderr, "vm-perf ");
#endif

	    FILE *vm_opcodes = fopen ("idio-vm-opcodes", "w");

	    uint64_t c = 0;
	    struct timespec t;
	    t.tv_sec = 0;
	    t.tv_nsec = 0;

	    for (IDIO_I i = 1; i < IDIO_I_MAX; i++) {
		c += idio_vm_ins_counters[i];
		t.tv_sec += idio_vm_ins_call_time[i].tv_sec;
		t.tv_nsec += idio_vm_ins_call_time[i].tv_nsec;
		if (t.tv_nsec >= IDIO_VM_NS) {
		    t.tv_nsec -= IDIO_VM_NS;
		    t.tv_sec += 1;
		}
	    }

	    float c_pct = 0;
	    float t_pct = 0;

	    fprintf (vm_opcodes, "%4.4s %-40.40s %8.8s %5.5s %15.15s %5.5s %6.6s\n", "code", "instruction", "count", "cnt%", "time (sec.nsec)", "time%", "ns/call");
	    for (IDIO_I i = 1; i < IDIO_I_MAX; i++) {
		if (1 || idio_vm_ins_counters[i]) {
		    char const *bc_name = idio_vm_bytecode2string (i);
		    if (strcmp (bc_name, "Unknown bytecode") ||
			idio_vm_ins_counters[i]) {
			float count_pct = 100.0 * idio_vm_ins_counters[i] / c;
			c_pct += count_pct;

			/*
			 * convert to 100ths of a second
			 */
			float t_time = t.tv_sec * 100 + t.tv_nsec / 10000000;
			float i_time = idio_vm_ins_call_time[i].tv_sec * 100 + idio_vm_ins_call_time[i].tv_nsec / 10000000;
			float time_pct = i_time * 100 / t_time;
			t_pct += time_pct;

			fprintf (vm_opcodes, "%4" PRIu8 " %-40s %8" PRIu64 " %5.1f %5jd.%09ld %5.1f",
				 i,
				 bc_name,
				 idio_vm_ins_counters[i],
				 count_pct,
				 (intmax_t) idio_vm_ins_call_time[i].tv_sec,
				 idio_vm_ins_call_time[i].tv_nsec,
				 time_pct);
			double call_time = 0;
			if (idio_vm_ins_counters[i]) {
			    call_time = (idio_vm_ins_call_time[i].tv_sec * IDIO_VM_NS + idio_vm_ins_call_time[i].tv_nsec) / idio_vm_ins_counters[i];
			}
			fprintf (vm_opcodes, " %6.f", call_time);
			fprintf (vm_opcodes, "\n");
		    }
		}
	    }
	    fprintf (vm_opcodes, "%4s %-38s %10" PRIu64 " %5.1f %5jd.%09ld %5.1f\n", "", "total", c, c_pct, (intmax_t) t.tv_sec, t.tv_nsec, t_pct);

	    fclose (vm_opcodes);
#endif
	}

#ifdef IDIO_DEBUG
	fprintf (stderr, "\n");
#endif
    }

    fclose (idio_tracing_FILE);
    idio_ia_free (idio_all_code);
    idio_all_code = NULL;
}

/*
 * deletion of idio_xenvs is delayed partly because some
 * idio_final_X() (notably module) want to drop out details from the
 * tables.
 */
void idio_final_xenv ()
{
    for (idio_xi_t xi = 0; xi < idio_xenvs_size; xi++) {
	idio_free_xenv (idio_xenvs[xi]);
    }
    if (idio_xenvs_size) {
	IDIO_GC_FREE (idio_xenvs, idio_xenvs_size * sizeof (idio_xenv_t *));
    }
}

void idio_init_vm ()
{
    idio_module_table_register (idio_vm_add_primitives, idio_final_vm, NULL);

    /*
     * Careful analysis:
     *
     * egrep CONSTANT-I?REF idio-vm-dasm* | sed -E 's/.*[0-9]: CONSTANT-I?REF +\.?[0-9]+ //' | sort | uniq -c | sort -n | tail -40
     *
     * suggests that, for common terms, to keep the ci varuints used
     * by these references to one byte (in practice, <240 -- see
     * idio_vm_fetch_varuint()), we should pre-fill the constants
     * array with things we know are going to get used.
     *
     * The vm-dasm should probably be the result of a regular start
     * and stop, say, idio --vm-reports empty, rather than a specific
     * run, say, the test suite.
     *
     * Having updated the list below, you can then look at the
     * subsequent constants references to see the effect.  Note that
     * other C idio_init_X() will have added 130-odd constants before
     * this code gets a look-in.
     *
     * NB The idio_S_X values are initialised after idio_vm_values() is
     * run, above, so we might as well add them all down here.  It
     * means they get shoved out to ~80th in the constants list (as
     * other modules have initialised before us) -- but that's well
     * within the 240 allowed for in the 1 byte varuint limit.
     */

    /* used in bootstrap */
    idio_vm_extend_default_constants (idio_S_block);
    idio_vm_extend_default_constants (idio_S_colon_eq);
    idio_vm_extend_default_constants (idio_S_cond);
    idio_vm_extend_default_constants (idio_S_define);
    idio_vm_extend_default_constants (idio_S_else);
    idio_vm_extend_default_constants (idio_S_eq);
    idio_vm_extend_default_constants (idio_S_error);
    idio_vm_extend_default_constants (idio_S_function);
    idio_vm_extend_default_constants (idio_S_if);
    idio_vm_extend_default_constants (idio_S_ph);
    idio_vm_extend_default_constants (idio_S_quote);
    idio_vm_extend_default_constants (idio_bignum_real_C ("0.0", 3));
    idio_vm_extend_default_constants (idio_bignum_real_C ("1.0", 3));
    idio_vm_extend_default_constants (IDIO_STRING ("\n"));
    idio_vm_extend_default_constants (IDIO_STRING ("closed application: (e)"));
    idio_vm_extend_default_constants (IDIO_STRING ("closed application: (end)"));
    idio_vm_extend_default_constants (IDIO_STRING ("closed application: (loop)"));
    idio_vm_extend_default_constants (IDIO_STRING ("closed application: (r)"));
    idio_vm_extend_default_constants (IDIO_STRING ("closed application: (start)"));
    idio_vm_extend_default_constants (IDIO_STRING ("closed application: (v)"));
    idio_vm_extend_default_constants (IDIO_STRING ("closed application: (x)"));
    idio_vm_extend_default_constants (IDIO_STRING ("invalid syntax"));
    idio_vm_extend_default_constants (IDIO_STRING ("not a char-set"));
    idio_vm_extend_default_constants (IDIO_STRING ("not a condition:"));
    idio_vm_extend_default_constants (IDIO_SYMBOL ("&args"));
    idio_vm_extend_default_constants (IDIO_SYMBOL (":"));
    idio_vm_extend_default_constants (IDIO_SYMBOL ("close"));
    idio_vm_extend_default_constants (IDIO_SYMBOL ("define-syntax"));
    idio_vm_extend_default_constants (IDIO_SYMBOL ("display"));
    idio_vm_extend_default_constants (IDIO_SYMBOL ("display*"));
    idio_vm_extend_default_constants (IDIO_SYMBOL ("ih"));
    idio_vm_extend_default_constants (IDIO_SYMBOL ("operator"));
    idio_vm_extend_default_constants (IDIO_SYMBOL ("pair?"));
    idio_vm_extend_default_constants (IDIO_SYMBOL ("seq"));

    idio_vm_module = idio_module (IDIO_SYMBOL ("vm"));

    idio_vm_t0 = time ((time_t *) NULL);

    idio_vm_signal_handler_name = idio_array (IDIO_LIBC_NSIG + 1);
    idio_gc_protect_auto (idio_vm_signal_handler_name);
    /*
     * idio_vm_run1() will be indexing anywhere into this array when
     * it gets a signal so make sure that the "used" size is up there
     * by putting a value in index NSIG.
     */
    idio_array_insert_index (idio_vm_signal_handler_name, idio_S_nil, (idio_ai_t) IDIO_LIBC_NSIG);

#ifdef IDIO_VM_PROF
    for (IDIO_I i = 1; i < IDIO_I_MAX; i++) {
	idio_vm_ins_call_time[i].tv_sec = 0;
	idio_vm_ins_call_time[i].tv_nsec = 0;
    }
#endif
    idio_tracing_FILE = stderr;
#ifdef IDIO_VM_DIS
    idio_dasm_FILE = stderr;
#endif

    idio_vm_symbol_t *cs = idio_vm_symbols;
    for (; cs->name != NULL; cs++) {
	/*
	 * The three existing elements of this array are all 11 bytes
	 * long so the following strnlen (..., 20), magic number,
	 * allows for some casual expansion.
	 *
	 * strnlen rather than idio_strnlen during bootstrap.
	 */
	IDIO sym = idio_symbols_C_intern (cs->name, strnlen (cs->name, 20));
	idio_module_export_symbol_value (sym, idio_fixnum (cs->value), idio_vm_module);
    }

    idio_vm_prompt_tag_type = idio_struct_type (IDIO_SYMBOL ("prompt-tag"),
						idio_S_nil,
						IDIO_LIST1 (IDIO_SYMBOL ("name")));
    idio_gc_protect_auto (idio_vm_prompt_tag_type);

    if (clock_gettime (CLOCK_MONOTONIC, &idio_vm_ts0) < 0) {
	perror ("clock_gettime (CLOCK_MONOTONIC, ts)");
    }

    idio_S_cfw = IDIO_SYMBOL ("compile-file-writer");

<<<<<<< HEAD
=======
#ifdef IDIO_VM_DIS
    idio_vm_dis = 1;
    idio_vm_set_dasm_file (IDIO_LIST1 (IDIO_STRING ("idio-vm-trace")));
#endif
>>>>>>> 71f88ec1
}<|MERGE_RESOLUTION|>--- conflicted
+++ resolved
@@ -9166,12 +9166,4 @@
     }
 
     idio_S_cfw = IDIO_SYMBOL ("compile-file-writer");
-
-<<<<<<< HEAD
-=======
-#ifdef IDIO_VM_DIS
-    idio_vm_dis = 1;
-    idio_vm_set_dasm_file (IDIO_LIST1 (IDIO_STRING ("idio-vm-trace")));
-#endif
->>>>>>> 71f88ec1
 }