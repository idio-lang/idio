/*
 * Copyright (c) 2015-2022 Ian Fitchet <idf(at)idio-lang.org>
 *
 * Licensed under the Apache License, Version 2.0 (the "License"); you
 * may not use this file except in compliance with the License.  You
 * may obtain a copy of the License at
 *
 *     http://www.apache.org/licenses/LICENSE-2.0
 *
 * Unless required by applicable law or agreed to in writing, software
 * distributed under the License is distributed on an "AS IS" BASIS,
 * WITHOUT WARRANTIES OR CONDITIONS OF ANY KIND, either express or implied.
 * See the License for the specific language governing permissions and
 * limitations under the License.
 *
 */

/*
 * condition.c
 *
 */

/**
 * DOC: Idio conditions
 *
 * A thin shim around structs presenting an interpretation of Scheme's
 * SRFI 35/36
 */

#define _GNU_SOURCE

#include <sys/types.h>
#include <sys/time.h>
#include <sys/resource.h>

#include <assert.h>
#include <setjmp.h>
#include <signal.h>
#include <stdarg.h>
#include <stddef.h>
#include <stdint.h>
#include <stdio.h>
#include <stdlib.h>
#include <string.h>
#include <unistd.h>

#include "idio-config.h"

#include "gc.h"
#include "idio.h"

#include "array.h"
#include "c-type.h"
#include "closure.h"
#include "condition.h"
#include "error.h"
#include "evaluate.h"
#include "fixnum.h"
#include "handle.h"
#include "hash.h"
#include "idio-string.h"
#include "job-control.h"
#include "module.h"
#include "pair.h"
#include "struct.h"
#include "symbol.h"
#include "thread.h"
#include "util.h"
#include "vars.h"
#include "vm.h"

/*
 * We use these *_condition_type_mci in idio_vm_init_thread() to
 * bootstrap the base trap handlers
 */
IDIO idio_condition_condition_type_mci;

/* SRFI-36 */
IDIO idio_condition_condition_type;
IDIO idio_condition_error_type;
IDIO idio_condition_io_error_type;
IDIO idio_condition_io_handle_error_type;
IDIO idio_condition_io_read_error_type;
IDIO idio_condition_io_write_error_type;
IDIO idio_condition_io_closed_error_type;
IDIO idio_condition_io_filename_error_type;
IDIO idio_condition_io_mode_error_type;
IDIO idio_condition_io_malformed_filename_error_type;
IDIO idio_condition_io_file_protection_error_type;
IDIO idio_condition_io_file_is_read_only_error_type;
IDIO idio_condition_io_file_already_exists_error_type;
IDIO idio_condition_io_no_such_file_error_type;
IDIO idio_condition_read_error_type;
IDIO idio_condition_evaluation_error_type;
IDIO idio_condition_string_error_type;

/* Idio */
IDIO idio_condition_idio_error_type;
IDIO idio_condition_system_error_type;

IDIO idio_condition_static_error_type;
IDIO idio_condition_st_variable_error_type;
IDIO idio_condition_st_variable_type_error_type;
IDIO idio_condition_st_function_error_type;
IDIO idio_condition_st_function_arity_error_type;

IDIO idio_condition_runtime_error_type;
IDIO idio_condition_rt_syntax_error_type;
IDIO idio_condition_rt_parameter_error_type;
IDIO idio_condition_rt_parameter_type_error_type;
IDIO idio_condition_rt_const_parameter_error_type;
IDIO idio_condition_rt_parameter_value_error_type;
IDIO idio_condition_rt_parameter_nil_error_type;
IDIO idio_condition_rt_variable_error_type;
IDIO idio_condition_rt_variable_unbound_error_type;
IDIO idio_condition_rt_dynamic_variable_error_type;
IDIO idio_condition_rt_dynamic_variable_unbound_error_type;
IDIO idio_condition_rt_environ_variable_error_type;
IDIO idio_condition_rt_environ_variable_unbound_error_type;
IDIO idio_condition_rt_computed_variable_error_type;
IDIO idio_condition_rt_computed_variable_no_accessor_error_type;
IDIO idio_condition_rt_function_error_type;
IDIO idio_condition_rt_function_arity_error_type;
IDIO idio_condition_rt_module_error_type;
IDIO idio_condition_rt_module_unbound_error_type;
IDIO idio_condition_rt_module_symbol_unbound_error_type;
IDIO idio_condition_rt_path_error_type;
IDIO idio_condition_rt_glob_error_type;
IDIO idio_condition_rt_array_error_type;
IDIO idio_condition_rt_hash_error_type;
IDIO idio_condition_rt_hash_key_not_found_error_type;
IDIO idio_condition_rt_number_error_type;
IDIO idio_condition_rt_bignum_error_type;
IDIO idio_condition_rt_bignum_conversion_error_type;
IDIO idio_condition_rt_C_conversion_error_type;
IDIO idio_condition_rt_fixnum_error_type;
IDIO idio_condition_rt_fixnum_conversion_error_type;
IDIO idio_condition_rt_divide_by_zero_error_type;
IDIO idio_condition_rt_bitset_error_type;
IDIO idio_condition_rt_bitset_bounds_error_type;
IDIO idio_condition_rt_bitset_size_mismatch_error_type;
IDIO idio_condition_rt_keyword_error_type;
IDIO idio_condition_rt_libc_error_type;
IDIO idio_condition_rt_libc_format_error_type;
IDIO idio_condition_rt_regex_error_type;
IDIO idio_condition_rt_struct_error_type;
IDIO idio_condition_rt_symbol_error_type;
IDIO idio_condition_rt_load_error_type;
IDIO idio_condition_rt_vtable_unbound_error_type;
IDIO idio_condition_rt_vtable_method_unbound_error_type;
IDIO idio_condition_rt_instance_error_type;
IDIO idio_condition_rt_instance_invocation_error_type;
IDIO idio_condition_rt_slot_not_found_error_type;

IDIO idio_condition_rt_command_error_type;
IDIO idio_condition_rt_command_argv_type_error_type;
IDIO idio_condition_rt_command_format_error_type;
IDIO idio_condition_rt_command_env_type_error_type;
IDIO idio_condition_rt_command_exec_error_type;
IDIO idio_condition_rt_command_status_error_type;
IDIO idio_condition_rt_async_command_status_error_type;

IDIO idio_condition_rt_signal_type;

IDIO idio_condition_reset_condition_handler;
IDIO idio_condition_restart_condition_handler;
IDIO idio_condition_default_condition_handler;
IDIO idio_condition_default_rcse_handler;
IDIO idio_condition_default_racse_handler;
IDIO idio_condition_default_SIGCHLD_handler;

IDIO idio_condition_default_handler;

IDIO idio_condition_define_condition0_string = idio_S_nil;
IDIO idio_condition_define_condition1_string = idio_S_nil;
IDIO idio_condition_define_condition2_string = idio_S_nil;
IDIO idio_condition_define_condition3_string = idio_S_nil;

IDIO idio_condition_define_condition0_dynamic_string = idio_S_nil;

IDIO_DEFINE_PRIMITIVE2V_DS ("make-condition-type", make_condition_type, (IDIO name, IDIO parent, IDIO fields), "name parent fields", "\
make a new condition type			\n\
						\n\
:param name: condition type name		\n\
:type name: symbol				\n\
:param parent: parent condition type		\n\
:type parent: ``#n`` or condition type		\n\
:param fields: field names			\n\
:type fields: list of symbols			\n\
:return: new condition type			\n\
:rtype: condition type				\n\
						\n\
make a new condition type based on existing condition `parent` with fields `fields`\n\
")
{
    IDIO_ASSERT (name);
    IDIO_ASSERT (parent);
    IDIO_ASSERT (fields);

    /*
     * Test Case: condition-errors/make-condition-type-bad-name-type.idio
     *
     * make-condition-type #t #t
     */
    IDIO_USER_TYPE_ASSERT (symbol, name);

    if (idio_S_nil != parent) {
	/*
	 * Test Case: condition-errors/make-condition-type-bad-parent-type.idio
	 *
	 * make-condition-type 'foo #t
	 */
	IDIO_USER_TYPE_ASSERT (condition_type, parent);
    }
    /*
     * Test Case: n/a
     *
     * fields is the varargs parameter -- should always be a list
     */
    IDIO_USER_TYPE_ASSERT (list, fields);

    return idio_struct_type (name, parent, fields);
}

int idio_isa_condition_type (IDIO o)
{
    IDIO_ASSERT (o);

    if (idio_isa_struct_type (o) &&
	idio_struct_type_isa (o, idio_condition_condition_type)) {
	return 1;
    }

    return 0;
}

IDIO_DEFINE_PRIMITIVE1_DS ("condition-type?", condition_typep, (IDIO o), "o", "\
test if `o` is a condition type			\n\
						\n\
:param o: object to test			\n\
:return: ``#t`` if `o` is a condition type ``#f`` otherwise\n\
")
{
    IDIO_ASSERT (o);

    IDIO r = idio_S_false;

    if (idio_isa_condition_type (o)) {
	r = idio_S_true;
    }

    return r;
}

IDIO_DEFINE_PRIMITIVE1_DS ("allocate-condition", allocate_condition, (IDIO ct), "ct", "\
allocate a condition of condition type `ct`	\n\
						\n\
:param ct: condition type to allocate		\n\
:type ct: condition type			\n\
:return: allocated condition			\n\
:rtype: struct-instance				\n\
						\n\
The allocated condition will have fields set to ``#n``\n\
						\n\
Used with :ref:`condition <condition>`.		\n\
")
{
    IDIO_ASSERT (ct);

    /*
     * Test Case: condition-errors/allocate-condition-bad-type.idio
     *
     * allocate-condition #t
     */
    IDIO_USER_TYPE_ASSERT (condition_type, ct);

    return idio_allocate_struct_instance (ct, 1);
}

IDIO_DEFINE_PRIMITIVE1V_DS ("make-condition", make_condition, (IDIO ct, IDIO values), "ct values", "\
initialize a condition of condition type `ct` with values `values`\n\
						\n\
:param ct: condition type to allocate		\n\
:type ct: condition type			\n\
:param values: initial values for condition fields	\n\
:type values: list				\n\
:return: allocated condition			\n\
:rtype: struct-instance				\n\
")
{
    IDIO_ASSERT (ct);
    IDIO_ASSERT (values);

    /*
     * Test Case: condition-errors/make-condition-bad-type.idio
     *
     * make-condition #t
     */
    IDIO_USER_TYPE_ASSERT (condition_type, ct);
    /*
     * Test Case: n/a
     *
     * values is the varargs parameter -- should always be a list
     */
    IDIO_USER_TYPE_ASSERT (list, values);

    return idio_struct_instance (ct, values);
}

int idio_isa_condition (IDIO o)
{
    IDIO_ASSERT (o);

    if (idio_isa_struct_instance (o) &&
	idio_struct_instance_isa (o, idio_condition_condition_type)) {
	return 1;
    }

    return 0;
}

IDIO_DEFINE_PRIMITIVE1_DS ("condition?", conditionp, (IDIO o), "o", "\
test if `o` is a condition			\n\
						\n\
:param o: object to test			\n\
:return: ``#t`` if `o` is a condition ``#f`` otherwise	\n\
")
{
    IDIO_ASSERT (o);

    IDIO r = idio_S_false;

    if (idio_isa_condition (o)) {
	r = idio_S_true;
    }

    return r;
}

int idio_condition_isap (IDIO c, IDIO ct)
{
    IDIO_ASSERT (c);
    IDIO_ASSERT (ct);

    IDIO_TYPE_ASSERT (condition, c);
    IDIO_TYPE_ASSERT (condition_type, ct);

    if (idio_struct_instance_isa (c, ct)) {
	return 1;
    }

    return 0;
}

IDIO_DEFINE_PRIMITIVE2_DS ("condition-isa?", condition_isap, (IDIO c, IDIO ct), "c ct", "\
test if condition `c` is a condition type `ct`	\n\
						\n\
:param c: condition to test			\n\
:type c: condition				\n\
:param ct: condition type to assert		\n\
:type ct: condition type			\n\
:return: ``#t`` if `c` is a condition type `ct`, ``#f`` otherwise\n\
")
{
    IDIO_ASSERT (c);
    IDIO_ASSERT (ct);

    /*
     * Test Case: condition-errors/condition-isa-bad-condition-type.idio
     *
     * condition-isa? #t #t
     */
    IDIO_USER_TYPE_ASSERT (condition, c);
    /*
     * Test Case: condition-errors/condition-isa-bad-condition-type-type.idio
     *
     * condition-isa? (make-condition ^error) #t
     */
    IDIO_USER_TYPE_ASSERT (condition_type, ct);

    IDIO r = idio_S_false;

    if (idio_condition_isap (c, ct)) {
	r = idio_S_true;
    }

    return r;
}

IDIO_DEFINE_PRIMITIVE2_DS ("condition-ref", condition_ref, (IDIO c, IDIO field), "c field", "\
return field `field` of condition `c`		\n\
						\n\
:param c: condition				\n\
:type c: struct-instance			\n\
:param field: field to return			\n\
:return: field `field` of `c`			\n\
")
{
    IDIO_ASSERT (c);
    IDIO_ASSERT (field);

    /*
     * Test Case: condition-errors/condition-ref-bad-condition-type.idio
     *
     * condition-ref #t #t
     */
    IDIO_USER_TYPE_ASSERT (condition, c);
    /*
     * Test Case: condition-errors/condition-ref-bad-field-type.idio
     *
     * condition-ref (make-condition ^error) #t
     */
    IDIO_USER_TYPE_ASSERT (symbol, field);

    return idio_struct_instance_ref (c, field);
}

IDIO_DEFINE_PRIMITIVE3_DS ("condition-set!", condition_set, (IDIO c, IDIO field, IDIO value), "c field value", "\
set field `field` of condition `c` to value `value`\n\
						\n\
:param c: condition				\n\
:type c: struct-instance			\n\
:param field: field to set			\n\
:type field: symbol				\n\
:param value: value to set			\n\
:return: ``#<unspec>``				\n\
")
{
    IDIO_ASSERT (c);
    IDIO_ASSERT (field);
    IDIO_ASSERT (value);

    /*
     * Test Case: condition-errors/condition-set-bad-condition-type.idio
     *
     * condition-set! #t #t #t
     */
    IDIO_USER_TYPE_ASSERT (condition, c);
    /*
     * Test Case: condition-errors/condition-set-bad-field-type.idio
     *
     * condition-set! (make-condition ^error) #t #t
     */
    IDIO_USER_TYPE_ASSERT (symbol, field);

    return idio_struct_instance_set (c, field, value);
}

void idio_condition_set_default_handler (IDIO ct, IDIO handler)
{
    IDIO_ASSERT (ct);
    IDIO_ASSERT (handler);

    IDIO_TYPE_ASSERT (condition_type, ct);
    IDIO_TYPE_ASSERT (function, handler);

    idio_hash_put (idio_condition_default_handler, ct, handler);
}

IDIO_DEFINE_PRIMITIVE2_DS ("set-default-handler!", set_default_handler, (IDIO ct, IDIO handler), "ct handler", "\
set the default handler for condition type `ct` to	\n\
`handler`						\n\
							\n\
If a condition of type `ct` is not otherwise handled	\n\
then `handler` will be invoked with the continuation.	\n\
							\n\
:param ct: condition type				\n\
:type ct: condition type				\n\
:param handler: handler for the condition type		\n\
:type handler: function					\n\
:return: ``#<unspec>``					\n\
")
{
    IDIO_ASSERT (ct);
    IDIO_ASSERT (handler);

    /*
     * Test Case: condition-errors/set-condition-handler-bad-condition-type-type.idio
     *
     * set-condition-handler! #t #t
     */
    IDIO_USER_TYPE_ASSERT (condition_type, ct);
    /*
     * Test Case: condition-errors/set-condition-handler-bad-handler-type.idio
     *
     * set-condition-handler! ^error #t
     */
    IDIO_USER_TYPE_ASSERT (function, handler);

    idio_condition_set_default_handler (ct, handler);

    return idio_S_unspec;
}

void idio_condition_clear_default_handler (IDIO ct)
{
    IDIO_ASSERT (ct);

    IDIO_TYPE_ASSERT (condition_type, ct);

    idio_hash_delete (idio_condition_default_handler, ct);
}

IDIO_DEFINE_PRIMITIVE1_DS ("clear-default-handler!", clear_default_handler, (IDIO ct), "ct", "\
unset the default handler for condition type `ct`	\n\
							\n\
The default behaviour for conditions of type `ct` will	\n\
resume.							\n\
							\n\
:param ct: condition type				\n\
:type ct: condition type				\n\
:return: ``#<unspec>``					\n\
")
{
    IDIO_ASSERT (ct);

    /*
     * Test Case: condition-errors/clear-condition-handler-bad-condition-type-type.idio
     *
     * clear-condition-handler! #t
     */
    IDIO_USER_TYPE_ASSERT (condition_type, ct);

    idio_condition_clear_default_handler (ct);

    return idio_S_unspec;
}

IDIO_DEFINE_PRIMITIVE1_DS ("default-SIGCHLD-handler", default_SIGCHLD_handler, (IDIO c), "c", "\
The default handler for an ``^rt-signal-SIGCHLD`` condition		\n\
								\n\
This invokes :ref:`do-job-notification <job-control/do-job-notification>`.	\n\
								\n\
:param c: the condition						\n\
:type c: condition instance					\n\
")
{
    IDIO_ASSERT (c);

    if (! idio_isa_condition (c)) {
	idio_debug ("default-SIGCHLD-handler: not a condition: %s\n", c);
	exit (1);
    }

    IDIO sit = IDIO_STRUCT_INSTANCE_TYPE (c);

    if (idio_struct_type_isa (sit, idio_condition_rt_signal_type)) {
	IDIO signum_I = IDIO_STRUCT_INSTANCE_FIELDS (c, IDIO_SI_RT_SIGNAL_TYPE_SIGNUM);
	int signum_C = IDIO_C_TYPE_int (signum_I);

	switch (signum_C) {
	case SIGCHLD:
	    return idio_job_control_SIGCHLD_signal_handler ();
	default:
	    /*
	     * Code coverage:
	     *
	     * We need to handle signals properly.  That means being
	     * able to replace and restore signal handlers via the
	     * stack.
	     *
	     * After that we can abuse default-SIGCHLD-handler as the
	     * handler for some other signal.
	     */
	    fprintf (stderr, "default-SIGCHLD-handler: condition signum was %d\n", signum_C);
	    break;
	}
    }

    /*
     * Code coverage:
     *
     * trap ^rt-number-error default-SIGCHLD-handler {
     *   1 / 0
     * }
     */
    idio_raise_condition (idio_S_true, c);

    /*
     * For a continuable continuation, if it gets here, we'll
     * return void because...
     */
    return idio_S_void;
}

/*
 * Some common code.
 *
 * The basic premise is to fall on our sword in the same way the child
 * did thus propagating the exit status up the process tree.
 */
IDIO idio_condition_exit_on_error (IDIO c)
{
    IDIO_ASSERT (c);

    if (! idio_isa_condition (c)) {
	idio_debug ("exit-on-error: not a condition: %s\n", c);
	exit (1);
    }

    /*
     * Erm, we just happen to know that ^rt-command-status-error is
     * derived from ^idio-error and therefore status is the fourth
     * element after location, message and detail.
     *
     * status is the list (exit x) or (killed y)
     *
     * Should it be the C/pointer?
     */
    IDIO sl = idio_struct_instance_ref_direct (c, 3);

    if (idio_isa_pair (sl)) {
	if (idio_S_exit == IDIO_PAIR_H (sl)) {
	    IDIO st = IDIO_PAIR_HT (sl);
	    if (idio_isa_C_int (st)) {
		int st_C = IDIO_C_TYPE_int (st);

		if (st_C) {
		    IDIO seoe = idio_module_current_symbol_value_recurse_defined (idio_vars_suppress_exit_on_error_sym);

		    if (idio_S_false == seoe) {
			exit (st_C);
		    }
		}
	    } else {
		idio_debug ("default rcse: status = %s (exit not a C/int)\n", sl);
		fprintf (stderr, "isa %s\n", idio_type2string (st));
		exit (1);
	    }
	} else if (idio_S_killed == IDIO_PAIR_H (sl)) {
	    IDIO sig = IDIO_PAIR_HT (sl);
	    if (idio_isa_C_int (sig)) {
		int sig_C = IDIO_C_TYPE_int (sig);

		IDIO seoe = idio_module_current_symbol_value_recurse_defined (idio_vars_suppress_exit_on_error_sym);

		if (idio_S_false == seoe) {
		    kill (getpid (), sig_C);
		}
	    } else {
		idio_debug ("default rcse: status = %s (killed not a C/int)\n", sl);
		exit (1);
	    }
	} else {
	    idio_debug ("default rcse: status = %s\n", sl);
	    exit (1);
	}
    }

    /*
     * This is the default value for (exit 0) -- other conditions will
     * have called exit (x) or kill -y $self
     */
    return idio_S_unspec;
}

/*
 * Let's try to be consistent with condition-report by, uh, calling
 * condition-report.
 *
 * As I am regularly bothered by errant processes when things go wrong
 * we can prefix the, erm, prefix, with the current PID.
 */
void idio_condition_report (char const *prefix, IDIO c)
{
    IDIO_C_ASSERT (prefix);
    IDIO_ASSERT (c);

    if (! idio_isa_condition (c)) {
	idio_debug ("condition_report: not a condition: %s\n", c);
	return;
    }

    /*
     * The PID part requires an nnn up to 18 digits (intmax?) plus
     * five
     *
     * :[-nnn]\0
     *
     * 30 should cover us.
     *
     * Technically, getpid() can't fail but that doesn't mean the
     * pid_t can't be negative (it is a signed value).
     */
    char pid[30];
    size_t pid_len = idio_snprintf (pid, 30, ":[%d]", getpid ());

    size_t prefix_len = idio_strnlen (prefix, BUFSIZ);

    char pid_prefix[BUFSIZ];
    if (prefix_len < (BUFSIZ - 30)) {
	memcpy (pid_prefix, prefix, prefix_len);
    } else {
	prefix_len = BUFSIZ - 30;
	memcpy (pid_prefix, prefix, prefix_len);
    }
    memcpy (pid_prefix + prefix_len, pid, pid_len);
    pid_prefix[prefix_len + pid_len] = '\0';

    IDIO cr_cmd = IDIO_LIST4 (idio_module_symbol_value (IDIO_SYMBOL ("condition-report"),
							idio_Idio_module,
							idio_S_nil),
			      idio_string_C_len (pid_prefix, prefix_len + pid_len),
			      c,
			      idio_thread_current_error_handle ());

    idio_vm_invoke_C (cr_cmd);
}

IDIO_DEFINE_PRIMITIVE1_DS ("default-rcse-handler", default_rcse_handler, (IDIO c), "c", "\
The default handler for an ``^rt-command-status-error`` condition	\n\
								\n\
:param c: the condition						\n\
:type c: condition instance					\n\
:return: see below						\n\
								\n\
If the command exits with a non-zero status (from		\n\
:manpage:`exit(3)` or by signal) then we exit the same way.	\n\
								\n\
Otherwise ``#<unspec>``						\n\
								\n\
.. seealso:: :ref:`suppress-exit-on-error! <suppress-exit-on-error!>`	\n\
	and :ref:`suppress-pipefail! <suppress-pipefail!>`	\n\
	for means to change the default behaviour.		\n\
")
{
    IDIO_ASSERT (c);

    if (! idio_isa_condition (c)) {
	idio_debug ("default-rcse-handler: not a condition: %s\n", c);
	exit (1);
    }

    IDIO sit = IDIO_STRUCT_INSTANCE_TYPE (c);

    if (idio_struct_type_isa (sit, idio_condition_rt_command_status_error_type)) {
	return idio_condition_exit_on_error (c);
    }

    /*
     * Code coverage:
     *
     * trap ^rt-number-error default-rcse-handler {
     *   1 / 0
     * }
     */
    idio_raise_condition (idio_S_true, c);

    /*
     * For a continuable continuation, if it gets here, we'll
     * return void because...
     */
    return idio_S_void;
}

IDIO_DEFINE_PRIMITIVE1_DS ("default-racse-handler", default_racse_handler, (IDIO c), "c", "\
The default handler for an ``^rt-async-command-status-error`` condition	\n\
								\n\
:param c: the condition						\n\
:type c: condition instance					\n\
:return: ``#<unspec>``						\n\
								\n\
The default behaviour is to report but otherwise ignore failed	\n\
asynchronous processes						\n\
								\n\
.. seealso:: :ref:`suppress-async-command-report! <suppress-async-command-report!>`	\n\
	for means to change the default behaviour.		\n\
")
{
    IDIO_ASSERT (c);

    if (! idio_isa_condition (c)) {
	idio_debug ("default-racse-handler: not a condition: %s\n", c);
	exit (1);
    }

    IDIO sit = IDIO_STRUCT_INSTANCE_TYPE (c);

    if (idio_struct_type_isa (sit, idio_condition_rt_async_command_status_error_type)) {
	IDIO sacr = idio_module_current_symbol_value_recurse_defined (idio_vars_suppress_async_command_report_sym);

	if (idio_S_false == sacr) {
	    idio_condition_report ("default-racse-handler: this async job result has been ignored", c);
	}
	return idio_S_unspec;
    }

    /*
     * Code coverage:
     *
     * trap ^rt-number-error default-racse-handler {
     *   1 / 0
     * }
     */
    idio_raise_condition (idio_S_true, c);

    /*
     * For a continuable continuation, if it gets here, we'll
     * return void because...
     */
    return idio_S_void;
}

IDIO_DEFINE_PRIMITIVE1_DS ("default-condition-handler", default_condition_handler, (IDIO c), "c", "\
Invoke the default handler for condition `c`			\n\
								\n\
If there is no default handler:					\n\
- if the session is interactive then the debugger is invoked	\n\
- otherwise the condition is re-raised				\n\
								\n\
:param c: the condition						\n\
:type c: condition instance					\n\
								\n\
does not return per se						\n\
")
{
    IDIO_ASSERT (c);

    if (! idio_isa_condition (c)) {
	idio_debug ("default-condition-handler: not a condition: %s\n", c);
	exit (1);
    }

    /*
     * Technically we can allow the user to override the SIGCHLD and
     * SIGHUP handlers -- though we'd advise against it.
     */
    IDIO sit = IDIO_STRUCT_INSTANCE_TYPE (c);
    while (idio_S_nil != sit) {
	IDIO handler = idio_hash_ref (idio_condition_default_handler, sit);

	if (idio_S_unspec != handler) {
	    return idio_vm_invoke_C (IDIO_LIST2 (handler, c));
	}

	sit = IDIO_STRUCT_TYPE_PARENT (sit);
    }

    /* reset sit in case we changed it above */
    sit = IDIO_STRUCT_INSTANCE_TYPE (c);

    if (idio_struct_type_isa (sit, idio_condition_rt_signal_type)) {
	IDIO signum_I = IDIO_STRUCT_INSTANCE_FIELDS (c, IDIO_SI_RT_SIGNAL_TYPE_SIGNUM);
	int signum_C = IDIO_C_TYPE_int (signum_I);

	switch (signum_C) {
	case SIGHUP:
	    /*
	     * Code coverage:
	     *
	     * Testing this requires proper signal handling.
	     * Otherwise we can quite happily send ourselves a SIGHUP:
	     *
	     * import libc
	     * kill (getpid) SIGHUP
	     *
	     * except the default disposition is to terminate.  Which
	     * ends the test.
	     */
	    idio_debug ("default-c-h: SIGHUP: %s\n", c);
	    fprintf (stderr, "default-c-h: SIGHUP -> idio_job_control_SIGHUP_signal_handler\n");
	    return idio_job_control_SIGHUP_signal_handler ();
	case SIGCHLD:
	    /* fprintf (stderr, "default-c-h: SIGCHLD -> idio_job_control_SIGCHLD_signal_handler\n"); */
	    return idio_job_control_SIGCHLD_signal_handler ();
	default:
	    /*
	     * Code coverage:
	     *
	     * Ditto.  (See SIGHUP above.)
	     */
	    break;
	}
    } else if (idio_struct_type_isa (sit, idio_condition_rt_async_command_status_error_type)) {
	/*
	 * Code coverage:
	 *
	 * There's a separate default-racse-handler, above, which
	 * should capture this condition under normal circumstances.
	 * That makes it hard to get here.
	 *
	 * However, we *are* here in case something has gone wrong
	 * higher up.
	 *
	 * It's not easy to provoke this as something like:
	 *
	 * trap ^rt-async-command-status-error default-condition-handler {
	 *   auto-exit -e 1
	 * }
	 *
	 * has racse fired from inside the context of the SIGCHLD
	 * handler which is below us on the stack.  Although it might
	 * not do anything as its update-status call is neutered by
	 * foreground-job blocking.
	 */
	idio_debug ("default-c-h: ignoring %s\n", c);
	return idio_S_unspec;
    } else if (idio_struct_type_isa (sit, idio_condition_rt_command_status_error_type)) {
	/*
	 * Code coverage:
	 *
	 * There's a separate default-rcse-handler, above, which
	 * should capture this condition under normal circumstances.
	 * That makes it hard to get here.
	 *
	 * However, we *are* here in case something has gone wrong
	 * higher up.
	 *
	 * It's not easy to provoke this as something like:
	 *
	 * trap ^rt-command-status-error default-condition-handler {
	 *   auto-exit -e 1
	 * }
	 *
	 * has rcse fired from inside the context of the SIGCHLD
	 * handler which is below us on the stack.  Although it might
	 * not do anything as its update-status call is neutered by
	 * foreground-job blocking.
	 */
	return idio_condition_exit_on_error (c);
    }

    if (idio_job_control_interactive) {
	/*
	 * Code coverage:
	 *
	 * I suppose we need a way of forging the interactive state,
	 * like Bash's set -i.
	 *
	 * Until then we'll not get code coverage here.
	 */
	idio_condition_report ("default-condition-handler", c);

	if (IDIO_STATE_RUNNING == idio_state) {
	    IDIO debugger = idio_module_symbol_value (IDIO_SYMBOL ("debug"),
						      idio_debugger_module,
						      idio_S_nil);

	    if (idio_S_unspec != debugger) {
		IDIO cmd = IDIO_LIST1 (debugger);

		fprintf (stderr, "invoking debugger\n");
		IDIO r = idio_vm_invoke_C (cmd);

		/*
		 * PC for RETURN
		 *
		 * If we were invoked as a condition handler then the stack is
		 * prepared with a return to idio_vm_CHR_pc (which will
		 * POP-TRAP, RESTORE-STATE and RETURN).
		 *
		 *
		 */
		return r;
	    }
	} else {
	    fprintf (stderr, "\ndefault-condition-handler: bootstrap incomplete\n");
	}
    }

    /*
     * Code coverage:
     *
     * We can get here with something like:
     *
     * 1 / 0
     *
     * except it spews "things are going badly" messages on the screen
     * as the restart handler ABORTs the current expression which
     * don't make for good looking tests.
     *
     * "No, honestly, that's what we are expecting to see..."
     */
#ifdef IDIO_DEBUG
    idio_debug ("\ndefault-condition-handler: no handler re-raising %s\n", c);
#endif
    idio_raise_condition (idio_S_true, c);

    idio_debug ("default-condition-handler: returning %s\n", idio_S_void);

    /*
     * For a continuable continuation, if it gets here, we'll
     * return void because...
     */
    return idio_S_void;
}

IDIO_DEFINE_PRIMITIVE1_DS ("restart-condition-handler", restart_condition_handler, (IDIO c), "c", "\
Restart the VM with the continuation of the current top-level	\n\
expression.							\n\
								\n\
:param c: the condition						\n\
:type c: condition instance					\n\
								\n\
does not return per se						\n\
								\n\
.. warning::							\n\
   ``restart-condition-handler`` is only effective if the 	\n\
   session is interactive				 	\n\
")
{
    IDIO_ASSERT (c);

    /*
     * Code coverage:
     *
     * Things have to be going badly wrong to get here.
     *
     * If this code succeeds then we will be ABORTing the current
     * expression with appropriate verbose remarks to stderr.
     *
     * Not something we expect to see in the tests.
     */

    if (idio_job_control_interactive) {
	if (idio_isa_condition (c)) {
	    IDIO sit = IDIO_STRUCT_INSTANCE_TYPE (c);

	    idio_condition_report ("restart-condition-handler", c);

	    /*
	     * Hmm, a timing issue with SIGCHLD?  Should have been caught
	     * in default-condition-handler.
	     */
	    if (idio_struct_type_isa (sit, idio_condition_rt_signal_type)) {
		IDIO signum_I = IDIO_STRUCT_INSTANCE_FIELDS(c, IDIO_SI_RT_SIGNAL_TYPE_SIGNUM);
		int signum_C = IDIO_C_TYPE_int (signum_I);

		switch (signum_C) {
		case SIGCHLD:
		    fprintf (stderr, "restart-c-h: SIGCHLD -> idio_command_SIGCHLD_signal_handler\n");
		    idio_job_control_SIGCHLD_signal_handler ();
		    return idio_S_unspec;
		case SIGHUP:
		    fprintf (stderr, "restart-c-h: SIGHUP -> idio_command_SIGHUP_signal_handler\n");
		    idio_job_control_SIGHUP_signal_handler ();
		    return idio_S_unspec;
		default:
		    break;
		}
	    } else if (idio_struct_type_isa (sit, idio_condition_rt_async_command_status_error_type)) {
		/* return idio_command_rcse_handler (c); */
		idio_debug ("restart-c-h: racse = %s\n", c);
		fprintf (stderr, "restart-c-h: racse?? =>> #<unspec>\n");
		return idio_S_unspec;
	    } else if (idio_struct_type_isa (sit, idio_condition_rt_command_status_error_type)) {
		/* return idio_command_rcse_handler (c); */
		idio_debug ("restart-c-h: rcse = %s\n", c);
		fprintf (stderr, "restart-c-h: rcse?? =>> exit-on-error\n");
		return idio_condition_exit_on_error (c);
	    } else if (idio_struct_type_isa (sit, idio_condition_system_error_type)) {
		return idio_S_unspec;
	    }
	}

	/*
	 * As the interactive restart-condition-handler we'll go back
	 * to ABORT #2, the most recent code-set top-level ABORT.
	 */
	IDIO thr = idio_thread_current_thread ();
	idio_sp_t asp = idio_vm_find_abort_2 (thr);

	if (asp) {
	    IDIO stack = IDIO_THREAD_STACK (thr);
#ifdef IDIO_DEBUG
	    fprintf (stderr, "restart-condition-handler: ABORT stack from %jd to %jd\n", idio_array_size (stack), asp + 1);
#endif
	    IDIO krun = idio_array_ref_index (stack, asp - 1);
	    IDIO_ARRAY_USIZE (stack) = asp + 1;

	    idio_exit_status = 1;
	    if (idio_isa_pair (krun)) {
		fprintf (stderr, "restart-condition-handler: restoring ABORT continuation #2: ");
		idio_debug ("%s\n", IDIO_PAIR_HT (krun));
		idio_vm_restore_continuation (IDIO_PAIR_H (krun), idio_S_unspec);

		return idio_S_notreached;
	    }
	}

	fprintf (stderr, "restart-condition-handler: nothing to restore\n");
#ifdef IDIO_DEBUG
	idio_debug ("\nrestart-condition-handler: re-raising %s\n", c);
	idio_vm_trap_state (thr);
	idio_vm_frame_tree (idio_S_nil);
#endif
    } else {
#ifdef IDIO_DEBUG
	fprintf (stderr, "restart-condition-handler: not interactive\n");
#endif
    }

    idio_raise_condition (idio_S_true, c);

    /* notreached */
    IDIO_C_ASSERT (0);

    return idio_S_notreached;
}

IDIO_DEFINE_PRIMITIVE1_DS ("reset-condition-handler", reset_condition_handler, (IDIO c), "c", "\
Stop the VM and exit non-zero.					\n\
								\n\
:param c: the condition						\n\
:type c: condition instance					\n\
								\n\
Does not return.						\n\
")
{
    IDIO_ASSERT (c);

    /*
     * Code coverage:
     *
     * Things have to be going very badly wrong to get here and
     * experience suggests they're about to get worse as this code
     * doesn't do a great job in failing successfully.
     *
     * If we do get here we're on the way out anyway.
     */

    IDIO eh = idio_thread_current_error_handle ();
    if (! IDIO_CLOSEDP_HANDLE (eh)) {
	idio_display_C ("\nreset-condition-handler: ", eh);

	IDIO sit = IDIO_STRUCT_INSTANCE_TYPE (c);
	idio_display (IDIO_STRUCT_TYPE_NAME (sit), eh);
	idio_display_C (": ", eh);
	idio_display (c, eh);
	idio_display_C ("\n", eh);
    }

    /*
     * As the reset-condition-handler we'll go back to the first ABORT
     * on the VM's stack which should be ABORT to main.
     */
    IDIO thr = idio_thread_current_thread ();
    idio_sp_t asp = idio_vm_find_abort_1 (thr);

    if (asp) {
	IDIO stack = IDIO_THREAD_STACK (thr);
#ifdef IDIO_DEBUG
	fprintf (stderr, "reset-condition-handler: ABORT stack from %jd to %jd\n", idio_array_size (stack), asp + 1);
#endif
	IDIO krun = idio_array_ref_index (stack, asp - 1);
	IDIO_ARRAY_USIZE (stack) = asp + 1;

	idio_exit_status = 1;
	if (idio_isa_pair (krun)) {
	    fprintf (stderr, "reset-condition-handler: restoring ABORT continuation #1: ");
	    idio_debug ("%s\n", IDIO_PAIR_HT (krun));
	    idio_vm_restore_continuation (IDIO_PAIR_H (krun), idio_S_unspec);

	    return idio_S_notreached;
	}
    }

    static int resetting = 0;
    if (resetting) {
	fprintf (stderr, "reset-condition-handler: looping?\n");
	exit (3);
    }
    resetting = 1;

    fprintf (stderr, "reset-condition-handler: nothing to restore\n");

    fprintf (stderr, "reset-condition-handler/exit (%d)\n", idio_exit_status);
    idio_final ();
    exit (idio_exit_status);

    /*
     * Hmm, I think the sigjmpbuf can get mis-arranged so exit
     * directly as above...
     */
    idio_vm_restore_exit (idio_k_exit, idio_S_unspec);

    return idio_S_notreached;
}

void idio_condition_add_primitives ()
{
    idio_condition_default_handler = IDIO_HASH_EQP (8);
    idio_gc_protect_auto (idio_condition_default_handler);

    IDIO_ADD_PRIMITIVE (make_condition_type);
    IDIO_ADD_PRIMITIVE (condition_typep);

    IDIO_ADD_PRIMITIVE (allocate_condition);
    IDIO_ADD_PRIMITIVE (make_condition);
    IDIO_ADD_PRIMITIVE (conditionp);
    IDIO_ADD_PRIMITIVE (condition_isap);
    IDIO_ADD_PRIMITIVE (condition_ref);
    IDIO_ADD_PRIMITIVE (condition_set);

    IDIO_ADD_PRIMITIVE (set_default_handler);
    IDIO_ADD_PRIMITIVE (clear_default_handler);

    IDIO fvi;
    fvi = IDIO_ADD_MODULE_PRIMITIVE (idio_Idio_module, reset_condition_handler);
    idio_condition_reset_condition_handler = idio_vm_default_values_ref (IDIO_FIXNUM_VAL (fvi));
    fvi = IDIO_ADD_MODULE_PRIMITIVE (idio_Idio_module, restart_condition_handler);
    idio_condition_restart_condition_handler = idio_vm_default_values_ref (IDIO_FIXNUM_VAL (fvi));
    fvi = IDIO_ADD_MODULE_PRIMITIVE (idio_Idio_module, default_condition_handler);
    idio_condition_default_condition_handler = idio_vm_default_values_ref (IDIO_FIXNUM_VAL (fvi));
    fvi = IDIO_ADD_MODULE_PRIMITIVE (idio_Idio_module, default_rcse_handler);
    idio_condition_default_rcse_handler = idio_vm_default_values_ref (IDIO_FIXNUM_VAL (fvi));
    fvi = IDIO_ADD_MODULE_PRIMITIVE (idio_Idio_module, default_racse_handler);
    idio_condition_default_racse_handler = idio_vm_default_values_ref (IDIO_FIXNUM_VAL (fvi));
    fvi = IDIO_ADD_MODULE_PRIMITIVE (idio_Idio_module, default_SIGCHLD_handler);
    idio_condition_default_SIGCHLD_handler = idio_vm_default_values_ref (IDIO_FIXNUM_VAL (fvi));
}

void idio_init_condition ()
{
    idio_module_table_register (idio_condition_add_primitives, NULL, NULL);

#define IDIO_CONDITION_STRING(c,s) idio_condition_ ## c ## _string = idio_string_C (s); idio_gc_protect_auto (idio_condition_ ## c ## _string);

    IDIO_CONDITION_STRING (define_condition0, "IDIO-DEFINE-CONDITION0");
    IDIO_CONDITION_STRING (define_condition0_dynamic, "IDIO-DEFINE-CONDITION0-DYNAMIC");
    IDIO_CONDITION_STRING (define_condition1, "IDIO-DEFINE-CONDITION1");
    IDIO_CONDITION_STRING (define_condition2, "IDIO-DEFINE-CONDITION2");
    IDIO_CONDITION_STRING (define_condition3, "IDIO-DEFINE-CONDITION3");

    /* SRFI-35-ish */
    IDIO_DEFINE_CONDITION0 (idio_condition_condition_type, IDIO_CONDITION_CONDITION_TYPE_NAME, idio_S_nil);
    IDIO_DEFINE_CONDITION0 (idio_condition_error_type, "^error", idio_condition_condition_type);

    /*
     * We want the fmci of ^condition for the *-condition-handler(s)
     * which means we have to repeat a couple of the actions of the
     * IDIO_DEFINE_CONDITION0 macro.
     */
<<<<<<< HEAD
    IDIO sym = IDIO_SYMBOLS_C_INTERN (IDIO_CONDITION_CONDITION_TYPE_NAME);
    idio_as_t gci = idio_vm_extend_default_constants (sym);
=======
    IDIO sym = IDIO_SYMBOL (IDIO_CONDITION_CONDITION_TYPE_NAME);
    idio_as_t gci = idio_vm_constants_lookup_or_extend (sym);
>>>>>>> f98f1506
    idio_condition_condition_type_mci = idio_fixnum (gci);

    /* Idio */
    IDIO_DEFINE_CONDITION3 (idio_condition_idio_error_type, "^idio-error", idio_condition_error_type, "message", "location", "detail");

    /* SRFI-36-ish */
    IDIO_DEFINE_CONDITION0 (idio_condition_io_error_type, "^i/o-error", idio_condition_idio_error_type);

    IDIO_DEFINE_CONDITION1 (idio_condition_io_handle_error_type, "^i/o-handle-error", idio_condition_io_error_type, "handle");
    IDIO_DEFINE_CONDITION0 (idio_condition_io_read_error_type, "^i/o-read-error", idio_condition_io_handle_error_type);
    IDIO_DEFINE_CONDITION0 (idio_condition_io_write_error_type, "^i/o-write-error", idio_condition_io_handle_error_type);
    IDIO_DEFINE_CONDITION0 (idio_condition_io_closed_error_type, "^i/o-closed-error", idio_condition_io_handle_error_type);

    IDIO_DEFINE_CONDITION1 (idio_condition_io_filename_error_type, "^i/o-filename-error", idio_condition_io_error_type, "filename");
    IDIO_DEFINE_CONDITION1 (idio_condition_io_mode_error_type, "^i/o-mode-error", idio_condition_io_error_type, "mode");
    IDIO_DEFINE_CONDITION0 (idio_condition_io_malformed_filename_error_type, "^i/o-malformed-filename-error", idio_condition_io_filename_error_type);

    IDIO_DEFINE_CONDITION0 (idio_condition_io_file_protection_error_type, "^i/o-file-protection-error", idio_condition_io_filename_error_type);
    IDIO_DEFINE_CONDITION0 (idio_condition_io_file_is_read_only_error_type, "^i/o-file-is-read-only-error", idio_condition_io_file_protection_error_type);

    IDIO_DEFINE_CONDITION0 (idio_condition_io_file_already_exists_error_type, "^i/o-file-already-exists-error", idio_condition_io_filename_error_type);
    IDIO_DEFINE_CONDITION0 (idio_condition_io_no_such_file_error_type, "^i/o-no-such-file-error", idio_condition_io_filename_error_type);

    /* NB. no column or span! */
    IDIO_DEFINE_CONDITION2 (idio_condition_read_error_type, "^read-error", idio_condition_idio_error_type, "line", "position");
    IDIO_DEFINE_CONDITION1 (idio_condition_evaluation_error_type, "^evaluation-error", idio_condition_idio_error_type, "expr");
    IDIO_DEFINE_CONDITION0 (idio_condition_string_error_type, "^string-error", idio_condition_idio_error_type);

    /* Idio */
    IDIO_DEFINE_CONDITION2 (idio_condition_system_error_type, "^system-error", idio_condition_idio_error_type, "errno", "function");

    IDIO_DEFINE_CONDITION0 (idio_condition_static_error_type, "^static-error", idio_condition_idio_error_type);
    IDIO_DEFINE_CONDITION1 (idio_condition_st_variable_error_type, "^st-variable-error", idio_condition_static_error_type, "name");
    IDIO_DEFINE_CONDITION0 (idio_condition_st_variable_type_error_type, "^st-variable-type-error", idio_condition_st_variable_error_type);

    IDIO_DEFINE_CONDITION0 (idio_condition_st_function_error_type, "^st-function-error", idio_condition_static_error_type);
    IDIO_DEFINE_CONDITION0 (idio_condition_st_function_arity_error_type, "^st-function-arity-error", idio_condition_st_function_error_type);

    IDIO_DEFINE_CONDITION0 (idio_condition_runtime_error_type, "^runtime-error", idio_condition_idio_error_type);

    IDIO_DEFINE_CONDITION0 (idio_condition_rt_syntax_error_type, "^rt-syntax-error", idio_condition_runtime_error_type);

    IDIO_DEFINE_CONDITION0 (idio_condition_rt_parameter_error_type, "^rt-parameter-error", idio_condition_runtime_error_type);
    IDIO_DEFINE_CONDITION0 (idio_condition_rt_parameter_type_error_type, "^rt-parameter-type-error", idio_condition_rt_parameter_error_type);
    IDIO_DEFINE_CONDITION0 (idio_condition_rt_const_parameter_error_type, "^rt-const-parameter-error", idio_condition_rt_parameter_error_type);
    IDIO_DEFINE_CONDITION0 (idio_condition_rt_parameter_value_error_type, "^rt-parameter-value-error", idio_condition_rt_parameter_error_type);
    IDIO_DEFINE_CONDITION0 (idio_condition_rt_parameter_nil_error_type, "^rt-parameter-nil-error", idio_condition_rt_parameter_value_error_type);

    IDIO_DEFINE_CONDITION1 (idio_condition_rt_variable_error_type, "^rt-variable-error", idio_condition_runtime_error_type, "name");
    IDIO_DEFINE_CONDITION0 (idio_condition_rt_variable_unbound_error_type, "^rt-variable-unbound-error", idio_condition_rt_variable_error_type);
    IDIO_DEFINE_CONDITION0 (idio_condition_rt_dynamic_variable_error_type, "^rt-dynamic-variable-error", idio_condition_rt_variable_error_type);
    IDIO_DEFINE_CONDITION0 (idio_condition_rt_dynamic_variable_unbound_error_type, "^rt-dynamic-variable-unbound-error", idio_condition_rt_dynamic_variable_error_type);

    IDIO_DEFINE_CONDITION0 (idio_condition_rt_environ_variable_error_type, "^rt-environ-variable-error", idio_condition_rt_variable_error_type);
    IDIO_DEFINE_CONDITION0 (idio_condition_rt_environ_variable_unbound_error_type, "^rt-environ-variable-unbound-error", idio_condition_rt_environ_variable_error_type);

    IDIO_DEFINE_CONDITION0 (idio_condition_rt_computed_variable_error_type, "^rt-computed-variable-error", idio_condition_rt_variable_error_type);
    IDIO_DEFINE_CONDITION0 (idio_condition_rt_computed_variable_no_accessor_error_type, "^rt-computed-variable-no-accessor-error", idio_condition_rt_computed_variable_error_type);

    IDIO_DEFINE_CONDITION0 (idio_condition_rt_function_error_type, "^rt-function-error", idio_condition_runtime_error_type);
    IDIO_DEFINE_CONDITION0 (idio_condition_rt_function_arity_error_type, "^rt-function-arity-error", idio_condition_rt_function_error_type);

    IDIO_DEFINE_CONDITION1 (idio_condition_rt_module_error_type, "^rt-module-error", idio_condition_runtime_error_type, "module");
    IDIO_DEFINE_CONDITION0 (idio_condition_rt_module_unbound_error_type, "^rt-module-unbound-error", idio_condition_rt_module_error_type);
    IDIO_DEFINE_CONDITION1 (idio_condition_rt_module_symbol_unbound_error_type, "^rt-module-symbol-unbound-error", idio_condition_rt_module_error_type, "symbol");

    IDIO_DEFINE_CONDITION1 (idio_condition_rt_path_error_type, "^rt-path-error", idio_condition_runtime_error_type, "pathname");
    IDIO_DEFINE_CONDITION1 (idio_condition_rt_glob_error_type, "^rt-glob-error", idio_condition_runtime_error_type, "pattern");

    IDIO_DEFINE_CONDITION0 (idio_condition_rt_command_error_type, "^rt-command-error", idio_condition_runtime_error_type);
    IDIO_DEFINE_CONDITION1 (idio_condition_rt_command_argv_type_error_type, "^rt-command-argv-type-error", idio_condition_rt_command_error_type, "arg");
    IDIO_DEFINE_CONDITION2 (idio_condition_rt_command_format_error_type, "^rt-command-format-error", idio_condition_rt_command_error_type, "name", "value");
    IDIO_DEFINE_CONDITION2 (idio_condition_rt_command_env_type_error_type, "^rt-command-env-type-error", idio_condition_rt_command_error_type, "name", "value");
    IDIO_DEFINE_CONDITION1 (idio_condition_rt_command_exec_error_type, "^rt-command-exec-error", idio_condition_rt_command_error_type, "errno");
    IDIO_DEFINE_CONDITION1 (idio_condition_rt_command_status_error_type, IDIO_CONDITION_RCSE_TYPE_NAME, idio_condition_rt_command_error_type, "status");
    IDIO_DEFINE_CONDITION0 (idio_condition_rt_async_command_status_error_type, IDIO_CONDITION_RACSE_TYPE_NAME, idio_condition_rt_command_status_error_type);

    IDIO_DEFINE_CONDITION1 (idio_condition_rt_array_error_type, "^rt-array-error", idio_condition_runtime_error_type, "index");

    IDIO_DEFINE_CONDITION0 (idio_condition_rt_hash_error_type, "^rt-hash-error", idio_condition_runtime_error_type);

    IDIO_DEFINE_CONDITION1 (idio_condition_rt_hash_key_not_found_error_type, "^rt-hash-key-not-found-error", idio_condition_rt_hash_error_type, "key");

    IDIO_DEFINE_CONDITION1 (idio_condition_rt_number_error_type, "^rt-number-error", idio_condition_runtime_error_type, "number");
    IDIO_DEFINE_CONDITION0 (idio_condition_rt_divide_by_zero_error_type, "^rt-divide-by-zero-error", idio_condition_rt_number_error_type);

    IDIO_DEFINE_CONDITION0 (idio_condition_rt_bignum_error_type, "^rt-bignum-error", idio_condition_rt_number_error_type);
    IDIO_DEFINE_CONDITION0 (idio_condition_rt_bignum_conversion_error_type, "^rt-bignum-conversion-error", idio_condition_rt_bignum_error_type);
    IDIO_DEFINE_CONDITION0 (idio_condition_rt_C_conversion_error_type, "^rt-C-conversion-error", idio_condition_rt_number_error_type);
    IDIO_DEFINE_CONDITION0 (idio_condition_rt_fixnum_error_type, "^rt-fixnum-error", idio_condition_rt_number_error_type);
    IDIO_DEFINE_CONDITION0 (idio_condition_rt_fixnum_conversion_error_type, "^rt-fixnum-conversion-error", idio_condition_rt_fixnum_error_type);

    IDIO_DEFINE_CONDITION0 (idio_condition_rt_bitset_error_type, "^rt-bitset-error", idio_condition_runtime_error_type);
    IDIO_DEFINE_CONDITION1 (idio_condition_rt_bitset_bounds_error_type, "^rt-bitset-bounds-error", idio_condition_rt_bitset_error_type, "bit");
    IDIO_DEFINE_CONDITION2 (idio_condition_rt_bitset_size_mismatch_error_type, "^rt-bitset-size-mismatch-error", idio_condition_rt_bitset_error_type, "size1", "size2");

    IDIO_DEFINE_CONDITION1 (idio_condition_rt_keyword_error_type, "^rt-keyword-error", idio_condition_runtime_error_type, "keyword");

    IDIO_DEFINE_CONDITION0 (idio_condition_rt_libc_error_type, "^rt-libc-error", idio_condition_runtime_error_type);
    IDIO_DEFINE_CONDITION1 (idio_condition_rt_libc_format_error_type, "^rt-libc-format-error", idio_condition_rt_libc_error_type, "name");
    IDIO_DEFINE_CONDITION0 (idio_condition_rt_regex_error_type, "^rt-regex-error", idio_condition_rt_libc_error_type);

    IDIO_DEFINE_CONDITION0 (idio_condition_rt_struct_error_type, "^rt-struct-error", idio_condition_runtime_error_type);

    IDIO_DEFINE_CONDITION0 (idio_condition_rt_symbol_error_type, "^rt-symbol-error", idio_condition_runtime_error_type);

    IDIO_DEFINE_CONDITION1 (idio_condition_rt_load_error_type, "^rt-load-error", idio_condition_runtime_error_type, "filename");

    IDIO_DEFINE_CONDITION0 (idio_condition_rt_vtable_unbound_error_type, "^rt-vtable-unbound-error", idio_condition_runtime_error_type);

    IDIO_DEFINE_CONDITION1 (idio_condition_rt_vtable_method_unbound_error_type, "^rt-vtable-method-unbound-error", idio_condition_runtime_error_type, "name");

    IDIO_DEFINE_CONDITION0 (idio_condition_rt_instance_error_type, "^rt-instance-error", idio_condition_runtime_error_type);

    IDIO_DEFINE_CONDITION0 (idio_condition_rt_instance_invocation_error_type, "^rt-instance-invocation-error", idio_condition_rt_instance_error_type);

    IDIO_DEFINE_CONDITION1 (idio_condition_rt_slot_not_found_error_type, "^rt-slot-not-found-error", idio_condition_rt_instance_error_type, "slot");

    IDIO_DEFINE_CONDITION1 (idio_condition_rt_signal_type, IDIO_CONDITION_RT_SIGNAL_TYPE_NAME, idio_condition_error_type, "signum");
}
<|MERGE_RESOLUTION|>--- conflicted
+++ resolved
@@ -1231,13 +1231,8 @@
      * which means we have to repeat a couple of the actions of the
      * IDIO_DEFINE_CONDITION0 macro.
      */
-<<<<<<< HEAD
-    IDIO sym = IDIO_SYMBOLS_C_INTERN (IDIO_CONDITION_CONDITION_TYPE_NAME);
+    IDIO sym = IDIO_SYMBOL (IDIO_CONDITION_CONDITION_TYPE_NAME);
     idio_as_t gci = idio_vm_extend_default_constants (sym);
-=======
-    IDIO sym = IDIO_SYMBOL (IDIO_CONDITION_CONDITION_TYPE_NAME);
-    idio_as_t gci = idio_vm_constants_lookup_or_extend (sym);
->>>>>>> f98f1506
     idio_condition_condition_type_mci = idio_fixnum (gci);
 
     /* Idio */
