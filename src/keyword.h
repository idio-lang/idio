/*
<<<<<<< HEAD
 * Copyright (c) 2015, 2017 Ian Fitchet <idf(at)idio-lang.org>
=======
 * Copyright (c) 2015, 2017, 2020 Ian Fitchet <idf(at)idio-lang.org>
>>>>>>> 5e07c153
 *
 * Licensed under the Apache License, Version 2.0 (the "License"); you
 * may not use this file except in compliance with the License.  You
 * may obtain a copy of the License at
 *
 *     http://www.apache.org/licenses/LICENSE-2.0
 *
 * Unless required by applicable law or agreed to in writing, software
 * distributed under the License is distributed on an "AS IS" BASIS,
 * WITHOUT WARRANTIES OR CONDITIONS OF ANY KIND, either express or implied.
 * See the License for the specific language governing permissions and
 * limitations under the License.
 *
 */

/*
 * keyword.h
 *
 */

#ifndef KEYWORD_H
#define KEYWORD_H

<<<<<<< HEAD
#define IDIO_KEYWORD_DECL(n)		IDIO idio_KW_ ## n
#define IDIO_KEYWORD_DEF(iname,cname)	idio_KW_ ## cname = idio_keywords_C_intern (iname);

extern IDIO_KEYWORD_DECL (procedure);
extern IDIO_KEYWORD_DECL (setter);
extern IDIO_KEYWORD_DECL (source);
extern IDIO_KEYWORD_DECL (handle);
extern IDIO_KEYWORD_DECL (line);
=======
extern IDIO_KEYWORD_DECL (setter);
extern IDIO_KEYWORD_DECL (sigstr);
extern IDIO_KEYWORD_DECL (docstr);
extern IDIO_KEYWORD_DECL (docstr_raw);
>>>>>>> 5e07c153

IDIO idio_keyword_C (const char *s_C);
IDIO idio_tag_C (const char *s_C);
void idio_free_keyword (IDIO s);
int idio_isa_keyword (IDIO s);
IDIO idio_keywords_C_intern (char *s);
IDIO idio_keywords_string_intern (IDIO str);
IDIO idio_hash_make_keyword_table (IDIO args);
IDIO idio_keyword_get (IDIO ht, IDIO kw, IDIO args);
IDIO idio_keyword_set (IDIO ht, IDIO kw, IDIO v);

void idio_init_keyword (void);
void idio_keyword_add_primitives (void);
void idio_final_keyword (void);

#endif

/* Local Variables: */
/* mode: C */
/* coding: utf-8-unix */
/* End: */<|MERGE_RESOLUTION|>--- conflicted
+++ resolved
@@ -1,9 +1,5 @@
 /*
-<<<<<<< HEAD
- * Copyright (c) 2015, 2017 Ian Fitchet <idf(at)idio-lang.org>
-=======
  * Copyright (c) 2015, 2017, 2020 Ian Fitchet <idf(at)idio-lang.org>
->>>>>>> 5e07c153
  *
  * Licensed under the Apache License, Version 2.0 (the "License"); you
  * may not use this file except in compliance with the License.  You
@@ -27,7 +23,6 @@
 #ifndef KEYWORD_H
 #define KEYWORD_H
 
-<<<<<<< HEAD
 #define IDIO_KEYWORD_DECL(n)		IDIO idio_KW_ ## n
 #define IDIO_KEYWORD_DEF(iname,cname)	idio_KW_ ## cname = idio_keywords_C_intern (iname);
 
@@ -36,12 +31,9 @@
 extern IDIO_KEYWORD_DECL (source);
 extern IDIO_KEYWORD_DECL (handle);
 extern IDIO_KEYWORD_DECL (line);
-=======
-extern IDIO_KEYWORD_DECL (setter);
 extern IDIO_KEYWORD_DECL (sigstr);
 extern IDIO_KEYWORD_DECL (docstr);
 extern IDIO_KEYWORD_DECL (docstr_raw);
->>>>>>> 5e07c153
 
 IDIO idio_keyword_C (const char *s_C);
 IDIO idio_tag_C (const char *s_C);
