/*
 * Copyright (c) 2015, 2017, 2020 Ian Fitchet <idf(at)idio-lang.org>
 *
 * Licensed under the Apache License, Version 2.0 (the "License"); you
 * may not use this file except in compliance with the License.  You
 * may obtain a copy of the License at
 *
 *     http://www.apache.org/licenses/LICENSE-2.0
 *
 * Unless required by applicable law or agreed to in writing, software
 * distributed under the License is distributed on an "AS IS" BASIS,
 * WITHOUT WARRANTIES OR CONDITIONS OF ANY KIND, either express or implied.
 * See the License for the specific language governing permissions and
 * limitations under the License.
 *
 */

/*
 * util.c
 *
 */

#include "idio.h"

int idio_type (IDIO o)
{
    switch ((intptr_t) o & IDIO_TYPE_MASK) {
    case IDIO_TYPE_FIXNUM_MARK:
	return IDIO_TYPE_FIXNUM;
    case IDIO_TYPE_CONSTANT_MARK:
	{
	    switch ((intptr_t) o & IDIO_TYPE_CONSTANT_MASK) {
	    case IDIO_TYPE_CONSTANT_IDIO_MARK:
		return IDIO_TYPE_CONSTANT_IDIO;
	    case IDIO_TYPE_CONSTANT_TOKEN_MARK:
		return IDIO_TYPE_CONSTANT_TOKEN;
	    case IDIO_TYPE_CONSTANT_I_CODE_MARK:
		return IDIO_TYPE_CONSTANT_I_CODE;
	    case IDIO_TYPE_CONSTANT_CHARACTER_MARK:
		return IDIO_TYPE_CONSTANT_CHARACTER;
	    default:
		/* inconceivable! */
		idio_error_printf (IDIO_C_FUNC_LOCATION_S ("CONSTANT"), "type: unexpected object type %#x", o);

		/* notreached */
		return IDIO_TYPE_NONE;
	    }
	}
    case IDIO_TYPE_PLACEHOLDER_MARK:
	return IDIO_TYPE_PLACEHOLDER;
    case IDIO_TYPE_POINTER_MARK:
	return o->type;
    default:
	/* inconceivable! */
	idio_error_printf (IDIO_C_FUNC_LOCATION (), "type: unexpected object type %#x", o);

	/* notreached */
	return IDIO_TYPE_NONE;
    }
}

const char *idio_type_enum2string (idio_type_e type)
{
    switch (type) {
    case IDIO_TYPE_NONE: return "NONE";
    case IDIO_TYPE_FIXNUM: return "FIXNUM";
    case IDIO_TYPE_CONSTANT_IDIO: return "CONSTANT_IDIO";
    case IDIO_TYPE_CONSTANT_TOKEN: return "CONSTANT_TOKEN";
    case IDIO_TYPE_CONSTANT_I_CODE: return "CONSTANT_I_CODE";
    case IDIO_TYPE_CONSTANT_CHARACTER: return "CONSTANT_CHARACTER";
    case IDIO_TYPE_PLACEHOLDER: return "PLACEHOLDER";
    case IDIO_TYPE_STRING: return "STRING";
    case IDIO_TYPE_SUBSTRING: return "SUBSTRING";
    case IDIO_TYPE_SYMBOL: return "SYMBOL";
    case IDIO_TYPE_KEYWORD: return "KEYWORD";
    case IDIO_TYPE_PAIR: return "PAIR";
    case IDIO_TYPE_ARRAY: return "ARRAY";
    case IDIO_TYPE_HASH: return "HASH";
    case IDIO_TYPE_CLOSURE: return "CLOSURE";
    case IDIO_TYPE_PRIMITIVE: return "PRIMITIVE";
    case IDIO_TYPE_BIGNUM: return "BIGNUM";
    case IDIO_TYPE_MODULE: return "MODULE";
    case IDIO_TYPE_FRAME: return "FRAME";
    case IDIO_TYPE_HANDLE: return "HANDLE";
    case IDIO_TYPE_STRUCT_TYPE: return "STRUCT_TYPE";
    case IDIO_TYPE_STRUCT_INSTANCE: return "STRUCT_INSTANCE";
    case IDIO_TYPE_THREAD: return "THREAD";
    case IDIO_TYPE_CONTINUATION: return "CONTINUATION";

    case IDIO_TYPE_C_INT: return "C_INT";
    case IDIO_TYPE_C_UINT: return "C_UINT";
    case IDIO_TYPE_C_FLOAT: return "C_FLOAT";
    case IDIO_TYPE_C_DOUBLE: return "C_DOUBLE";
    case IDIO_TYPE_C_POINTER: return "C_POINTER";
    case IDIO_TYPE_C_VOID: return "C_VOID";

    case IDIO_TYPE_C_TYPEDEF: return "TAG";
    case IDIO_TYPE_C_STRUCT: return "C_STRUCT";
    case IDIO_TYPE_C_INSTANCE: return "C_INSTANCE";
    case IDIO_TYPE_C_FFI: return "C_FFI";
    case IDIO_TYPE_OPAQUE: return "OPAQUE";
    default:
	IDIO_FPRINTF (stderr, "IDIO_TYPE_ENUM2STRING: unexpected type %d\n", type);
	return "NOT KNOWN";
    }
}

const char *idio_type2string (IDIO o)
{
    switch ((intptr_t) o & IDIO_TYPE_MASK) {
    case IDIO_TYPE_FIXNUM_MARK:
	return "FIXNUM";
    case IDIO_TYPE_CONSTANT_MARK:
	{
	    switch ((intptr_t) o & IDIO_TYPE_CONSTANT_MASK) {
	    case IDIO_TYPE_CONSTANT_IDIO_MARK: return "CONSTANT_IDIO";
	    case IDIO_TYPE_CONSTANT_TOKEN_MARK: return "CONSTANT_TOKEN";
	    case IDIO_TYPE_CONSTANT_I_CODE_MARK: return "CONSTANT_I_CODE";
	    case IDIO_TYPE_CONSTANT_CHARACTER_MARK: return "CONSTANT_CHARACTER";
	    default:
		idio_error_C ("idio_type2string: unexpected type", o, IDIO_C_FUNC_LOCATION_S ("CONSTANT"));

		/* notreached */
		return "!!NOT-REACHED!!";
	    }
	}
    case IDIO_TYPE_PLACEHOLDER_MARK:
	return "PLACEHOLDER";
    case IDIO_TYPE_POINTER_MARK:
	return idio_type_enum2string (o->type);
    default:
	idio_error_C ("idio_type2string: unexpected type", o, IDIO_C_FUNC_LOCATION ());

	/* notreached */
	return "!!NOT-REACHED!!";
    }
}

IDIO_DEFINE_PRIMITIVE1_DS ("type-string", type_string, (IDIO o), "o", "\
return the type of `o` as a string		\n\
						\n\
:param o: object				\n\
						\n\
:return: a string representation of the type of `o`	\n\
")
{
    IDIO_ASSERT (o);

    return idio_string_C (idio_type2string (o));
}

IDIO_DEFINE_PRIMITIVE1 ("zero?", zerop, (IDIO o))
{
    IDIO_ASSERT (o);

    IDIO r = idio_S_false;

    if ((idio_isa_fixnum (o) &&
	 0 == IDIO_FIXNUM_VAL (o)) ||
	(idio_isa_bignum (o) &&
	 idio_bignum_zero_p (o))) {
	r = idio_S_true;
    }

    return r;
}

int idio_isa_nil (IDIO o)
{
    IDIO_ASSERT (o);

    return (idio_S_nil == o);
}

IDIO_DEFINE_PRIMITIVE1 ("null?", nullp, (IDIO o))
{
    IDIO_ASSERT (o);

    IDIO r = idio_S_false;

    if (idio_S_nil == o) {
	r = idio_S_true;
    }

    return r;
}

IDIO_DEFINE_PRIMITIVE1 ("unset?", unsetp, (IDIO o))
{
    IDIO_ASSERT (o);

    IDIO r = idio_S_false;

    if (idio_S_unset == o) {
	r = idio_S_true;
    }

    return r;
}

IDIO_DEFINE_PRIMITIVE1 ("undef?", undefp, (IDIO o))
{
    IDIO_ASSERT (o);

    IDIO r = idio_S_false;

    if (idio_S_undef == o) {
	r = idio_S_true;
    }

    return r;
}

IDIO_DEFINE_PRIMITIVE1 ("unspec?", unspecp, (IDIO o))
{
    IDIO_ASSERT (o);

    IDIO r = idio_S_false;

    if (idio_S_unspec == o) {
	r = idio_S_true;
    }

    return r;
}

IDIO_DEFINE_PRIMITIVE1 ("void?", voidp, (IDIO o))
{
    IDIO_ASSERT (o);

    IDIO r = idio_S_false;

    if (idio_S_void == o) {
	r = idio_S_true;
    }

    return r;
}

/*
 * Unrelated to undef?, %undefined? tests whether a non-local symbol
 * is defined in this environment.
 */
IDIO_DEFINE_PRIMITIVE1 ("%defined?", definedp, (IDIO s))
{
    IDIO_ASSERT (s);
    IDIO_TYPE_ASSERT (symbol, s);

    IDIO r = idio_S_false;

    IDIO sk = idio_module_env_symbol_recurse (s);

    if (idio_S_unspec != sk) {
	r = idio_S_true;
    }

    return r;
}

int idio_isa_boolean (IDIO o)
{
    IDIO_ASSERT (o);

    return (idio_S_true == o ||
	    idio_S_false == o);
}

IDIO_DEFINE_PRIMITIVE1 ("boolean?", booleanp, (IDIO o))
{
    IDIO_ASSERT (o);

    IDIO r = idio_S_false;

    if (idio_isa_boolean (o)) {
	r = idio_S_true;
    }

    return r;
}

IDIO_DEFINE_PRIMITIVE1 ("not", not, (IDIO e))
{
    IDIO_ASSERT (e);

    IDIO r = idio_S_false;

    if (idio_S_false == e) {
	r = idio_S_true;
    }

    return r;
}

/*
 * Equality -- what does that mean?  RnRS defines the equivalence
 * predicates -- albeit allowing for implementation dependent
 * variances,
 * eg. https://www.cs.cmu.edu/Groups/AI/html/r4rs/r4rs_8.html#SEC47
 *
 * Naturally, we'll vary a little:
 *
 * In all cases, if the two objects are C/== then they are equal.  Did
 * I need to spell that out?
 *
 * For most object types (that is, largely non-user-visible) the
 * *only* equality is C/==.  An example is creating two closures from
 * the same source code.  They will always be different.  Two
 * references to the same closure will always be the same.
 *
 * eq?
 *
 * For non-pointer types (fixnum & characters) then return true if the
 * values are C/== (the default case, above) and for pointers the
 * malloc()'d object is C/==
 *
 * In other words, the two objects are indistinguishable for any
 * practical purpose.
 *
 * eqv?
 *
 * For non-pointer types (fixnum & characters) then return true if the
 * values are C/== (the default case, above).
 *
 * For strings, if the contents are the same.
 *
 * For bignums, if the values are the same -- including exactness.
 *
 * Generally, for non-compound objects, if the values are the same.
 *
 * equal?
 *
 * A recursive descent through objects verifying that each element is
 * equal?  RnRS suggests: "A rule of thumb is that objects are
 * generally equal? if they print the same."
 *
 * For non-pointer types (fixnum & characters) then return true if the
 * values are C/== (the default case, above).
 *
 * equal? for a string is the same as eqv?
 *
 * equal? for a bignum is the same as eqv?
 *
 * For compound objects (arrays, hashes) then the array/hash sizes are
 * compared and then each element is compared with equal?.
 *
 */
#define IDIO_EQUAL_EQP		1
#define IDIO_EQUAL_EQVP		2
#define IDIO_EQUAL_EQUALP	3

int idio_eqp (void *o1, void *o2)
{
    return idio_equal ((IDIO) o1, (IDIO) o2, IDIO_EQUAL_EQP);
}

int idio_eqvp (void *o1, void *o2)
{
    return idio_equal ((IDIO) o1, (IDIO) o2, IDIO_EQUAL_EQVP);
}

int idio_equalp (void *o1, void *o2)
{
    return idio_equal ((IDIO) o1, (IDIO) o2, IDIO_EQUAL_EQUALP);
}

IDIO_DEFINE_PRIMITIVE2 ("eq?", eqp, (IDIO o1, IDIO o2))
{
    IDIO_ASSERT (o1);
    IDIO_ASSERT (o2);

    IDIO r = idio_S_false;

    if (idio_eqp (o1, o2)) {
	r = idio_S_true;
    }

    return r;
}

IDIO_DEFINE_PRIMITIVE2 ("eqv?", eqvp, (IDIO o1, IDIO o2))
{
    IDIO_ASSERT (o1);
    IDIO_ASSERT (o2);

    IDIO r = idio_S_false;

    if (idio_eqvp (o1, o2)) {
	r = idio_S_true;
    }

    return r;
}

/*
 * s9.scm redefines equal? from eq? and eqv? and recurses on itself --
 * or it will if we do not define a primitive equal? which would be
 * used in its definition
 */

IDIO_DEFINE_PRIMITIVE2 ("idio-equal?", equalp, (IDIO o1, IDIO o2))
{
    IDIO_ASSERT (o1);
    IDIO_ASSERT (o2);

    IDIO r = idio_S_false;

    if (idio_equalp (o1, o2)) {
	r = idio_S_true;
    }

    return r;
}

int idio_equal (IDIO o1, IDIO o2, int eqp)
{
    IDIO_ASSERT (o1);
    IDIO_ASSERT (o2);

    if (o1 == o2) {
	return 1;
    }

    int m1 = (intptr_t) o1 & IDIO_TYPE_MASK;

    switch (m1) {
    case IDIO_TYPE_FIXNUM_MARK:
    case IDIO_TYPE_CONSTANT_MARK:
    case IDIO_TYPE_PLACEHOLDER_MARK:
	/*
	  We already tested for equality above!
	 */
	return 0;
    case IDIO_TYPE_POINTER_MARK:
	{
	    int m2 = (intptr_t) o2 & IDIO_TYPE_MASK;

	    switch (m2) {
	    case IDIO_TYPE_FIXNUM_MARK:
	    case IDIO_TYPE_CONSTANT_MARK:
	    case IDIO_TYPE_PLACEHOLDER_MARK:
		/* we would have matched at the top */
		return 0;
	    default:
		break;
	    }

	    /*
	     * Just before we fail if the two objects are not of the
	     * same type, handle sibling object types.  Notably,
	     * strings and substrings.
	     */
	    if (IDIO_EQUAL_EQP != eqp) {
		switch (o1->type) {
		case IDIO_TYPE_STRING:
		    {
			switch (o2->type) {
			case IDIO_TYPE_SUBSTRING:
			    if (IDIO_STRING_BLEN (o1) != IDIO_SUBSTRING_BLEN (o2)) {
				return 0;
			    }

			    return (strncmp (IDIO_STRING_S (o1), IDIO_SUBSTRING_S (o2), IDIO_STRING_BLEN (o1)) == 0);
			}
		    }
		    break;
		case IDIO_TYPE_SUBSTRING:
		    {
			switch (o2->type) {
			case IDIO_TYPE_STRING:
			    if (IDIO_SUBSTRING_BLEN (o1) != IDIO_STRING_BLEN (o2)) {
				return 0;
			    }

			    return (strncmp (IDIO_SUBSTRING_S (o1), IDIO_STRING_S (o2), IDIO_SUBSTRING_BLEN (o1)) == 0);
			}
		    }
		    break;
		}
	    }

	    if (o1->type != o2->type) {
		return 0;
	    }

	    if (IDIO_GC_FLAG_FREE_SET (o1) ||
		IDIO_GC_FLAG_FREE_SET (o2)) {
		return 0;
	    }

	    size_t i;

	    switch (o1->type) {
	    case IDIO_TYPE_STRING:
		if (IDIO_EQUAL_EQP == eqp) {
		    return (o1 == o2);
		}

		if (IDIO_STRING_BLEN (o1) != IDIO_STRING_BLEN (o2)) {
		    return 0;
		}

		return (strncmp (IDIO_STRING_S (o1), IDIO_STRING_S (o2), IDIO_STRING_BLEN (o1)) == 0);
	    case IDIO_TYPE_SUBSTRING:
		if (IDIO_EQUAL_EQP == eqp) {
		    return (o1 == o2);
		}

		if (IDIO_SUBSTRING_BLEN (o1) != IDIO_SUBSTRING_BLEN (o2)) {
		    return 0;
		}

		return (strncmp (IDIO_SUBSTRING_S (o1), IDIO_SUBSTRING_S (o2), IDIO_SUBSTRING_BLEN (o1)) == 0);
	    case IDIO_TYPE_SYMBOL:
		return (o1 == o2);

		break;
	    case IDIO_TYPE_KEYWORD:
		return (o1 == o2);

		break;
	    case IDIO_TYPE_PAIR:
		if (IDIO_EQUAL_EQP == eqp ||
		    IDIO_EQUAL_EQVP == eqp) {
		    return (o1 == o2);
		}

		return (idio_equalp (IDIO_PAIR_H (o1), IDIO_PAIR_H (o2)) &&
			idio_equalp (IDIO_PAIR_T (o1), IDIO_PAIR_T (o2)));
	    case IDIO_TYPE_ARRAY:
		if (IDIO_EQUAL_EQP == eqp ||
		    IDIO_EQUAL_EQVP == eqp) {
		    return (o1->u.array == o2->u.array);
		}

		if (IDIO_ARRAY_USIZE (o1) != IDIO_ARRAY_USIZE (o2)) {
		    return 0;
		}

		for (i = 0; i < IDIO_ARRAY_ASIZE (o1); i++) {
		    if (! idio_equalp (IDIO_ARRAY_AE (o1, i), IDIO_ARRAY_AE (o2, i))) {
			return 0;
		    }
		}

		/*
		 * Compare default values?
		 */

		return 1;
	    case IDIO_TYPE_HASH:
		if (IDIO_EQUAL_EQP == eqp ||
		    IDIO_EQUAL_EQVP == eqp) {
		    return (o1->u.hash == o2->u.hash);
		}

		if (IDIO_HASH_SIZE (o1) != IDIO_HASH_SIZE (o2)) {
		    return 0;
		}

		for (i = 0; i < IDIO_HASH_SIZE (o1); i++) {
		    if (! idio_equalp (IDIO_HASH_HE_KEY (o1, i), IDIO_HASH_HE_KEY (o2, i)) ||
			! idio_equalp (IDIO_HASH_HE_VALUE (o1, i), IDIO_HASH_HE_VALUE (o2, i))) {
			return 0;
		    }
		}
		return 1;
	    case IDIO_TYPE_CLOSURE:
		return (o1 == o2);
	    case IDIO_TYPE_PRIMITIVE:
		return (o1 == o2);
	    case IDIO_TYPE_BIGNUM:
		if (IDIO_EQUAL_EQP == eqp) {
		    /*
		     * u.bignum is part of the idio_s union so check
		     * the malloc'd sig
		     */
		    return (IDIO_BIGNUM_SIG (o1) == IDIO_BIGNUM_SIG (o2));
		}

		return idio_bignum_real_equal_p (o1, o2);
	    case IDIO_TYPE_MODULE:
		return (o1 == o2);
	    case IDIO_TYPE_FRAME:
		return (o1 == o2);
	    case IDIO_TYPE_HANDLE:
		return (o1->u.handle == o2->u.handle);
	    case IDIO_TYPE_C_INT:
		return (IDIO_C_TYPE_INT (o1) == IDIO_C_TYPE_INT (o2));
	    case IDIO_TYPE_C_UINT:
		return (IDIO_C_TYPE_UINT (o1) == IDIO_C_TYPE_UINT (o2));
	    case IDIO_TYPE_C_FLOAT:
		return (IDIO_C_TYPE_FLOAT (o1) == IDIO_C_TYPE_FLOAT (o2));
	    case IDIO_TYPE_C_DOUBLE:
		return (IDIO_C_TYPE_DOUBLE (o1) == IDIO_C_TYPE_DOUBLE (o2));
	    case IDIO_TYPE_C_POINTER:
		return (IDIO_C_TYPE_POINTER_P (o1) == IDIO_C_TYPE_POINTER_P (o2));
	    case IDIO_TYPE_STRUCT_TYPE:
		if (IDIO_EQUAL_EQP == eqp ||
		    IDIO_EQUAL_EQVP == eqp) {
		    return (o1->u.struct_type == o2->u.struct_type);
		}

		if (! idio_equalp (IDIO_STRUCT_TYPE_NAME (o1), IDIO_STRUCT_TYPE_NAME (o2)) ||
		    ! idio_equalp (IDIO_STRUCT_TYPE_PARENT (o1), IDIO_STRUCT_TYPE_PARENT (o2)) ||
		    ! idio_equalp (IDIO_STRUCT_TYPE_FIELDS (o1), IDIO_STRUCT_TYPE_FIELDS (o2))) {
		    return 0;
		}
		break;
	    case IDIO_TYPE_STRUCT_INSTANCE:
		if (IDIO_EQUAL_EQP == eqp ||
		    IDIO_EQUAL_EQVP == eqp) {
		    return (o1->u.struct_instance == o2->u.struct_instance);
		}

		if (! idio_equalp (IDIO_STRUCT_INSTANCE_TYPE (o1), IDIO_STRUCT_INSTANCE_TYPE (o2)) ||
		    ! idio_equalp (IDIO_STRUCT_INSTANCE_FIELDS (o1), IDIO_STRUCT_INSTANCE_FIELDS (o2))) {
		    return 0;
		}
		break;
	    case IDIO_TYPE_THREAD:
		return (o1->u.thread == o2->u.thread);
	    case IDIO_TYPE_CONTINUATION:
		return (o1->u.continuation == o2->u.continuation);
	    case IDIO_TYPE_C_TYPEDEF:
		return (o1->u.C_typedef == o2->u.C_typedef);
	    case IDIO_TYPE_C_STRUCT:
		return (o1->u.C_struct == o2->u.C_struct);
	    case IDIO_TYPE_C_INSTANCE:
		return o1->u.C_instance == o2->u.C_instance;
	    case IDIO_TYPE_C_FFI:
		return (o1->u.C_FFI == o2->u.C_FFI);
	    case IDIO_TYPE_OPAQUE:
		return (o1->u.opaque == o2->u.opaque);
	    default:
		idio_error_C ("IDIO_TYPE_POINTER_MARK: o1->type unexpected", o1, IDIO_C_FUNC_LOCATION ());

		/* notreached */
		return 0;
	    }
	}
    default:
	idio_error_C ("o1->type unexpected", o1, IDIO_C_FUNC_LOCATION ());

	/* notreached */
	return 0;
    }

    return 1;
}

/*
 * reconstruct C escapes in s
 */
char *idio_escape_string (size_t blen, char *s)
{
    size_t i;
    size_t n = 0;
    for (i = 0; i < blen; i++) {
	n++;
	switch (s[i]) {
	case '\a': n++; break;
	case '\b': n++; break;
	case '\f': n++; break;
	case '\n': n++; break;
	case '\r': n++; break;
	case '\t': n++; break;
	case '\v': n++; break;
	case '"': n++; break;
	}
    }

    /* 2 for "s and 1 for \0 */
    char *r = idio_alloc (1 + n + 1 + 1);

    n = 0;
    r[n++] = '"';
    for (i = 0; i < blen; i++) {
	char c = 0;
	switch (s[i]) {
	case '\a': c = 'a'; break;
	case '\b': c = 'b'; break;
	case '\f': c = 'f'; break;
	case '\n': c = 'n'; break;
	case '\r': c = 'r'; break;
	case '\t': c = 't'; break;
	case '\v': c = 'v'; break;
	case '"': c = '"'; break;
	}

	if (c) {
	    r[n++] = '\\';
	    r[n++] = c;
	} else {
	    r[n++] = s[i];
	}
    }

    r[n++] = '"';
    r[n] = '\0';

    return r;
}

/*
  Scheme-ish write -- internal representation (where appropriate)
  suitable for (read).  Primarily:

  CHARACTER #\a:	#\a
  STRING "foo":		"foo"
 */
char *idio_as_string (IDIO o, int depth)
{
    char *r = NULL;
    size_t i;

    IDIO_C_ASSERT (depth >= -10000);

    if (depth < 0) {
	return NULL;
    }

    switch ((intptr_t) o & IDIO_TYPE_MASK) {
    case IDIO_TYPE_FIXNUM_MARK:
	{
	    if (asprintf (&r, "%" PRIdPTR, IDIO_FIXNUM_VAL (o)) == -1) {
		idio_error_alloc ("asprintf");

		/* notreached */
		return NULL;
	    }
	    break;
	}
    case IDIO_TYPE_CONSTANT_MARK:
	{
	    /*
	     * character will set r directly but constants will point
	     * t to a fixed string (which gets copied)
	     */
	    char *t = NULL;

	    switch ((intptr_t) o & IDIO_TYPE_CONSTANT_MASK) {
	    case IDIO_TYPE_CONSTANT_IDIO_MARK:
		{
		    intptr_t v = IDIO_CONSTANT_TOKEN_VAL (o);

		    switch (v) {
		    case IDIO_CONSTANT_NIL:                        t = "#n";                          break;
		    case IDIO_CONSTANT_UNDEF:                      t = "#<undef>";                    break;
		    case IDIO_CONSTANT_UNSPEC:                     t = "#<unspec>";                   break;
		    case IDIO_CONSTANT_EOF:                        t = "#<eof>";                      break;
		    case IDIO_CONSTANT_TRUE:                       t = "#t";                          break;
		    case IDIO_CONSTANT_FALSE:                      t = "#f";                          break;
		    case IDIO_CONSTANT_VOID:                       t = "#<void>";                     break;
		    case IDIO_CONSTANT_NAN:                        t = "#<NaN>";                      break;

			/*
			 * We shouldn't really see any of the
			 * following constants but they leak out
			 * especially when the code errors.
			 *
			 * It's then easier to debug if we can read
			 * "PREDEFINED" rather than "C=2001"
			 */
		    case IDIO_STACK_MARKER_PRESERVE_STATE:		t = "#<MARK preserve-state>";		break;
		    case IDIO_STACK_MARKER_PRESERVE_ALL_STATE:		t = "#<MARK preserve-all-state>";	break;
		    case IDIO_STACK_MARKER_PUSH_TRAP:			t = "#<MARK push-trap>";		break;
		    case IDIO_STACK_MARKER_PRESERVE_CONTINUATION:	t = "#<MARK preserve-continuation>";	break;
		    case IDIO_STACK_MARKER_RETURN:			t = "#<MARK return>";			break;
		    case IDIO_STACK_MARKER_DYNAMIC:			t = "#<MARK dynamic>";			break;
		    case IDIO_STACK_MARKER_ENVIRON:			t = "#<MARK environ>";			break;

		    case IDIO_CONSTANT_TOPLEVEL:                   t = "#<CONST toplevel>";             break;
		    case IDIO_CONSTANT_PREDEF:                     t = "#<CONST predef>";               break;
		    case IDIO_CONSTANT_LOCAL:                      t = "#<CONST local>";                break;
		    case IDIO_CONSTANT_ENVIRON:                    t = "#<CONST environ>";              break;
		    case IDIO_CONSTANT_COMPUTED:                   t = "#<CONST computed>";             break;

			/*
			 * There's a pretty strong argument that if
			 * idio_S_notreached is in *anything* then
			 * something has gone very badly wrong.
			 *
			 * It should only be used to shut the compiler
			 * up after where an error function will have
			 * invoked a non-local exit.
			 */
		    case IDIO_CONSTANT_NOTREACHED:
			{
			    idio_vm_panic (idio_thread_current_thread (), "idio_S_notreached has appeared in userspace!");

			    /* notreached :) */
			    return NULL;
			    break;
			}

		    default:
			if (asprintf (&r, "#<type/constant/idio?? %10p>", o) == -1) {
			    idio_error_alloc ("asprintf");

			    /* notreached */
			    return NULL;
			}
			break;
		    }

		    if (NULL == t) {
			if (asprintf (&r, "#<C=%" PRIdPTR ">", v) == -1) {
			    idio_error_alloc ("asprintf");

			    /* notreached */
			    return NULL;
			}
		    } else {
			if (asprintf (&r, "%s", t) == -1) {
			    idio_error_alloc ("asprintf");

			    /* notreached */
			    return NULL;
			}
		    }
		}
		break;
	    case IDIO_TYPE_CONSTANT_TOKEN_MARK:
		{
		    intptr_t v = IDIO_CONSTANT_IDIO_VAL (o);

		    switch (v) {

		    case IDIO_TOKEN_DOT:                           t = "T/.";                         break;
		    case IDIO_TOKEN_LPAREN:                        t = "T/(";                         break;
		    case IDIO_TOKEN_RPAREN:                        t = "T/)";                         break;
		    case IDIO_TOKEN_LBRACE:                        t = "T/{";                         break;
		    case IDIO_TOKEN_RBRACE:                        t = "T/}";                         break;
		    case IDIO_TOKEN_LBRACKET:                      t = "T/[";                         break;
		    case IDIO_TOKEN_RBRACKET:                      t = "T/]";                         break;
		    case IDIO_TOKEN_LANGLE:                        t = "T/<";                         break;
		    case IDIO_TOKEN_RANGLE:                        t = "T/>";                         break;
		    case IDIO_TOKEN_EOL:                           t = "T/EOL";                       break;
		    case IDIO_TOKEN_PAIR_SEPARATOR:                t = "T/p-s";                       break;

		    default:
			if (asprintf (&r, "#<type/constant/token?? %10p>", o) == -1) {
			    idio_error_alloc ("asprintf");

			    /* notreached */
			    return NULL;
			}
			break;
		    }

		    if (NULL == t) {
			if (asprintf (&r, "#<C=%" PRIdPTR ">", v) == -1) {
			    idio_error_alloc ("asprintf");

			    /* notreached */
			    return NULL;
			}
		    } else {
			if (asprintf (&r, "%s", t) == -1) {
			    idio_error_alloc ("asprintf");

			    /* notreached */
			    return NULL;
			}
		    }
		}
		break;

	    case IDIO_TYPE_CONSTANT_I_CODE_MARK:
		{
		    intptr_t v = IDIO_CONSTANT_I_CODE_VAL (o);

		    switch (v) {

		    case IDIO_I_CODE_SHALLOW_ARGUMENT_REF:        t = "SHALLOW-ARGUMENT-REF";        break;
		    case IDIO_I_CODE_PREDEFINED:                  t = "PREDEFINED";                  break;
		    case IDIO_I_CODE_DEEP_ARGUMENT_REF:           t = "DEEP-ARGUMENT-REF";           break;
		    case IDIO_I_CODE_SHALLOW_ARGUMENT_SET:        t = "SHALLOW-ARGUMENT-SET";        break;
		    case IDIO_I_CODE_DEEP_ARGUMENT_SET:           t = "DEEP-ARGUMENT-SET";           break;
		    case IDIO_I_CODE_GLOBAL_REF:                  t = "GLOBAL-REF";                  break;
		    case IDIO_I_CODE_CHECKED_GLOBAL_REF:          t = "CHECKED-GLOBAL-REF";          break;
		    case IDIO_I_CODE_CHECKED_GLOBAL_FUNCTION_REF: t = "CHECKED-GLOBAL-FUNCTION-REF"; break;
		    case IDIO_I_CODE_GLOBAL_SET:                  t = "GLOBAL-SET";                  break;
		    case IDIO_I_CODE_CONSTANT:                    t = "CONSTANT";                    break;
		    case IDIO_I_CODE_ALTERNATIVE:                 t = "ALTERNATIVE";                 break;
		    case IDIO_I_CODE_SEQUENCE:                    t = "SEQUENCE";                    break;
		    case IDIO_I_CODE_TR_FIX_LET:                  t = "TR-FIX-LET";                  break;
		    case IDIO_I_CODE_FIX_LET:                     t = "FIX-LET";                     break;
		    case IDIO_I_CODE_PRIMCALL0:                   t = "PRIMCALL0";                   break;
		    case IDIO_I_CODE_PRIMCALL1:                   t = "PRIMCALL1";                   break;
		    case IDIO_I_CODE_PRIMCALL2:                   t = "PRIMCALL2";                   break;
		    case IDIO_I_CODE_PRIMCALL3:                   t = "PRIMCALL3";                   break;
		    case IDIO_I_CODE_FIX_CLOSURE:                 t = "FIX-CLOSURE";                 break;
		    case IDIO_I_CODE_NARY_CLOSURE:                t = "NARY-CLOSURE";                break;
		    case IDIO_I_CODE_TR_REGULAR_CALL:             t = "TR-REGULAR-CALL";             break;
		    case IDIO_I_CODE_REGULAR_CALL:                t = "REGULAR-CALL";                break;
		    case IDIO_I_CODE_STORE_ARGUMENT:              t = "STORE-ARGUMENT";              break;
		    case IDIO_I_CODE_CONS_ARGUMENT:               t = "CONS-ARGUMENT";               break;
		    case IDIO_I_CODE_ALLOCATE_FRAME:              t = "ALLOCATE-FRAME";              break;
		    case IDIO_I_CODE_ALLOCATE_DOTTED_FRAME:       t = "ALLOCATE-DOTTED-FRAME";       break;
		    case IDIO_I_CODE_FINISH:                      t = "FINISH";                      break;
		    case IDIO_I_CODE_PUSH_DYNAMIC:                t = "PUSH-DYNAMIC";                break;
		    case IDIO_I_CODE_POP_DYNAMIC:                 t = "POP-DYNAMIC";                 break;
		    case IDIO_I_CODE_DYNAMIC_REF:                 t = "DYNAMIC-REF";                 break;
		    case IDIO_I_CODE_DYNAMIC_FUNCTION_REF:        t = "DYNAMIC-FUNCTION-REF";        break;
		    case IDIO_I_CODE_ENVIRON_REF:                 t = "ENVIRON-REF";                 break;
		    case IDIO_I_CODE_PUSH_TRAP:                   t = "PUSH-TRAP";		     break;
		    case IDIO_I_CODE_POP_TRAP:                    t = "POP-TRAP";		     break;
		    case IDIO_I_CODE_AND:                         t = "AND";                         break;
		    case IDIO_I_CODE_OR:                          t = "OR";                          break;
		    case IDIO_I_CODE_BEGIN:                       t = "BEGIN";                       break;
		    case IDIO_I_CODE_EXPANDER:                    t = "EXPANDER";                    break;
		    case IDIO_I_CODE_INFIX_OPERATOR:              t = "INFIX-OPERATOR";              break;
		    case IDIO_I_CODE_POSTFIX_OPERATOR:            t = "POSTFIX-OPERATOR";            break;
		    case IDIO_I_CODE_NOP:                         t = "NOP";                         break;

		    default:
			if (asprintf (&r, "#<type/constant/vm_code?? %10p>", o) == -1) {
			    idio_error_alloc ("asprintf");

			    /* notreached */
			    return NULL;
			}
			break;
		    }

		    if (NULL == t) {
			if (asprintf (&r, "#<C=%" PRIdPTR ">", v) == -1) {
			    idio_error_alloc ("asprintf");

			    /* notreached */
			    return NULL;
			}
		    } else {
			if (asprintf (&r, "%s", t) == -1) {
			    idio_error_alloc ("asprintf");

			    /* notreached */
			    return NULL;
			}
		    }
		}
		break;

	    case IDIO_TYPE_CONSTANT_CHARACTER_MARK:
		{
		    intptr_t c = IDIO_CHARACTER_VAL (o);
		    switch (c) {
		    case ' ':
			if (asprintf (&r, "#\\space") == -1) {
			    idio_error_alloc ("asprintf");

			    /* notreached */
			    return NULL;
			}
			break;
		    case '\n':
			if (asprintf (&r, "#\\newline") == -1) {
			    idio_error_alloc ("asprintf");

			    /* notreached */
			    return NULL;
			}
			break;
		    default:
			if (isprint (c)) {
			    if (asprintf (&r, "#\\%c", (char) c) == -1) {
				idio_error_alloc ("asprintf");

				/* notreached */
				return NULL;
			    }
			} else {
			    if (asprintf (&r, "#\\%#" PRIxPTR, c) == -1) {
				idio_error_alloc ("asprintf");

				/* notreached */
				return NULL;
			    }
			}
			break;
		    }
		    break;
		}
	    default:
		if (asprintf (&r, "#<type/constant?? %10p>", o) == -1) {
		    idio_error_alloc ("asprintf");

		    /* notreached */
		    return NULL;
		}
		break;
	    }
	}
	break;
    case IDIO_TYPE_PLACEHOLDER_MARK:
	if (asprintf (&r, "#<type/placecholder?? %10p>", o) == -1) {
	    idio_error_alloc ("asprintf");

	    /* notreached */
	    return NULL;
	}
	break;
    case IDIO_TYPE_POINTER_MARK:
	{
	    idio_type_e type = idio_type (o);

	    switch (type) {
	    case IDIO_TYPE_NONE:
		IDIO_C_ASSERT (0);
		idio_error_C ("idio_as_string cannot process an IDIO_TYPE_NONE", IDIO_LIST1 (o), IDIO_C_FUNC_LOCATION ());
		/* notreached */
		return NULL;
		break;
	    case IDIO_TYPE_STRING:
		r = idio_escape_string (IDIO_STRING_BLEN (o), IDIO_STRING_S (o));
		break;
	    case IDIO_TYPE_SUBSTRING:
		r = idio_escape_string (IDIO_SUBSTRING_BLEN (o), IDIO_SUBSTRING_S (o));
		break;
	    case IDIO_TYPE_SYMBOL:
		if (asprintf (&r, "%s", IDIO_SYMBOL_S (o)) == -1) {
		    idio_error_alloc ("asprintf");

		    /* notreached */
		    return NULL;
		}
		break;
	    case IDIO_TYPE_KEYWORD:
		if (asprintf (&r, ":%s", IDIO_KEYWORD_S (o)) == -1) {
		    idio_error_alloc ("asprintf");

		    /* notreached */
		    return NULL;
		}
		break;
	    case IDIO_TYPE_PAIR:
		/*
		  Technically a list (of pairs) should look like:

		  "(a . (b . (c . (d . nil))))"

		  but tradition dictates that we should flatten
		  the list to:

		  "(a b c d)"

		  hence the while loop which continues if the tail is
		  itself a pair
		*/
		{
		    if (idio_isa_symbol (IDIO_PAIR_H (o))) {
			int special = 0;

			if (idio_S_quote == IDIO_PAIR_H (o)) {
			    special = 1;
			    if (asprintf (&r, "'") == -1) {
				idio_error_alloc ("asprintf");

				/* notreached */
				return NULL;
			    }
			} else if (idio_S_unquote == IDIO_PAIR_H (o)) {
			    special = 1;
			    if (asprintf (&r, ",") == -1) {
				idio_error_alloc ("asprintf");

				/* notreached */
				return NULL;
			    }
			} else if (idio_S_unquotesplicing == IDIO_PAIR_H (o)) {
			    special = 1;
			    if (asprintf (&r, ",@") == -1) {
				idio_error_alloc ("asprintf");

				/* notreached */
				return NULL;
			    }
			} else if (idio_S_quasiquote == IDIO_PAIR_H (o)) {
			    special = 1;
			    if (asprintf (&r, "`") == -1) {
				idio_error_alloc ("asprintf");

				/* notreached */
				return NULL;
			    }
			}

			if (special) {
			    if (idio_isa_pair (IDIO_PAIR_T (o))) {
				IDIO_STRCAT_FREE (r, idio_as_string (idio_list_head (IDIO_PAIR_T (o)), depth - 1));
			    } else {
				IDIO_STRCAT_FREE (r, idio_as_string (IDIO_PAIR_T (o), depth - 1));
			    }
			    break;
			}
		    }

		    if (asprintf (&r, "(") == -1) {
			idio_error_alloc ("asprintf");

			/* notreached */
			return NULL;
		    }
		    while (1) {
			IDIO_STRCAT_FREE (r, idio_as_string (IDIO_PAIR_H (o), depth - 1));

			o = IDIO_PAIR_T (o);
			if (idio_type (o) != IDIO_TYPE_PAIR) {
			    if (idio_S_nil != o) {
				char *t = idio_as_string (o, depth - 1);
				char *ps;
				if (asprintf (&ps, " %c %s", IDIO_PAIR_SEPARATOR, t) == -1) {
				    free (t);
				    free (r);
				    idio_error_alloc ("asprintf");

				    /* notreached */
				    return NULL;
				}
				free (t);
				IDIO_STRCAT_FREE (r, ps);
			    }
			    break;
			} else {
			    IDIO_STRCAT (r, " ");
			}
		    }
		    IDIO_STRCAT (r, ")");
		}
		break;
	    case IDIO_TYPE_ARRAY:
		if (asprintf (&r, "#[ ") == -1) {
		    idio_error_alloc ("asprintf");

		    /* notreached */
		    return NULL;
		}
		if (depth > 0) {
		    if (IDIO_ARRAY_USIZE (o) < 40) {
			for (i = 0; i < IDIO_ARRAY_USIZE (o); i++) {
			    char *t = idio_as_string (IDIO_ARRAY_AE (o, i), depth - 1);
			    char *aes;
			    if (asprintf (&aes, "%s ", t) == -1) {
				free (t);
				free (r);
				idio_error_alloc ("asprintf");

				/* notreached */
				return NULL;
			    }
			    free (t);
			    IDIO_STRCAT_FREE (r, aes);
			}
		    } else {
			for (i = 0; i < 20; i++) {
			    char *t = idio_as_string (IDIO_ARRAY_AE (o, i), depth - 1);
			    char *aes;
			    if (asprintf (&aes, "%s ", t) == -1) {
				free (t);
				free (r);
				idio_error_alloc ("asprintf");

				/* notreached */
				return NULL;
			    }
			    free (t);
			    IDIO_STRCAT_FREE (r, aes);
			}
			char *aei;
			if (asprintf (&aei, "...[%zd] ", IDIO_ARRAY_USIZE (o) - 20) == -1) {
			    free (r);
			    idio_error_alloc ("asprintf");

			    /* notreached */
			    return NULL;
			}
			IDIO_STRCAT_FREE (r, aei);
			for (i = IDIO_ARRAY_USIZE (o) - 20; i < IDIO_ARRAY_USIZE (o); i++) {
			    char *t = idio_as_string (IDIO_ARRAY_AE (o, i), depth - 1);
			    char *aes;
			    if (asprintf (&aes, "%s ", t) == -1) {
				free (t);
				free (r);
				idio_error_alloc ("asprintf");

				/* notreached */
				return NULL;
			    }
			    free (t);
			    IDIO_STRCAT_FREE (r, aes);
			}
		    }
		} else {
		    IDIO_STRCAT (r, "... ");
		}
		IDIO_STRCAT (r, "]");
		break;
	    case IDIO_TYPE_HASH:
		if (asprintf (&r, "#{ ") == -1) {
		    idio_error_alloc ("asprintf");

		    /* notreached */
		    return NULL;
		}
		if (depth > 0) {
		    for (i = 0; i < IDIO_HASH_SIZE (o); i++) {
			if (idio_S_nil != IDIO_HASH_HE_KEY (o, i)) {
			    char *t;
			    if (IDIO_HASH_FLAGS (o) & IDIO_HASH_FLAG_STRING_KEYS) {
				t = (char *) IDIO_HASH_HE_KEY (o, i);
			    } else {
				t = idio_as_string (IDIO_HASH_HE_KEY (o, i), depth - 1);
			    }
			    char *hes;
			    if (asprintf (&hes, "(%s %c ", t, IDIO_PAIR_SEPARATOR) == -1) {
				if (! (IDIO_HASH_FLAGS (o) & IDIO_HASH_FLAG_STRING_KEYS)) {
				    free (t);
				}
				free (r);
				idio_error_alloc ("asprintf");

				/* notreached */
				return NULL;
			    }
			    if (! (IDIO_HASH_FLAGS (o) & IDIO_HASH_FLAG_STRING_KEYS)) {
				free (t);
			    }
			    IDIO_STRCAT_FREE (r, hes);
			    if (IDIO_HASH_HE_VALUE (o, i)) {
				t = idio_as_string (IDIO_HASH_HE_VALUE (o, i), depth - 1);
			    } else {
				if (asprintf (&t, "-") == -1) {
				    free (r);
				    idio_error_alloc ("asprintf");

				    /* notreached */
				    return NULL;
				}
			    }
			    if (asprintf (&hes, "%s) ", t) == -1) {
				free (t);
				free (r);
				idio_error_alloc ("asprintf");

				/* notreached */
				return NULL;
			    }
			    free (t);
			    IDIO_STRCAT_FREE (r, hes);
			}
		    }
		} else {
		    IDIO_STRCAT (r, "...");
		}
		IDIO_STRCAT (r, "}");
		break;
	    case IDIO_TYPE_CLOSURE:
		{
		    if (asprintf (&r, "#<CLOS @%zd/%p/", IDIO_CLOSURE_CODE_PC (o), IDIO_CLOSURE_FRAME (o)) == -1) {
			idio_error_alloc ("asprintf");

			/* notreached */
			return NULL;
		    }
		    IDIO_STRCAT_FREE (r, idio_as_string (IDIO_CLOSURE_ENV (o), depth - 1));
		    IDIO name = idio_property_get (o, idio_KW_name, IDIO_LIST1 (idio_S_nil));
		    if (idio_S_nil != name) {
			char *name_C;
			if (asprintf (&name_C, "/\"%s\"", IDIO_SYMBOL_S (name)) == -1) {
			    free (r);
			    idio_error_alloc ("asprintf");

			    /* notreached */
			    return NULL;
			}
			IDIO_STRCAT_FREE (r, name_C);
		    }
		    IDIO_STRCAT (r, ">");
		    break;
		}
	    case IDIO_TYPE_PRIMITIVE:
		if (asprintf (&r, "#<PRIM %s>", IDIO_PRIMITIVE_NAME (o)) == -1) {
		    idio_error_alloc ("asprintf");

		    /* notreached */
		    return NULL;
		}
		break;
	    case IDIO_TYPE_BIGNUM:
		{
		    r = idio_bignum_as_string (o);
		    break;
		}
	    case IDIO_TYPE_MODULE:
		{
		    /* if (asprintf (&r, "#<module %p", o) == -1) { */
		    /* 	idio_error_alloc ("asprintf"); */
		    /* } */
		    if (asprintf (&r, "#<module ") == -1) {
			idio_error_alloc ("asprintf");

			/* notreached */
			return NULL;
		    }
		    /* IDIO_STRCAT (r, " name="); */
		    if (idio_S_nil == IDIO_MODULE_NAME (o)) {
			IDIO_STRCAT (r, "(nil)");
		    } else {
			IDIO_STRCAT_FREE (r, idio_as_string (IDIO_MODULE_NAME (o), depth - 1));
		    }
		    if (0 && depth > 0) {
			IDIO_STRCAT (r, " exports=");
			if (idio_S_nil == IDIO_MODULE_EXPORTS (o)) {
			    IDIO_STRCAT (r, "(nil)");
			} else {
			    IDIO_STRCAT_FREE (r, idio_as_string (IDIO_MODULE_EXPORTS (o), depth - 1));
			}
			IDIO_STRCAT (r, " imports=");
			if (idio_S_nil == IDIO_MODULE_IMPORTS (o)) {
			    IDIO_STRCAT (r, "(nil)");
			} else {
			    IDIO_STRCAT_FREE (r, idio_as_string (IDIO_MODULE_IMPORTS (o), 0));
			}
			IDIO_STRCAT (r, " symbols=");
			if (idio_S_nil == IDIO_MODULE_SYMBOLS (o)) {
			    IDIO_STRCAT (r, "(nil)");
			} else {
			    IDIO_STRCAT_FREE (r, idio_as_string (IDIO_MODULE_SYMBOLS (o), depth - 1));
			}
		    }
		    IDIO_STRCAT (r, ">");
		    break;
		}
	    case IDIO_TYPE_FRAME:
		{
		    if (asprintf (&r, "#<FRAME %p ", o) == -1) {
			idio_error_alloc ("asprintf");

			/* notreached */
			return NULL;
		    }
		    IDIO_STRCAT_FREE (r, idio_as_string (IDIO_FRAME_ARGS (o), 1));
		    IDIO_STRCAT (r, ">");
		    break;
		}
	    case IDIO_TYPE_HANDLE:
		{
		    if (asprintf (&r, "#<H ") == -1) {
			idio_error_alloc ("asprintf");

			/* notreached */
			return NULL;
		    }

		    FLAGS_T h_flags = IDIO_HANDLE_FLAGS (o);
		    if (h_flags & IDIO_HANDLE_FLAG_CLOSED) {
			IDIO_STRCAT (r, "c");
		    } else {
			IDIO_STRCAT (r, "o");
		    }
		    if (h_flags & IDIO_HANDLE_FLAG_STRING) {
			IDIO_STRCAT (r, "s");
		    } else if (h_flags & IDIO_HANDLE_FLAG_FILE) {
			IDIO_STRCAT (r, "f");
		    }

		    if (h_flags & IDIO_HANDLE_FLAG_READ) {
			IDIO_STRCAT (r, "r");
		    }
		    if (h_flags & IDIO_HANDLE_FLAG_WRITE) {
			IDIO_STRCAT (r, "w");
		    }
		    if (h_flags & IDIO_HANDLE_FLAG_FILE) {

			FLAGS_T s_flags = IDIO_FILE_HANDLE_FLAGS (o);
			if (s_flags & IDIO_FILE_HANDLE_FLAG_CLOEXEC) {
			    IDIO_STRCAT (r, "E");
			} else {
			    IDIO_STRCAT (r, "!");
			}

			char *fds;
			if (asprintf (&fds, "%4d", idio_file_handle_fd (o)) == -1) {
			    free (r);
			    idio_error_alloc ("asprintf");

			    /* notreached */
			    return NULL;
			}
			IDIO_STRCAT_FREE (r, fds);
		    }

		    char *info;
		    if (asprintf (&info, ":\"%s\":%jd:%jd>", idio_handle_name (o), (intmax_t) IDIO_HANDLE_LINE (o), (intmax_t) IDIO_HANDLE_POS (o)) == -1) {
			free (r);
			idio_error_alloc ("asprintf");

			/* notreached */
			return NULL;
		    }
		    IDIO_STRCAT_FREE (r, info);
		    IDIO_STRCAT (r, ">");
		}
		break;
	    case IDIO_TYPE_C_INT:
		if (asprintf (&r, "%jd", IDIO_C_TYPE_INT (o)) == -1) {
		    idio_error_alloc ("asprintf");

		    /* notreached */
		    return NULL;
		}
		break;
	    case IDIO_TYPE_C_UINT:
		if (asprintf (&r, "%ju", IDIO_C_TYPE_UINT (o)) == -1) {
		    idio_error_alloc ("asprintf");

		    /* notreached */
		    return NULL;
		}
		break;
	    case IDIO_TYPE_C_FLOAT:
		if (asprintf (&r, "%g", IDIO_C_TYPE_FLOAT (o)) == -1) {
		    idio_error_alloc ("asprintf");

		    /* notreached */
		    return NULL;
		}
		break;
	    case IDIO_TYPE_C_DOUBLE:
		if (asprintf (&r, "%g", IDIO_C_TYPE_DOUBLE (o)) == -1) {
		    idio_error_alloc ("asprintf");

		    /* notreached */
		    return NULL;
		}
		break;
	    case IDIO_TYPE_C_POINTER:
		if (asprintf (&r, "#<C/* %p%s>", IDIO_C_TYPE_POINTER_P (o), IDIO_C_TYPE_POINTER_FREEP (o) ? " free" : "") == -1) {
		    idio_error_alloc ("asprintf");

		    /* notreached */
		    return NULL;
		}
		break;
	    case IDIO_TYPE_STRUCT_TYPE:
		{
		    if (asprintf (&r, "#<ST %p ", o) == -1) {
			idio_error_alloc ("asprintf");

			/* notreached */
			return NULL;
		    }
		    IDIO_STRCAT_FREE (r, idio_as_string (IDIO_STRUCT_TYPE_NAME (o), 1));
		    IDIO_STRCAT (r, " ");
		    IDIO_STRCAT_FREE (r, idio_as_string (IDIO_STRUCT_TYPE_PARENT (o), 1));

		    IDIO stf = IDIO_STRUCT_TYPE_FIELDS (o);

		    idio_ai_t al = idio_array_size (stf);
		    idio_ai_t ai;
		    for (ai = 0; ai < al; ai++) {
			IDIO_STRCAT (r, " ");
			IDIO_STRCAT_FREE (r, idio_as_string (idio_array_get_index (stf, ai), 1));
		    }

		    IDIO_STRCAT (r, ">");
		}
		break;
	    case IDIO_TYPE_STRUCT_INSTANCE:
		{
		    if (asprintf (&r, "#<SI %p ", o) == -1) {
			idio_error_alloc ("asprintf");
			/* notreached */
			return NULL;
		    }

		    IDIO sit = IDIO_STRUCT_INSTANCE_TYPE (o);
		    IDIO_STRCAT_FREE (r, idio_as_string (IDIO_STRUCT_TYPE_NAME (sit), 1));

		    IDIO stf = IDIO_STRUCT_TYPE_FIELDS (sit);
		    IDIO sif = IDIO_STRUCT_INSTANCE_FIELDS (o);

		    idio_ai_t al = idio_array_size (stf);
		    idio_ai_t ai;
		    for (ai = 0; ai < al; ai++) {
			IDIO_STRCAT (r, " ");
			IDIO_STRCAT_FREE (r, idio_as_string (idio_array_get_index (stf, ai), 1));
			IDIO_STRCAT (r, ":");
			IDIO_STRCAT_FREE (r, idio_as_string (idio_array_get_index (sif, ai), depth - 1));
		    }

		    IDIO_STRCAT (r, ">");
		}
		break;
	    case IDIO_TYPE_THREAD:
		{
		    idio_ai_t sp = idio_array_size (IDIO_THREAD_STACK (o));
		    if (asprintf (&r, "#<THREAD %p\n  pc=%6zd\n  sp/top=%2zd/",
				  o,
				  IDIO_THREAD_PC (o),
				  sp - 1) == -1) {
			idio_error_alloc ("asprintf");

			/* notreached */
			return NULL;
		    }
		    IDIO_STRCAT_FREE (r, idio_as_string (idio_array_top (IDIO_THREAD_STACK (o)), 1));
		    IDIO_STRCAT (r, "\n  val=");
		    IDIO_STRCAT_FREE (r, idio_as_string (IDIO_THREAD_VAL (o), 2));
		    IDIO_STRCAT (r, "\n  func=");
		    IDIO_STRCAT_FREE (r, idio_as_string (IDIO_THREAD_FUNC (o), 1));
		    if (1 == depth) {
			IDIO frame = IDIO_THREAD_FRAME (o);

			if (idio_S_nil == frame) {
			    IDIO_STRCAT (r, "\n  fr=nil");
			} else {
			    char *es;
			    if (asprintf (&es, "\n  fr=%p ", frame) == -1) {
				idio_error_alloc ("asprintf");

				/* notreached */
				return NULL;
			    }
			    IDIO_STRCAT_FREE (r, es);
			    IDIO_STRCAT_FREE (r, idio_as_string (IDIO_FRAME_ARGS (frame), 1));
			}
		    }
		    IDIO_STRCAT (r, "\n  env=");
		    IDIO_STRCAT_FREE (r, idio_as_string (IDIO_THREAD_ENV (o), 1));
		    IDIO_STRCAT (r, "\n  t/sp=");
		    IDIO_STRCAT_FREE (r, idio_as_string (IDIO_THREAD_TRAP_SP (o), 1));
		    IDIO_STRCAT (r, "\n  d/sp=");
		    IDIO_STRCAT_FREE (r, idio_as_string (IDIO_THREAD_DYNAMIC_SP (o), 1));
		    IDIO_STRCAT (r, "\n  e/sp=");
		    IDIO_STRCAT_FREE (r, idio_as_string (IDIO_THREAD_ENVIRON_SP (o), 1));
		    if (depth > 1) {
			IDIO_STRCAT (r, "\n  fr=");
			IDIO_STRCAT_FREE (r, idio_as_string (IDIO_THREAD_FRAME (o), 1));
			if (depth > 2) {
			    IDIO_STRCAT (r, "\n  reg1=");
			    IDIO_STRCAT_FREE (r, idio_as_string (IDIO_THREAD_REG1 (o), 1));
			    IDIO_STRCAT (r, "\n  reg2=");
			    IDIO_STRCAT_FREE (r, idio_as_string (IDIO_THREAD_REG2 (o), 1));
			    IDIO_STRCAT (r, "\n  input_handle=");
			    IDIO_STRCAT_FREE (r, idio_as_string (IDIO_THREAD_INPUT_HANDLE (o), 1));
			    IDIO_STRCAT (r, "\n  output_handle=");
			    IDIO_STRCAT_FREE (r, idio_as_string (IDIO_THREAD_OUTPUT_HANDLE (o), 1));
			    IDIO_STRCAT (r, "\n  error_handle=");
			    IDIO_STRCAT_FREE (r, idio_as_string (IDIO_THREAD_ERROR_HANDLE (o), 1));
			    IDIO_STRCAT (r, "\n  module=");
			    IDIO_STRCAT_FREE (r, idio_as_string (IDIO_THREAD_MODULE (o), 1));
			}
		    }
		    IDIO_STRCAT (r, ">");
		}
		break;
	    case IDIO_TYPE_CONTINUATION:
		{
		    idio_ai_t sp = idio_array_size (IDIO_CONTINUATION_STACK (o));
		    if (asprintf (&r, "#<K %p sp/top=%2zd/", o, sp) == -1) {
			idio_error_alloc ("asprintf");

			/* notreached */
			return NULL;
		    }
		    IDIO_STRCAT_FREE (r, idio_as_string (idio_array_top (IDIO_CONTINUATION_STACK (o)), 1));
		    IDIO_STRCAT (r, ">");
		}
		break;
	    case IDIO_TYPE_C_TYPEDEF:
		{
		    if (asprintf (&r, "#<C/typedef %10p>", IDIO_C_TYPEDEF_SYM (o)) == -1) {
			idio_error_alloc ("asprintf");

			/* notreached */
			return NULL;
		    }
		    break;
		}
	    case IDIO_TYPE_C_STRUCT:
		{
		    if (asprintf (&r, "#<C/struct %10p ", o) == -1) {
			idio_error_alloc ("asprintf");

			/* notreached */
			return NULL;
		    }
		    IDIO_STRCAT (r, "\n\tfields: ");
		    IDIO_STRCAT_FREE (r, idio_as_string (IDIO_C_STRUCT_FIELDS (o), depth - 1));

		    IDIO mh = IDIO_C_STRUCT_METHODS (o);

		    IDIO_STRCAT (r, "\n\tmethods: ");
		    if (idio_S_nil != mh) {
			for (i = 0; i < IDIO_HASH_SIZE (mh); i++) {
			    if (idio_S_nil != IDIO_HASH_HE_KEY (mh, i)) {
				char *t = idio_as_string (IDIO_HASH_HE_KEY (mh, i), depth - 1);
				char *hes;
				if (asprintf (&hes, "\n\t%10s:", t) == -1) {
				    free (t);
				    free (r);
				    idio_error_alloc ("asprintf");

				    /* notreached */
				    return NULL;
				}
				free (t);
				IDIO_STRCAT_FREE (r, hes);
				if (IDIO_HASH_HE_VALUE (mh, i)) {
				    t = idio_as_string (IDIO_HASH_HE_VALUE (mh, i), depth - 1);
				} else {
				    if (asprintf (&t, "-") == -1) {
					free (r);
					idio_error_alloc ("asprintf");

					/* notreached */
					return NULL;
				    }
				}
				if (asprintf (&hes, "%s ", t) == -1) {
				    free (t);
				    free (r);
				    idio_error_alloc ("asprintf");

				    /* notreached */
				    return NULL;
				}
				free (t);
				IDIO_STRCAT_FREE (r, hes);
			    }
			}
		    }
		    IDIO_STRCAT (r, "\n\tframe: ");
		    IDIO_STRCAT_FREE (r, idio_as_string (IDIO_C_STRUCT_FRAME (o), depth - 1));
		    IDIO_STRCAT (r, "\n>");
		    break;
		}
	    case IDIO_TYPE_C_INSTANCE:
		{
		    if (asprintf (&r, "#<C/instance %10p C/*=%10p C/struct=%10p>", o, IDIO_C_INSTANCE_P (o), IDIO_C_INSTANCE_C_STRUCT (o)) == -1) {
			idio_error_alloc ("asprintf");

			/* notreached */
			return NULL;
		    }
		    break;
		}
	    case IDIO_TYPE_C_FFI:
		{
		    char *t = idio_as_string (IDIO_C_FFI_NAME (o), depth - 1);
		    if (asprintf (&r, "#<CFFI %s ", t) == -1) {
			free (t);
			idio_error_alloc ("asprintf");

			/* notreached */
			return NULL;
		    }
		    free (t);
		    IDIO_STRCAT_FREE (r, idio_as_string (IDIO_C_FFI_SYMBOL (o), depth - 1));
		    IDIO_STRCAT (r, " ");
		    IDIO_STRCAT_FREE (r, idio_as_string (IDIO_C_FFI_ARGS (o), depth - 1));
		    IDIO_STRCAT (r, " ");
		    IDIO_STRCAT_FREE (r, idio_as_string (IDIO_C_FFI_RESULT (o), depth - 1));
		    IDIO_STRCAT (r, " ");
		    IDIO_STRCAT_FREE (r, idio_as_string (IDIO_C_FFI_NAME (o), depth - 1));
		    IDIO_STRCAT (r, " >");
		    break;
		}
	    case IDIO_TYPE_OPAQUE:
		{
		    if (asprintf (&r, "#<O %10p ", IDIO_OPAQUE_P (o)) == -1) {
			idio_error_alloc ("asprintf");

			/* notreached */
			return NULL;
		    }
		    IDIO_STRCAT_FREE (r, idio_as_string (IDIO_OPAQUE_ARGS (o), depth - 1));
		    IDIO_STRCAT (r, ">");
		    break;
		}
	    default:
		{
		    fprintf (stderr, "idio_as_string: unexpected type %d\n", type);
		    /*
		     * Oh dear, bad data.  Can we dump any clues?
		     *
		     * If it's a short enough string then its length
		     * will be less than 40 chars, otherwise we can
		     * only dump out a C pointer.
		     *
		     * Of course the string can still be gobbledegook
		     * but it's something to go on if we've trampled
		     * on a hash's string key.
		     */
		    size_t n = strnlen ((char *) o, 40);
		    if (40 == n) {
			if (asprintf (&r, "#<void?? %10p>", o) == -1) {
			    idio_error_alloc ("asprintf");

			    /* notreached */
			    return NULL;
			}
		    } else {
			if (asprintf (&r, "#<string?? \"%s\">", (char *) o) == -1) {
			    idio_error_alloc ("asprintf");

			    /* notreached */
			    return NULL;
			}
		    }
		    IDIO_C_ASSERT (0);
		}
		break;
	    }
	}
	break;
    default:
	if (asprintf (&r, "#<type?? %10p>", o) == -1) {
	    idio_error_alloc ("asprintf");

	    /* notreached */
	    return NULL;
	}
	break;
    }

    return r;
}

/*
  Scheme-ish display -- no internal representation (where
  appropriate).  Unsuitable for (read).  Primarily:

  CHARACTER #\a:	a
  STRING "foo":		foo

  Most non-data types will still come out as some internal
  representation.  (Still unsuitable for (read) as it doesn't know
  about them.)
 */
char *idio_display_string (IDIO o)
{
    char *r = NULL;

    switch ((intptr_t) o & IDIO_TYPE_MASK) {
    case IDIO_TYPE_FIXNUM_MARK:
    case IDIO_TYPE_PLACEHOLDER_MARK:
	r = idio_as_string (o, 4);
	break;
    case IDIO_TYPE_CONSTANT_MARK:
	{
	    switch ((intptr_t) o & IDIO_TYPE_CONSTANT_MASK) {
	    case IDIO_TYPE_CONSTANT_IDIO_MARK:
	    case IDIO_TYPE_CONSTANT_TOKEN_MARK:
	    case IDIO_TYPE_CONSTANT_I_CODE_MARK:
		r = idio_as_string (o, 4);
		break;
	    case IDIO_TYPE_CONSTANT_CHARACTER_MARK:
		{
		    intptr_t c = IDIO_CHARACTER_VAL (o);
		    if (asprintf (&r, "%c", (char) c) == -1) {
			idio_error_alloc ("asprintf");

			/* notreached */
			return NULL;
		    }
		    /*
		     * If we check for isprint(c) then (newline) fails as
		     * it'll be printed as \\0xa
		     */
		    /* if (isprint (c)) { */
		    /* } else { */
		    /* 	if (asprintf (&r, "x%" PRIxPTR, IDIO_CHARACTER_VAL (o)) == -1) { */
		    /* 	    idio_error_alloc ("asprintf"); */
		    /* 	} */
		    /* } */
		}
	    }
	}
	break;
    case IDIO_TYPE_POINTER_MARK:
	{
	    switch (o->type) {
	    case IDIO_TYPE_STRING:
		if (asprintf (&r, "%.*s", (int) IDIO_STRING_BLEN (o), IDIO_STRING_S (o)) == -1) {
		    idio_error_alloc ("asprintf");

		    /* notreached */
		    return NULL;
		}
		break;
	    case IDIO_TYPE_SUBSTRING:
		if (asprintf (&r, "%.*s", (int) IDIO_SUBSTRING_BLEN (o), IDIO_SUBSTRING_S (o)) == -1) {
		    idio_error_alloc ("asprintf");

		    /* notreached */
		    return NULL;
		}
		break;
	    default:
		r = idio_as_string (o, 40);
		break;
	    }
	}
	break;
    default:
	if (asprintf (&r, "type %d n/k", o->type) == -1) {
	    idio_error_alloc ("asprintf");

	    /* notreached */
	    return NULL;
	}
	break;
    }

    return r;
}

IDIO_DEFINE_PRIMITIVE1_DS ("string", string, (IDIO o), "o", "\
convert `o` to a string				\n\
						\n\
:param o: object to convert			\n\
						\n\
:return: a string representation of `o`	\n\
")
{
    IDIO_ASSERT (o);

    return idio_string_C (idio_as_string (o, 40));
}

IDIO_DEFINE_PRIMITIVE1_DS ("display-string", display_string, (IDIO o), "o", "\
convert `o` to a display string			\n\
						\n\
:param o: object to convert			\n\
						\n\
:return: a string representation of `o`	\n\
")
{
    IDIO_ASSERT (o);

    return idio_string_C (idio_display_string (o));
}

const char *idio_vm_bytecode2string (int code)
{
    char *r;

    switch (code) {
    case IDIO_A_SHALLOW_ARGUMENT_REF0: r = "SHALLOW-ARGUMENT-REF0"; break;
    case IDIO_A_SHALLOW_ARGUMENT_REF1: r = "SHALLOW-ARGUMENT-REF1"; break;
    case IDIO_A_SHALLOW_ARGUMENT_REF2: r = "SHALLOW-ARGUMENT-REF2"; break;
    case IDIO_A_SHALLOW_ARGUMENT_REF3: r = "SHALLOW-ARGUMENT-REF3"; break;
    case IDIO_A_SHALLOW_ARGUMENT_REF: r = "SHALLOW-ARGUMENT-REF"; break;
    case IDIO_A_DEEP_ARGUMENT_REF: r = "DEEP-ARGUMENT-REF"; break;
    case IDIO_A_GLOBAL_REF: r = "GLOBAL-REF"; break;
    case IDIO_A_CHECKED_GLOBAL_REF: r = "CHECKED-GLOBAL-REF"; break;
    case IDIO_A_CHECKED_GLOBAL_FUNCTION_REF: r = "CHECKED-GLOBAL-FUNCTION-REF"; break;
    case IDIO_A_CONSTANT_REF: r = "CONSTANT-REF"; break;
    case IDIO_A_PREDEFINED0: r = "PREDEFINED0"; break;

    case IDIO_A_COMPUTED_REF: r = "COMPUTED-REF"; break;
    case IDIO_A_PREDEFINED1: r = "PREDEFINED1"; break;
    case IDIO_A_PREDEFINED2: r = "PREDEFINED2"; break;
    case IDIO_A_PREDEFINED3: r = "PREDEFINED3"; break;
    case IDIO_A_PREDEFINED4: r = "PREDEFINED4"; break;
    case IDIO_A_PREDEFINED5: r = "PREDEFINED5"; break;
    case IDIO_A_PREDEFINED6: r = "PREDEFINED6"; break;
    case IDIO_A_PREDEFINED7: r = "PREDEFINED7"; break;
    case IDIO_A_PREDEFINED8: r = "PREDEFINED8"; break;
    case IDIO_A_PREDEFINED: r = "PREDEFINED"; break;

    case IDIO_A_SHALLOW_ARGUMENT_SET0: r = "SHALLOW-ARGUMENT-SET0"; break;
    case IDIO_A_SHALLOW_ARGUMENT_SET1: r = "SHALLOW-ARGUMENT-SET1"; break;
    case IDIO_A_SHALLOW_ARGUMENT_SET2: r = "SHALLOW-ARGUMENT-SET2"; break;
    case IDIO_A_SHALLOW_ARGUMENT_SET3: r = "SHALLOW-ARGUMENT-SET3"; break;
    case IDIO_A_SHALLOW_ARGUMENT_SET: r = "SHALLOW-ARGUMENT-SET"; break;
    case IDIO_A_DEEP_ARGUMENT_SET: r = "DEEP-ARGUMENT-SET"; break;
    case IDIO_A_GLOBAL_DEF: r = "GLOBAL-DEF"; break;
    case IDIO_A_GLOBAL_SET: r = "GLOBAL-SET"; break;
    case IDIO_A_COMPUTED_SET: r = "COMPUTED-SET"; break;
    case IDIO_A_COMPUTED_DEFINE: r = "COMPUTED-DEFINE"; break;

    case IDIO_A_LONG_GOTO: r = "LONG-GOTO"; break;
    case IDIO_A_LONG_JUMP_FALSE: r = "LONG-JUMP-FALSE"; break;
    case IDIO_A_SHORT_GOTO: r = "SHORT-GOTO"; break;
    case IDIO_A_SHORT_JUMP_FALSE: r = "SHORT-JUMP-FALSE"; break;

    case IDIO_A_PUSH_VALUE: r = "PUSH-VALUE"; break;
    case IDIO_A_POP_VALUE: r = "POP-VALUE"; break;
    case IDIO_A_POP_REG1: r = "POP-REG1"; break;
    case IDIO_A_POP_REG2: r = "POP-REG2"; break;
    case IDIO_A_POP_FUNCTION: r = "POP-FUNCTION"; break;
    case IDIO_A_PRESERVE_STATE: r = "PRESERVE-STATE"; break;
    case IDIO_A_RESTORE_STATE: r = "RESTORE-STATE"; break;
    case IDIO_A_CREATE_CLOSURE: r = "CREATE-CLOSURE"; break;

    case IDIO_A_RESTORE_ALL_STATE: r = "RESTORE-ALL-STATE"; break;
    case IDIO_A_FUNCTION_INVOKE: r = "FUNCTION-INVOKE"; break;
    case IDIO_A_FUNCTION_GOTO: r = "FUNCTION-GOTO"; break;
    case IDIO_A_RETURN: r = "RETURN"; break;
    case IDIO_A_FINISH: r = "FINISH"; break;

    case IDIO_A_ALLOCATE_FRAME1: r = "ALLOCATE-FRAME1"; break;
    case IDIO_A_ALLOCATE_FRAME2: r = "ALLOCATE-FRAME2"; break;
    case IDIO_A_ALLOCATE_FRAME3: r = "ALLOCATE-FRAME3"; break;
    case IDIO_A_ALLOCATE_FRAME4: r = "ALLOCATE-FRAME4"; break;
    case IDIO_A_ALLOCATE_FRAME5: r = "ALLOCATE-FRAME5"; break;
    case IDIO_A_ALLOCATE_FRAME: r = "ALLOCATE-FRAME"; break;
    case IDIO_A_POP_FRAME0: r = "POP-FRAME0"; break;

    case IDIO_A_ALLOCATE_DOTTED_FRAME: r = "ALLOCATE-DOTTED-FRAME"; break;
    case IDIO_A_POP_FRAME1: r = "POP-FRAME1"; break;
    case IDIO_A_POP_FRAME2: r = "POP-FRAME2"; break;
    case IDIO_A_POP_FRAME3: r = "POP-FRAME3"; break;
    case IDIO_A_EXTEND_FRAME: r = "EXTEND-FRAME"; break;

    case IDIO_A_POP_FRAME: r = "POP-FRAME"; break;
    case IDIO_A_UNLINK_FRAME: r = "UNLINK-FRAME"; break;
    case IDIO_A_PACK_FRAME: r = "PACK-FRAME"; break;
    case IDIO_A_POP_CONS_FRAME: r = "POP-CONS-FRAME"; break;

    case IDIO_A_ARITY1P: r = "ARITY1P"; break;
    case IDIO_A_ARITY2P: r = "ARITY2P"; break;
    case IDIO_A_ARITY3P: r = "ARITY3P"; break;
    case IDIO_A_ARITY4P: r = "ARITY4P"; break;
    case IDIO_A_ARITYEQP: r = "ARITYEQP"; break;
    case IDIO_A_ARITYGEP: r = "ARITYGEP"; break;

    case IDIO_A_SHORT_NUMBER: r = "SHORT-NUMBER"; break;
    case IDIO_A_SHORT_NEG_NUMBER: r = "SHORT-NEG-NUMBER"; break;
    case IDIO_A_CONSTANT_0: r = "CONSTANT-0"; break;
    case IDIO_A_CONSTANT_1: r = "CONSTANT-1"; break;
    case IDIO_A_CONSTANT_2: r = "CONSTANT-2"; break;
    case IDIO_A_CONSTANT_3: r = "CONSTANT-3"; break;
    case IDIO_A_CONSTANT_4: r = "CONSTANT-4"; break;

    case IDIO_A_PRIMCALL0_NEWLINE: r = "PRIMCALL0-NEWLINE"; break;
    case IDIO_A_PRIMCALL0_READ: r = "PRIMCALL0-READ"; break;
    case IDIO_A_PRIMCALL1_HEAD: r = "PRIMCALL1-HEAD"; break;
    case IDIO_A_PRIMCALL1_TAIL: r = "PRIMCALL1-TAIL"; break;
    case IDIO_A_PRIMCALL1_PAIRP: r = "PRIMCALL1-PAIRP"; break;
    case IDIO_A_PRIMCALL1_SYMBOLP: r = "PRIMCALL1-SYMBOLP"; break;
    case IDIO_A_PRIMCALL1_DISPLAY: r = "PRIMCALL1-DISPLAY"; break;
    case IDIO_A_PRIMCALL1_PRIMITIVEP: r = "PRIMCALL1-PRIMITIVEP"; break;
    case IDIO_A_PRIMCALL1_NULLP: r = "PRIMCALL1-NULLP"; break;
    case IDIO_A_PRIMCALL1_CONTINUATIONP: r = "PRIMCALL1-CONTINUATIONP"; break;
    case IDIO_A_PRIMCALL1_EOFP: r = "PRIMCALL1-EOFP"; break;
    case IDIO_A_PRIMCALL1_SET_CUR_MOD: r = "PRIMCALL1-SET-CUR-MOD"; break;
    case IDIO_A_PRIMCALL2_PAIR: r = "PRIMCALL2-PAIR"; break;
    case IDIO_A_PRIMCALL2_EQP: r = "PRIMCALL2-EQP"; break;
    case IDIO_A_PRIMCALL2_SET_HEAD: r = "PRIMCALL2-SET-HEAD"; break;
    case IDIO_A_PRIMCALL2_SET_TAIL: r = "PRIMCALL2-SET-TAIL"; break;
    case IDIO_A_PRIMCALL2_ADD: r = "PRIMCALL2-ADD"; break;
    case IDIO_A_PRIMCALL2_SUBTRACT: r = "PRIMCALL2-SUBTRACT"; break;
    case IDIO_A_PRIMCALL2_EQ: r = "PRIMCALL2-EQ"; break;
    case IDIO_A_PRIMCALL2_LT: r = "PRIMCALL2-LT"; break;
    case IDIO_A_PRIMCALL2_GT: r = "PRIMCALL2-GT"; break;
    case IDIO_A_PRIMCALL2_MULTIPLY: r = "PRIMCALL2-MULTIPLY"; break;
    case IDIO_A_PRIMCALL2_LE: r = "PRIMCALL2-LE"; break;
    case IDIO_A_PRIMCALL2_GE: r = "PRIMCALL2-GE"; break;
    case IDIO_A_PRIMCALL2_REMAINDER: r = "PRIMCALL2-REMAINDER"; break;

    case IDIO_A_NOP: r = "NOP"; break;
    case IDIO_A_PRIMCALL0: r = "PRIMCALL0"; break;
    case IDIO_A_PRIMCALL1: r = "PRIMCALL1"; break;
    case IDIO_A_PRIMCALL2: r = "PRIMCALL2"; break;
    case IDIO_A_PRIMCALL3: r = "PRIMCALL3"; break;
    case IDIO_A_PRIMCALL: r = "PRIMCALL"; break;

    case IDIO_A_LONG_JUMP_TRUE: r = "LONG-JUMP-TRUE"; break;
    case IDIO_A_SHORT_JUMP_TRUE: r = "SHORT-JUMP-TRUE"; break;
    case IDIO_A_FIXNUM: r = "FIXNUM"; break;
    case IDIO_A_NEG_FIXNUM: r = "NEG-FIXNUM"; break;
    case IDIO_A_CHARACTER: r = "CHARACTER"; break;
    case IDIO_A_NEG_CHARACTER: r = "NEG-CHARACTER"; break;
    case IDIO_A_CONSTANT: r = "CONSTANT"; break;
    case IDIO_A_NEG_CONSTANT: r = "NEG-CONSTANT"; break;

    case IDIO_A_EXPANDER: r = "EXPANDER"; break;
    case IDIO_A_INFIX_OPERATOR: r = "INFIX-OPERATOR"; break;
    case IDIO_A_POSTFIX_OPERATOR: r = "POSTFIX-OPERATOR"; break;

    case IDIO_A_DYNAMIC_REF: r = "DYNAMIC-REF"; break;
    case IDIO_A_DYNAMIC_FUNCTION_REF: r = "DYNAMIC-FUNCTION-REF"; break;
    case IDIO_A_POP_DYNAMIC: r = "POP-DYNAMIC"; break;
    case IDIO_A_PUSH_DYNAMIC: r = "PUSH-DYNAMIC"; break;

    case IDIO_A_ENVIRON_REF: r = "ENVIRON-REF"; break;
    case IDIO_A_POP_ENVIRON: r = "POP-ENVIRON"; break;
    case IDIO_A_PUSH_ENVIRON: r = "PUSH-ENVIRON"; break;

    case IDIO_A_NON_CONT_ERR: r = "NON-CONT-ERR"; break;
    case IDIO_A_PUSH_TRAP: r = "PUSH-TRAP"; break;
    case IDIO_A_POP_TRAP: r = "POP-TRAP"; break;
    case IDIO_A_RESTORE_TRAP: r = "RESTORE-TRAP"; break;

    case IDIO_A_POP_ESCAPER: r = "POP-ESCAPER"; break;
    case IDIO_A_PUSH_ESCAPER: r = "PUSH-ESCAPER"; break;

    default:
	/* fprintf (stderr, "idio_vm_bytecode2string: unexpected bytecode %d\n", code); */
	r = "Unknown bytecode";
	break;
    }

    return r;
}

/*
 * Basic map -- only one list and the function must be a primitive so
 * we can call it directly.  We can't apply a closure as apply only
 * changes the PC, it doesn't actually do anything!
 *
 * The real map is defined early on in bootstrap.
 */
IDIO_DEFINE_PRIMITIVE2 ("%map1", map1, (IDIO fn, IDIO list))
{
    IDIO_ASSERT (fn);
    IDIO_ASSERT (list);

    IDIO_VERIFY_PARAM_TYPE (primitive, fn);
    IDIO_VERIFY_PARAM_TYPE (list, list);

    IDIO r = idio_S_nil;

    /* idio_debug ("map: in: %s\n", list); */

    while (idio_S_nil != list) {
	r = idio_pair (IDIO_PRIMITIVE_F (fn) (IDIO_PAIR_H (list)), r);
	list = IDIO_PAIR_T (list);
    }

    r = idio_list_reverse (r);
    /* idio_debug ("map => %s\n", r); */
    return r;
}

IDIO idio_list_map_ph (IDIO l)
{
    IDIO_ASSERT (l);
    IDIO_TYPE_ASSERT (list, l);

    IDIO r = idio_S_nil;

    while (idio_S_nil != l) {
	IDIO e = IDIO_PAIR_H (l);
	if (idio_isa_pair (e)) {
	    r = idio_pair (IDIO_PAIR_H (e), r);
	} else {
	    r = idio_pair (idio_S_nil, r);
	}
	l = IDIO_PAIR_T (l);
	IDIO_TYPE_ASSERT (list, l);
    }

    return idio_list_reverse (r);
}

IDIO idio_list_map_pt (IDIO l)
{
    IDIO_ASSERT (l);
    IDIO_TYPE_ASSERT (list, l);

    IDIO r = idio_S_nil;

    while (idio_S_nil != l) {
	IDIO e = IDIO_PAIR_H (l);
	if (idio_isa_pair (e)) {
	    r = idio_pair (IDIO_PAIR_T (e), r);
	} else {
	    r = idio_pair (idio_S_nil, r);
	}
	l = IDIO_PAIR_T (l);
	IDIO_TYPE_ASSERT (list, l);
    }

    return idio_list_reverse (r);
}

IDIO idio_list_memq (IDIO k, IDIO l)
{
    IDIO_ASSERT (k);
    IDIO_ASSERT (l);
    IDIO_TYPE_ASSERT (list, l);

    while (idio_S_nil != l) {
	if (idio_eqp (k, IDIO_PAIR_H (l))) {
	    return l;
	}
	l = IDIO_PAIR_T (l);
    }

    return idio_S_false;
}

IDIO_DEFINE_PRIMITIVE2 ("memq", memq, (IDIO k, IDIO l))
{
    IDIO_ASSERT (k);
    IDIO_ASSERT (l);

    IDIO_VERIFY_PARAM_TYPE (list, l);

    return idio_list_memq (k, l);
}

IDIO idio_list_assq (IDIO k, IDIO l)
{
    IDIO_ASSERT (k);
    IDIO_ASSERT (l);
    IDIO_TYPE_ASSERT (list, l);

    /* fprintf (stderr, "assq: k=%s in l=%s\n", idio_as_string (k, 1), idio_as_string (idio_list_map_ph (l), 4)); */

    while (idio_S_nil != l) {
	IDIO p = IDIO_PAIR_H (l);

	if (idio_S_nil == p) {
	    return idio_S_false;
	}

	if (! idio_isa_pair (p)) {
	    idio_error_C ("not a pair in list", IDIO_LIST2 (p, l), IDIO_C_FUNC_LOCATION ());

	    /* notreached */
	    return NULL;
	}

	if (idio_eqp (k, IDIO_PAIR_H (p))) {
	    return p;
	}
	l = IDIO_PAIR_T (l);
    }

    return idio_S_false;
}

IDIO_DEFINE_PRIMITIVE2 ("assq", assq, (IDIO k, IDIO l))
{
    IDIO_ASSERT (k);
    IDIO_ASSERT (l);

    IDIO_VERIFY_PARAM_TYPE (list, l);

    return idio_list_assq (k, l);
}

IDIO idio_list_set_difference (IDIO set1, IDIO set2)
{
    if (idio_isa_pair (set1)) {
	if (idio_S_false != idio_list_memq (IDIO_PAIR_H (set1), set2)) {
	    return idio_list_set_difference (IDIO_PAIR_T (set1), set2);
	} else {
	    return idio_pair (IDIO_PAIR_H (set1),
			      idio_list_set_difference (IDIO_PAIR_T (set1), set2));
	}
    } else {
	if (idio_S_nil != set1) {
	    idio_error_C ("set1", set1, IDIO_C_FUNC_LOCATION ());

	    return idio_S_notreached;
	}
	return idio_S_nil;
    }
}

IDIO_DEFINE_PRIMITIVE2 ("value-index", value_index, (IDIO o, IDIO i))
{
    IDIO_ASSERT (o);
    IDIO_ASSERT (i);

    switch ((intptr_t) o & IDIO_TYPE_MASK) {
    case IDIO_TYPE_FIXNUM_MARK:
    case IDIO_TYPE_CONSTANT_MARK:
    case IDIO_TYPE_PLACEHOLDER_MARK:
	break;
    case IDIO_TYPE_POINTER_MARK:
	{
	    switch (o->type) {
	    case IDIO_TYPE_SUBSTRING:
	    case IDIO_TYPE_STRING:
		return idio_string_ref (o, i);
	    case IDIO_TYPE_ARRAY:
		return idio_array_ref (o, i);
	    case IDIO_TYPE_HASH:
		return idio_hash_ref (o, i, idio_S_nil);
	    case IDIO_TYPE_STRUCT_INSTANCE:
		return idio_struct_instance_ref (o, i);
	    default:
		break;
	    }
	}
    default:
	break;
    }

    idio_error_C ("non-indexable object", IDIO_LIST2 (o, i), IDIO_C_FUNC_LOCATION ());

    return idio_S_notreached;
}

IDIO_DEFINE_PRIMITIVE3 ("set-value-index!", set_value_index, (IDIO o, IDIO i, IDIO v))
{
    IDIO_ASSERT (o);
    IDIO_ASSERT (i);
    IDIO_ASSERT (v);

    switch ((intptr_t) o & IDIO_TYPE_MASK) {
    case IDIO_TYPE_FIXNUM_MARK:
    case IDIO_TYPE_CONSTANT_MARK:
    case IDIO_TYPE_PLACEHOLDER_MARK:
	break;
    case IDIO_TYPE_POINTER_MARK:
	{
	    switch (o->type) {
	    case IDIO_TYPE_SUBSTRING:
	    case IDIO_TYPE_STRING:
		return idio_string_set (o, i, v);
	    case IDIO_TYPE_ARRAY:
		return idio_array_set (o, i, v);
	    case IDIO_TYPE_HASH:
		return idio_hash_set (o, i, v);
	    case IDIO_TYPE_STRUCT_INSTANCE:
		return idio_struct_instance_set (o, i, v);
	    default:
		break;
	    }
	}
    default:
	break;
    }

    idio_error_C ("non-indexable object", IDIO_LIST2 (o, i), IDIO_C_FUNC_LOCATION ());

    return idio_S_notreached;
}

IDIO_DEFINE_PRIMITIVE1 ("identity", identity, (IDIO o))
{
    IDIO_ASSERT (o);

    return o;
}

IDIO idio_copy (IDIO o, int depth)
{
    IDIO_ASSERT (o);

    switch ((intptr_t) o & IDIO_TYPE_MASK) {
    case IDIO_TYPE_FIXNUM_MARK:
    case IDIO_TYPE_CONSTANT_MARK:
	return o;
    case IDIO_TYPE_PLACEHOLDER_MARK:
	idio_error_C ("invalid type", o, IDIO_C_FUNC_LOCATION_S ("placeholder"));

	return idio_S_notreached;
    case IDIO_TYPE_POINTER_MARK:
	{
	    switch (o->type) {
	    case IDIO_TYPE_STRING:
	    case IDIO_TYPE_SUBSTRING:
		return idio_string_copy (o);
	    case IDIO_TYPE_SYMBOL:
	    case IDIO_TYPE_KEYWORD:
		return o;
	    case IDIO_TYPE_PAIR:
		return idio_copy_pair (o, depth);
	    case IDIO_TYPE_ARRAY:
		return idio_array_copy (o, depth, 0);
	    case IDIO_TYPE_HASH:
		return idio_hash_copy (o, depth);
	    case IDIO_TYPE_BIGNUM:
		return idio_bignum_copy (o);

	    case IDIO_TYPE_STRUCT_INSTANCE:
		if (idio_struct_instance_isa (o, idio_path_type) ||
		    idio_struct_instance_isa (o, idio_lexobj_type)) {
		    return idio_struct_instance_copy (o);
		} else {
		    idio_error_C ("invalid struct type", o, IDIO_C_FUNC_LOCATION ());

		    return idio_S_notreached;
		}

	    case IDIO_TYPE_CLOSURE:
	    case IDIO_TYPE_PRIMITIVE:
	    case IDIO_TYPE_MODULE:
	    case IDIO_TYPE_FRAME:
	    case IDIO_TYPE_HANDLE:
	    case IDIO_TYPE_STRUCT_TYPE:
	    case IDIO_TYPE_THREAD:
	    case IDIO_TYPE_CONTINUATION:
	    case IDIO_TYPE_C_INT:
	    case IDIO_TYPE_C_UINT:
	    case IDIO_TYPE_C_FLOAT:
	    case IDIO_TYPE_C_DOUBLE:
	    case IDIO_TYPE_C_POINTER:
	    case IDIO_TYPE_C_TYPEDEF:
	    case IDIO_TYPE_C_STRUCT:
	    case IDIO_TYPE_C_INSTANCE:
	    case IDIO_TYPE_C_FFI:
	    case IDIO_TYPE_OPAQUE:
		idio_error_C ("invalid type", o, IDIO_C_FUNC_LOCATION ());

		return idio_S_notreached;
	    default:
		idio_error_C ("unimplemented type", o, IDIO_C_FUNC_LOCATION ());
		break;
	    }
	}
	break;
    default:
	/* inconceivable! */
	idio_error_printf (IDIO_C_FUNC_LOCATION (), "v=n/k o=%#p o&3=%x F=%x C=%x P=%x", o, (intptr_t) o & IDIO_TYPE_MASK, IDIO_TYPE_FIXNUM_MARK, IDIO_TYPE_CONSTANT_MARK, IDIO_TYPE_POINTER_MARK);

	break;
    }

    idio_error_C ("failed to copy", o, IDIO_C_FUNC_LOCATION ());

    return idio_S_notreached;
}


void idio_dump (IDIO o, int detail)
{
    IDIO_ASSERT (o);

    switch ((intptr_t) o & IDIO_TYPE_MASK) {
    case IDIO_TYPE_FIXNUM_MARK:
    case IDIO_TYPE_CONSTANT_MARK:
    case IDIO_TYPE_PLACEHOLDER_MARK:
	break;
    case IDIO_TYPE_POINTER_MARK:
	{
	    if (detail > 0) {
		fprintf (stderr, "%10p ", o);
		if (detail > 4) {
		    fprintf (stderr, "-> %10p ", o->next);
		}
<<<<<<< HEAD
		IDIO_FPRINTF (stderr, "t=%2d/%4.4s f=%#02x gcf=%#02x ", o->type, idio_type2string (o), o->flags, o->gc_flags);
=======
		fprintf (stderr, "t=%2d/%4.4s f=%2x gcf=%2x ", o->type, idio_type2string (o), o->flags, o->gc_flags);
>>>>>>> b40672b7
	    }

	    switch (o->type) {
	    case IDIO_TYPE_STRING:
		if (detail) {
		    fprintf (stderr, "blen=%zu s=", IDIO_STRING_BLEN (o));
		}
		break;
	    case IDIO_TYPE_SUBSTRING:
		if (detail) {
		    fprintf (stderr, "blen=%zu parent=%10p subs=", IDIO_SUBSTRING_BLEN (o), IDIO_SUBSTRING_PARENT (o));
		}
		break;
	    case IDIO_TYPE_SYMBOL:
		fprintf (stderr, "sym=");
		break;
	    case IDIO_TYPE_KEYWORD:
		fprintf (stderr, "key=");
		break;
	    case IDIO_TYPE_PAIR:
		if (detail > 1) {
		    fprintf (stderr, "head=%10p tail=%10p p=", IDIO_PAIR_H (o), IDIO_PAIR_T (o));
		}
		break;
	    case IDIO_TYPE_ARRAY:
		if (detail) {
		    fprintf (stderr, "size=%td/%td \n", IDIO_ARRAY_USIZE (o), IDIO_ARRAY_ASIZE (o));
		    if (detail > 1) {
			size_t i;
			for (i = 0; i < IDIO_ARRAY_USIZE (o); i++) {
			    if (idio_S_nil != IDIO_ARRAY_AE (o, i) ||
				detail > 3) {
				char *s = idio_as_string (IDIO_ARRAY_AE (o, i), 4);
				fprintf (stderr, "\t%3zu: %10p %10s\n", i, IDIO_ARRAY_AE (o, i), s);
				free (s);
			    }
			}
		    }
		}
		break;
	    case IDIO_TYPE_HASH:
		if (detail) {
		    fprintf (stderr, "hsz=%zu hm=%zx hc=%zu hst=%zu\n", IDIO_HASH_SIZE (o), IDIO_HASH_MASK (o), IDIO_HASH_COUNT (o), IDIO_HASH_START (o));
		    if (IDIO_HASH_EQUAL (o) != NULL) {
			if (IDIO_HASH_EQUAL (o) == idio_eqp) {
			    fprintf (stderr, "eq=idio_S_eqp");;
			} else if (IDIO_HASH_EQUAL (o) == idio_eqvp) {
			    fprintf (stderr, "eq=idio_S_eqvp");
			} else if (IDIO_HASH_EQUAL (o) == idio_equalp) {
			    fprintf (stderr, "eq=idio_S_equalp");
			}
		    } else {
			idio_debug ("eq=%s", IDIO_HASH_COMP (o));
		    }
		    if (IDIO_HASH_HASHF (o) != NULL) {
			if (IDIO_HASH_HASHF (o) == idio_hash_default_hashf) {
			    fprintf (stderr, " hf=<default>");
			}
		    } else {
			idio_debug (" hf=%s", IDIO_HASH_HASH (o));
		    }
		    fprintf (stderr, "\n");
		    if (detail > 1) {
			size_t i;
			for (i = 0; i < IDIO_HASH_SIZE (o); i++) {
			    if (idio_S_nil == IDIO_HASH_HE_KEY (o, i)) {
				continue;
			    } else {
				char *s;
				if (IDIO_HASH_FLAGS (o) & IDIO_HASH_FLAG_STRING_KEYS) {
				    s = (char *) IDIO_HASH_HE_KEY (o, i);
				} else {
				    s = idio_as_string (IDIO_HASH_HE_KEY (o, i), 4);
				}
				if (detail & 0x4) {
				    fprintf (stderr, "\t%30s : ", s);
				} else {
				    fprintf (stderr, "\t%3zu: k=%10p v=%10p n=%3zu %10s : ",
							i,
							IDIO_HASH_HE_KEY (o, i),
							IDIO_HASH_HE_VALUE (o, i),
							IDIO_HASH_HE_NEXT (o, i),
							s);
				}
				if (! (IDIO_HASH_FLAGS (o) & IDIO_HASH_FLAG_STRING_KEYS)) {
				    free (s);
				}
				if (IDIO_HASH_HE_VALUE (o, i)) {
				    s = idio_as_string (IDIO_HASH_HE_VALUE (o, i), 4);
				} else {
				    if (asprintf (&s, "-") == -1) {
					idio_error_alloc ("asprintf");

					/* notreached */
					return;
				    }
				}
				fprintf (stderr, "%-10s\n", s);
				free (s);
			    }
			}
		    }
		}
		break;
	    case IDIO_TYPE_CLOSURE:
	    case IDIO_TYPE_PRIMITIVE:
	    case IDIO_TYPE_BIGNUM:
	    case IDIO_TYPE_MODULE:
	    case IDIO_TYPE_FRAME:
	    case IDIO_TYPE_HANDLE:
	    case IDIO_TYPE_STRUCT_TYPE:
	    case IDIO_TYPE_STRUCT_INSTANCE:
	    case IDIO_TYPE_THREAD:
	    case IDIO_TYPE_CONTINUATION:
	    case IDIO_TYPE_C_INT:
	    case IDIO_TYPE_C_UINT:
	    case IDIO_TYPE_C_FLOAT:
	    case IDIO_TYPE_C_DOUBLE:
	    case IDIO_TYPE_C_POINTER:
	    case IDIO_TYPE_C_TYPEDEF:
	    case IDIO_TYPE_C_STRUCT:
	    case IDIO_TYPE_C_INSTANCE:
	    case IDIO_TYPE_C_FFI:
	    case IDIO_TYPE_OPAQUE:
		break;
	    default:
		idio_error_C ("unimplemented type", o, IDIO_C_FUNC_LOCATION ());

		/* notreached */
		return;
		break;
	    }
	}
	break;
    default:
	/* inconceivable! */
	idio_error_printf (IDIO_C_FUNC_LOCATION (), "v=n/k o=%#p o&3=%x F=%x C=%x P=%x", o, (intptr_t) o & IDIO_TYPE_MASK, IDIO_TYPE_FIXNUM_MARK, IDIO_TYPE_CONSTANT_MARK, IDIO_TYPE_POINTER_MARK);

	/* notreached */
	return;
	break;
    }

    if (detail &&
	!(detail & 0x4)) {
	idio_debug ("%s", o);
    }

    fprintf (stderr, "\n");
}

IDIO_DEFINE_PRIMITIVE1 ("idio-dump", idio_dump, (IDIO o))
{
    IDIO_ASSERT (o);

    idio_dump (o, 16);

    return idio_S_unspec;
}

void idio_debug_FILE (FILE *file, const char *fmt, IDIO o)
{
    IDIO_C_ASSERT (fmt);
    IDIO_ASSERT (o);

    char *os = idio_as_string (o, 40);
    fprintf (file, fmt, os);
    free (os);
}

void idio_debug (const char *fmt, IDIO o)
{
    IDIO_C_ASSERT (fmt);
    IDIO_ASSERT (o);

    idio_debug_FILE (stderr, fmt, o);
}

IDIO_DEFINE_PRIMITIVE2 ("idio-debug", idio_debug, (IDIO fmt, IDIO o))
{
    IDIO_ASSERT (fmt);
    IDIO_ASSERT (o);
    IDIO_TYPE_ASSERT (string, fmt);

    idio_debug (IDIO_STRING_S (fmt), o);

    return idio_S_unspec;
}

#if ! defined (strnlen)
/*
 * Mac OS X - 10.5.8
 */
size_t strnlen (const char *s, size_t maxlen)
{
    size_t n = 0;
    while (*s &&
	   n < maxlen) {
	n++;
    }

    return n;
}
#endif

void idio_init_util ()
{
}

void idio_util_add_primitives ()
{
    IDIO_ADD_PRIMITIVE (type_string);
    IDIO_ADD_PRIMITIVE (zerop);
    IDIO_ADD_PRIMITIVE (nullp);
    IDIO_ADD_PRIMITIVE (unsetp);
    IDIO_ADD_PRIMITIVE (undefp);
    IDIO_ADD_PRIMITIVE (unspecp);
    IDIO_ADD_PRIMITIVE (voidp);
    IDIO_ADD_PRIMITIVE (definedp);
    IDIO_ADD_PRIMITIVE (booleanp);
    IDIO_ADD_PRIMITIVE (not);
    IDIO_ADD_PRIMITIVE (eqp);
    IDIO_ADD_PRIMITIVE (eqvp);
    IDIO_ADD_PRIMITIVE (equalp);
    IDIO_ADD_PRIMITIVE (string);
    IDIO_ADD_PRIMITIVE (display_string);
    IDIO_ADD_PRIMITIVE (map1);
    IDIO_ADD_PRIMITIVE (memq);
    IDIO_ADD_PRIMITIVE (assq);
    IDIO_ADD_PRIMITIVE (value_index);
    IDIO_ADD_PRIMITIVE (set_value_index);
    IDIO_ADD_PRIMITIVE (identity);
    IDIO_ADD_PRIMITIVE (idio_dump);
    IDIO_ADD_PRIMITIVE (idio_debug);
}

void idio_final_util ()
{
}

/* Local Variables: */
/* mode: C */
/* coding: utf-8-unix */
/* End: */<|MERGE_RESOLUTION|>--- conflicted
+++ resolved
@@ -2340,11 +2340,7 @@
 		if (detail > 4) {
 		    fprintf (stderr, "-> %10p ", o->next);
 		}
-<<<<<<< HEAD
-		IDIO_FPRINTF (stderr, "t=%2d/%4.4s f=%#02x gcf=%#02x ", o->type, idio_type2string (o), o->flags, o->gc_flags);
-=======
 		fprintf (stderr, "t=%2d/%4.4s f=%2x gcf=%2x ", o->type, idio_type2string (o), o->flags, o->gc_flags);
->>>>>>> b40672b7
 	    }
 
 	    switch (o->type) {
