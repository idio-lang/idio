/*
 * Copyright (c) 2021-2022 Ian Fitchet <idf(at)idio-lang.org>
 *
 * Licensed under the Apache License, Version 2.0 (the "License"); you
 * may not use this file except in compliance with the License.  You
 * may obtain a copy of the License at
 *
 *     http://www.apache.org/licenses/LICENSE-2.0
 *
 * Unless required by applicable law or agreed to in writing, software
 * distributed under the License is distributed on an "AS IS" BASIS,
 * WITHOUT WARRANTIES OR CONDITIONS OF ANY KIND, either express or implied.
 * See the License for the specific language governing permissions and
 * limitations under the License.
 *
 */

/*
 * vars.c
 *
 */

#define _GNU_SOURCE

#include <sys/types.h>
#include <sys/time.h>
#include <sys/resource.h>

#include <assert.h>
#include <fcntl.h>
#include <setjmp.h>
#include <stdarg.h>
#include <stddef.h>
#include <stdint.h>
#include <stdio.h>
#include <stdlib.h>
#include <time.h>
#include <unistd.h>

#include "idio-system.h"

#include "gc.h"
#include "idio.h"

#include "bignum.h"
#include "c-type.h"
#include "command.h"
#include "error.h"
#include "evaluate.h"
#include "fixnum.h"
#include "idio-string.h"
#include "module.h"
#include "pair.h"
#include "symbol.h"
#include "vm.h"

IDIO idio_vars_IFS_sym;
#define IDIO_VARS_IFS_DEFAULT	" \t\n"

IDIO idio_vars_suppress_exit_on_error_sym;
IDIO idio_vars_suppress_pipefail_sym;
IDIO idio_vars_suppress_async_command_report_sym;

static int idio_vars_set_dynamic_default (IDIO name, IDIO val)
{
    IDIO_ASSERT (name);
    IDIO_ASSERT (val);

    IDIO_TYPE_ASSERT (symbol, name);

    IDIO VARS = idio_module_current_symbol_value_recurse (name, IDIO_LIST1 (idio_S_false));
    if (idio_S_false == VARS) {
	idio_dynamic_extend (name, name, val, idio_default_eenv);
	return 1;
    }

    return 0;
}

IDIO_DEFINE_PRIMITIVE0_DS ("RANDOM/get", RANDOM_get, (void), "", "\
in C, :samp:`random ()`				\n\
a wrapper to libc :manpage:`random(3)`		\n\
						\n\
Return a random non-negative 32-bit number	\n\
						\n\
Normally accessed as the variable :ref:`RANDOM`	\n\
						\n\
:return: random non-negative 32-bit number	\n\
:rtype: integer					\n\
")
{
    return idio_integer (random ());
}

IDIO_DEFINE_PRIMITIVE1_DS ("RANDOM/set", RANDOM_set, (IDIO seed), "seed", "\
in C, :samp:`srandom ({seed})`			\n\
a wrapper to libc :manpage:`srandom(3)`		\n\
						\n\
Seed the random number generator		\n\
						\n\
Normally invoked by setting the variable :ref:`RANDOM`	\n\
						\n\
:param seed: seed integer			\n\
:type seed: integer				\n\
:return: ``#<unspec>``				\n\
						\n\
Negative values for `seed` will be implicitly	\n\
converted to C unsigned	values.			\n\
")
{
    IDIO_ASSERT (seed);

    unsigned int C_seed = 1;
    if (idio_isa_C_uint (seed)) {
	C_seed = IDIO_C_TYPE_uint (seed);
    } else if (idio_isa_fixnum (seed)) {
	C_seed = IDIO_FIXNUM_VAL (seed);
    } else if (idio_isa_bignum (seed)) {
	if (IDIO_BIGNUM_INTEGER_P (seed)) {
	    C_seed = idio_bignum_ptrdiff_t_value (seed);
	} else {
	    IDIO seed_i = idio_bignum_real_to_integer (seed);
	    if (idio_S_nil == seed_i) {
		/*
		 * Test Case: libc-errors/RANDOM-set-float.idio
		 *
		 * RANDOM = 1.1
		 */
		idio_error_param_value_exp ("RANDOM", "seed", seed, "integer bignum", IDIO_C_FUNC_LOCATION ());

		return idio_S_notreached;
	    } else {
		C_seed = idio_bignum_ptrdiff_t_value (seed_i);
	    }
	}
    } else {
	/*
	 * Test Case: libc-errors/RANDOM-set-bad-type.idio
	 *
	 * RANDOM = #t
	 */
	idio_error_param_type ("integer C/uint|fixnum|bignum", seed, IDIO_C_FUNC_LOCATION ());

	return idio_S_notreached;
    }

    srandom (C_seed);

    return idio_S_unspec;
}

IDIO_DEFINE_PRIMITIVE0_DS ("SECONDS/get", SECONDS_get, (void), "", "\
Return the VM's elapsed running time in seconds	\n\
						\n\
Normally accessed as the variable :ref:`SECONDS`	\n\
						\n\
:return: elapsed VM running time		\n\
:rtype: integer					\n\
")
{
    return idio_integer (idio_vm_elapsed ());
}

IDIO_DEFINE_PRIMITIVE0_DS ("%suppress-rcse/get", suppress_rcse_get, (void), "", "\
Return the VM's \"suppress rcse\" state		\n\
						\n\
:return: VM's \"suppress rcse\" state		\n\
:rtype: boolean					\n\
")
{
    return idio_command_suppress_rcse;
}

void idio_vars_add_primitives ()
{
    /*
     * Seed the random number generator -- which requires an unsigned
     * int.
     *
     * https://en.wikipedia.org/wiki/Entropy-supplying_system_calls
     * describes the problems in getting some entropy albeit I'm not
     * sure anyone should be relying on RANDOM returning anything
     * truly cryptographically worthy.
     *
     * getrandom() isn't portable (even across Linux platforms) and we
     * can't rely on getentropy() either (missing on older SunOS, Mac
     * OS X etc.) so we need to cobble something together ourselves.
     *
     * 1. try /dev/urandom
     *
     * 2. try something to do with the time
     */
    size_t buflen = sizeof (unsigned int);
    char buf[buflen];

    int use_time = 0;
    int fd = open ("/dev/urandom", O_RDONLY | O_NONBLOCK);
    if (fd >= 0) {
	int n = read (fd, buf, buflen);
	if (n == (ssize_t) buflen) {
	    srandom ((unsigned int) *((unsigned int *) buf));
	} else {
	    use_time = 1;
	}
	close (fd);
    } else {
	use_time = 1;
    }

    if (use_time) {
	/*
	 * This is a bit old-school (and probably rubbish by today's
	 * standards).
	 *
	 * Should we be XOR'ing this with some tv_usec or tv_nsec?
	 */
	srandom ((unsigned int) time (NULL));
    }

    IDIO geti;
    IDIO seti;
    geti = IDIO_ADD_PRIMITIVE (RANDOM_get);
    seti = IDIO_ADD_PRIMITIVE (RANDOM_set);
<<<<<<< HEAD
    idio_module_add_computed_symbol (IDIO_SYMBOLS_C_INTERN ("RANDOM"),
				     idio_vm_default_values_ref (IDIO_FIXNUM_VAL (geti)),
				     idio_vm_default_values_ref (IDIO_FIXNUM_VAL (seti)),
				     idio_Idio_module);

    geti = IDIO_ADD_PRIMITIVE (SECONDS_get);
    idio_module_add_computed_symbol (IDIO_SYMBOLS_C_INTERN ("SECONDS"),
				     idio_vm_default_values_ref (IDIO_FIXNUM_VAL (geti)),
				     idio_S_nil,
				     idio_Idio_module);

    geti = IDIO_ADD_MODULE_PRIMITIVE (idio_command_module, suppress_rcse_get);
    idio_module_export_computed_symbol (IDIO_SYMBOLS_C_INTERN ("%suppress-rcse"),
					idio_vm_default_values_ref (IDIO_FIXNUM_VAL (geti)),
					idio_S_nil,
					idio_command_module);
=======
    idio_module_add_computed_symbol (IDIO_SYMBOL ("RANDOM"), idio_vm_values_ref (IDIO_FIXNUM_VAL (geti)), idio_vm_values_ref (IDIO_FIXNUM_VAL (seti)), idio_Idio_module);

    geti = IDIO_ADD_PRIMITIVE (SECONDS_get);
    idio_module_add_computed_symbol (IDIO_SYMBOL ("SECONDS"), idio_vm_values_ref (IDIO_FIXNUM_VAL (geti)), idio_S_nil, idio_Idio_module);

    geti = IDIO_ADD_MODULE_PRIMITIVE (idio_command_module, suppress_rcse_get);
    idio_module_export_computed_symbol (IDIO_SYMBOL ("%suppress-rcse"), idio_vm_values_ref (IDIO_FIXNUM_VAL (geti)), idio_S_nil, idio_command_module);
>>>>>>> f98f1506

    idio_vars_set_dynamic_default (idio_vars_IFS_sym, IDIO_STRING (IDIO_VARS_IFS_DEFAULT));
    idio_vars_set_dynamic_default (idio_vars_suppress_exit_on_error_sym, idio_S_false);
    idio_vars_set_dynamic_default (idio_vars_suppress_pipefail_sym, idio_S_false);
    idio_vars_set_dynamic_default (idio_vars_suppress_async_command_report_sym, idio_S_false);
}

void idio_final_vars ()
{
}

void idio_init_vars ()
{
    idio_module_table_register (idio_vars_add_primitives, idio_final_vars, NULL);

    idio_vars_IFS_sym                           = IDIO_SYMBOL ("IFS");
    idio_vars_suppress_exit_on_error_sym        = IDIO_SYMBOL ("suppress-exit-on-error!");
    idio_vars_suppress_pipefail_sym             = IDIO_SYMBOL ("suppress-pipefail!");
    idio_vars_suppress_async_command_report_sym = IDIO_SYMBOL ("suppress-async-command-report!");
}
<|MERGE_RESOLUTION|>--- conflicted
+++ resolved
@@ -221,32 +221,22 @@
     IDIO seti;
     geti = IDIO_ADD_PRIMITIVE (RANDOM_get);
     seti = IDIO_ADD_PRIMITIVE (RANDOM_set);
-<<<<<<< HEAD
-    idio_module_add_computed_symbol (IDIO_SYMBOLS_C_INTERN ("RANDOM"),
+    idio_module_add_computed_symbol (IDIO_SYMBOL ("RANDOM"),
 				     idio_vm_default_values_ref (IDIO_FIXNUM_VAL (geti)),
 				     idio_vm_default_values_ref (IDIO_FIXNUM_VAL (seti)),
 				     idio_Idio_module);
 
     geti = IDIO_ADD_PRIMITIVE (SECONDS_get);
-    idio_module_add_computed_symbol (IDIO_SYMBOLS_C_INTERN ("SECONDS"),
+    idio_module_add_computed_symbol (IDIO_SYMBOL ("SECONDS"),
 				     idio_vm_default_values_ref (IDIO_FIXNUM_VAL (geti)),
 				     idio_S_nil,
 				     idio_Idio_module);
 
     geti = IDIO_ADD_MODULE_PRIMITIVE (idio_command_module, suppress_rcse_get);
-    idio_module_export_computed_symbol (IDIO_SYMBOLS_C_INTERN ("%suppress-rcse"),
+    idio_module_export_computed_symbol (IDIO_SYMBOL ("%suppress-rcse"),
 					idio_vm_default_values_ref (IDIO_FIXNUM_VAL (geti)),
 					idio_S_nil,
 					idio_command_module);
-=======
-    idio_module_add_computed_symbol (IDIO_SYMBOL ("RANDOM"), idio_vm_values_ref (IDIO_FIXNUM_VAL (geti)), idio_vm_values_ref (IDIO_FIXNUM_VAL (seti)), idio_Idio_module);
-
-    geti = IDIO_ADD_PRIMITIVE (SECONDS_get);
-    idio_module_add_computed_symbol (IDIO_SYMBOL ("SECONDS"), idio_vm_values_ref (IDIO_FIXNUM_VAL (geti)), idio_S_nil, idio_Idio_module);
-
-    geti = IDIO_ADD_MODULE_PRIMITIVE (idio_command_module, suppress_rcse_get);
-    idio_module_export_computed_symbol (IDIO_SYMBOL ("%suppress-rcse"), idio_vm_values_ref (IDIO_FIXNUM_VAL (geti)), idio_S_nil, idio_command_module);
->>>>>>> f98f1506
 
     idio_vars_set_dynamic_default (idio_vars_IFS_sym, IDIO_STRING (IDIO_VARS_IFS_DEFAULT));
     idio_vars_set_dynamic_default (idio_vars_suppress_exit_on_error_sym, idio_S_false);
