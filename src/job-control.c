--- conflicted
+++ resolved
@@ -2283,13 +2283,8 @@
      */
     IDIO geti;
     geti = IDIO_ADD_PRIMITIVE (interactivep);
-<<<<<<< HEAD
-    idio_module_add_computed_symbol (IDIO_SYMBOLS_C_INTERN ("%idio-interactive"),
+    idio_module_add_computed_symbol (IDIO_SYMBOL ("%idio-interactive"),
 				     idio_vm_default_values_ref (IDIO_FIXNUM_VAL (geti)),
-=======
-    idio_module_add_computed_symbol (IDIO_SYMBOL ("%idio-interactive"),
-				     idio_vm_values_ref (IDIO_FIXNUM_VAL (geti)),
->>>>>>> f98f1506
 				     idio_S_nil,
 				     idio_job_control_module);
 
@@ -2340,47 +2335,19 @@
     sym = IDIO_SYMBOL ("%idio-process");
     idio_job_control_process_type = idio_struct_type (sym,
 						      idio_S_nil,
-<<<<<<< HEAD
 						      idio_listv (IDIO_PROCESS_ST_SIZE,
-								  IDIO_SYMBOLS_C_INTERN ("argv"),
-								  IDIO_SYMBOLS_C_INTERN ("exec"),
-								  IDIO_SYMBOLS_C_INTERN ("pid"),
-								  IDIO_SYMBOLS_C_INTERN ("completed"),
-								  IDIO_SYMBOLS_C_INTERN ("stopped"),
-								  IDIO_SYMBOLS_C_INTERN ("status")));
-=======
-						      IDIO_LIST6 (IDIO_SYMBOL ("argv"),
+								  IDIO_SYMBOL ("argv"),
 								  IDIO_SYMBOL ("exec"),
 								  IDIO_SYMBOL ("pid"),
 								  IDIO_SYMBOL ("completed"),
 								  IDIO_SYMBOL ("stopped"),
 								  IDIO_SYMBOL ("status")));
->>>>>>> f98f1506
     idio_module_set_symbol_value (sym, idio_job_control_process_type, idio_job_control_module);
 
     sym = IDIO_SYMBOL ("%idio-job");
     idio_job_control_job_type = idio_struct_type (sym,
 						  idio_S_nil,
-<<<<<<< HEAD
 						  idio_listv (IDIO_JOB_ST_SIZE,
-							      IDIO_SYMBOLS_C_INTERN ("pipeline"),
-							      IDIO_SYMBOLS_C_INTERN ("procs"),
-							      IDIO_SYMBOLS_C_INTERN ("pgid"),
-							      IDIO_SYMBOLS_C_INTERN ("notify-stopped"),
-							      IDIO_SYMBOLS_C_INTERN ("notify-completed"),
-							      IDIO_SYMBOLS_C_INTERN ("raise?"),
-							      IDIO_SYMBOLS_C_INTERN ("raised"),
-							      IDIO_SYMBOLS_C_INTERN ("tcattrs"),
-							      IDIO_SYMBOLS_C_INTERN ("stdin"),
-							      IDIO_SYMBOLS_C_INTERN ("stdout"),
-							      IDIO_SYMBOLS_C_INTERN ("stderr"),
-							      IDIO_SYMBOLS_C_INTERN ("report-timing"),
-							      IDIO_SYMBOLS_C_INTERN ("timing-start"),
-							      IDIO_SYMBOLS_C_INTERN ("timing-end"),
-							      IDIO_SYMBOLS_C_INTERN ("async"),
-							      IDIO_SYMBOLS_C_INTERN ("set-exit-status")));
-=======
-						  idio_listv (16,
 							      IDIO_SYMBOL ("pipeline"),
 							      IDIO_SYMBOL ("procs"),
 							      IDIO_SYMBOL ("pgid"),
@@ -2397,7 +2364,6 @@
 							      IDIO_SYMBOL ("timing-end"),
 							      IDIO_SYMBOL ("async"),
 							      IDIO_SYMBOL ("set-exit-status")));
->>>>>>> f98f1506
     idio_module_set_symbol_value (sym, idio_job_control_job_type, idio_job_control_module);
 
     idio_job_control_default_child_handler_sym = IDIO_SYMBOL ("default-child-handler");
