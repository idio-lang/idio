--- conflicted
+++ resolved
@@ -2532,25 +2532,18 @@
 	    IDIO form = idio_S_unspec;
 
 	    if (idio_isa_pair (bindings)) {
-<<<<<<< HEAD
 		/*
 		 * (define (name args) ...)
 		 *
 		 * (name (function (args) ...))
 		 */
-		IDIO fn = idio_list_append2 (IDIO_LIST2 (idio_S_function,
-							 IDIO_PAIR_T (bindings)),
+		IDIO fn = idio_list_append2 (IDIO_LIST3 (idio_S_function,
+							 IDIO_PAIR_T (bindings),
+							 idio_string_C ("im_rbl :+")),
 					     IDIO_PAIR_TT (cur));
 		idio_meaning_copy_src_properties (cur, fn);
 
 		form = IDIO_LIST2 (IDIO_PAIR_H (bindings), fn);
-=======
-		form = IDIO_LIST2 (IDIO_PAIR_H (bindings),
-				   idio_list_append2 (IDIO_LIST3 (idio_S_function,
-								  IDIO_PAIR_T (bindings),
-								  idio_string_C ("im_rbl :+")),
-						      IDIO_PAIR_TT (cur)));
->>>>>>> d80abda4
 	    } else {
 		/*
 		 * (:+ name value-expr)
@@ -3245,9 +3238,6 @@
 
     if (idio_isa_pair (e) &&
 	idio_eqp (idio_S_function, IDIO_PAIR_H (e))) {
-<<<<<<< HEAD
-	return idio_meaning_closed_application (e, e, es, nametree, flags, cs, cm);
-=======
 	if (0 == idio_isa_string (IDIO_PAIR_HTT (e))) {
 	    e = idio_list_append2 (IDIO_LIST3 (IDIO_PAIR_H (e),
 					       IDIO_PAIR_HT (e),
@@ -3255,8 +3245,7 @@
 				   IDIO_PAIR_TT (e));
 	    /* idio_debug ("im_appl closed %s\n", e); */
 	}
-	return idio_meaning_closed_application (lo, e, es, nametree, flags, cs, cm);
->>>>>>> d80abda4
+	return idio_meaning_closed_application (e, e, es, nametree, flags, cs, cm);
     } else {
 	return idio_meaning_regular_application (e, e, es, nametree, flags, cs, cm);
     }
