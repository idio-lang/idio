--- conflicted
+++ resolved
@@ -4564,24 +4564,13 @@
 			 * (function bindings "docstr" body ...)
 			 */
 			return idio_meaning_abstraction (src,
-<<<<<<< HEAD
-							 idio_gensym (IDIO_STATIC_STR_LEN ("anon")),
-=======
 							 IDIO_GENSYM ("anon"),
->>>>>>> f98f1506
 							 IDIO_PAIR_H (et),
 							 etth,
 							 ettt,
 							 nametree,
-<<<<<<< HEAD
 							 flags,
 							 eenv);
-=======
-							 escapes,
-							 flags,
-							 cs,
-							 cm);
->>>>>>> f98f1506
 		    } else {
 			/*
 			 * (function bindings body ...)
@@ -4591,24 +4580,13 @@
 			 * string.
 			 */
 			return idio_meaning_abstraction (src,
-<<<<<<< HEAD
-							 idio_gensym (IDIO_STATIC_STR_LEN ("anon")),
-=======
 							 IDIO_GENSYM ("anon"),
->>>>>>> f98f1506
 							 IDIO_PAIR_H (et),
 							 idio_S_nil,
 							 ett,
 							 nametree,
-<<<<<<< HEAD
 							 flags,
 							 eenv);
-=======
-							 escapes,
-							 flags,
-							 cs,
-							 cm);
->>>>>>> f98f1506
 		    }
 		} else {
 		/*
@@ -5851,20 +5829,20 @@
      *
      * Perhaps calling it a compilation unit context might be better.
      */
-    IDIO sym = IDIO_SYMBOLS_C_INTERN ("%eenv");
+    IDIO sym = IDIO_SYMBOL ("%eenv");
     idio_evaluate_eenv_type = idio_struct_type (sym,
 						idio_S_nil,
 						idio_listv (IDIO_EENV_ST_SIZE,
-							    IDIO_SYMBOLS_C_INTERN ("aot?"),
-							    IDIO_SYMBOLS_C_INTERN ("symbols"),
-							    IDIO_SYMBOLS_C_INTERN ("values"),
-							    IDIO_SYMBOLS_C_INTERN ("constants"),
-							    IDIO_SYMBOLS_C_INTERN ("constants-hash"),
-							    IDIO_SYMBOLS_C_INTERN ("module"),
-							    IDIO_SYMBOLS_C_INTERN ("escapes"),
-							    IDIO_SYMBOLS_C_INTERN ("src-exprs"),
-							    IDIO_SYMBOLS_C_INTERN ("src-props"),
-							    IDIO_SYMBOLS_C_INTERN ("byte-code")));
+							    IDIO_SYMBOL ("aot?"),
+							    IDIO_SYMBOL ("symbols"),
+							    IDIO_SYMBOL ("values"),
+							    IDIO_SYMBOL ("constants"),
+							    IDIO_SYMBOL ("constants-hash"),
+							    IDIO_SYMBOL ("module"),
+							    IDIO_SYMBOL ("escapes"),
+							    IDIO_SYMBOL ("src-exprs"),
+							    IDIO_SYMBOL ("src-props"),
+							    IDIO_SYMBOL ("byte-code")));
     idio_module_set_symbol_value (sym, idio_evaluate_eenv_type, idio_evaluate_module);
 }
 
