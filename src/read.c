--- conflicted
+++ resolved
@@ -650,7 +650,6 @@
 
 	    if (closedel == e) {
 		r = idio_list_reverse (r);
-<<<<<<< HEAD
 		if (idio_isa_pair (r)) {
 		    IDIO r_lo = idio_copy (lo, IDIO_COPY_SHALLOW);
 		    idio_struct_instance_set_direct (r_lo, IDIO_LEXOBJ_EXPR, r);
@@ -662,9 +661,6 @@
 		    idio_struct_instance_set_direct (r_lo, IDIO_LEXOBJ_EXPR, r);
 		    idio_hash_put (idio_src_properties, r, r_lo);
 		}
-=======
-		r = idio_operator_expand (r, 0);
->>>>>>> b40672b7
 		return r;
 	    }
 
@@ -2245,11 +2241,7 @@
 					 idio_S_nil)))));
     idio_module_set_symbol_value (name, idio_lexobj_type, idio_Idio_module);
 
-<<<<<<< HEAD
-    idio_src_properties = IDIO_HASH_EQP (8192 * 4);
-=======
     idio_src_properties = IDIO_HASH_EQP (4 * 1024);
->>>>>>> b40672b7
     IDIO_HASH_FLAGS (idio_src_properties) |= IDIO_HASH_FLAG_WEAK_KEYS;
     name = idio_symbols_C_intern ("%idio-src-properties");
     idio_module_set_symbol_value (name, idio_src_properties, idio_Idio_module);
