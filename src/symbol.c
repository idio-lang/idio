--- conflicted
+++ resolved
@@ -215,11 +215,8 @@
     size_t blen = strlen (s_C);
     IDIO_GC_ALLOC (IDIO_SYMBOL_S (o), blen + 1);
     strcpy (IDIO_SYMBOL_S (o), s_C);
-<<<<<<< HEAD
     
     IDIO_SYMBOL_FLAGS (o) = IDIO_SYMBOL_FLAG_NONE;
-=======
->>>>>>> 5e07c153
 
     return o;
 }
