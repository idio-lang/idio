--- conflicted
+++ resolved
@@ -943,15 +943,9 @@
     /*
      * While we are here, set IDIO_CMD and IDIO_EXE.
      */
-<<<<<<< HEAD
-    idio_module_set_symbol_value (IDIO_SYMBOLS_C_INTERN ("IDIO_CMD"), idio_pathname_C_len (argv0, argv0_len), idio_Idio_module);
-    idio_module_set_symbol_value (IDIO_SYMBOLS_C_INTERN ("IDIO_CMD_PATH"), idio_pathname_C_len (a0rp, a0rp_len), idio_Idio_module);
-    idio_module_set_symbol_value (IDIO_SYMBOLS_C_INTERN ("IDIO_EXE"), idio_pathname_C_len (erp, erp_len), idio_Idio_module);
-=======
-    idio_module_set_symbol_value (IDIO_SYMBOL ("IDIO_CMD"), idio_pathname_C_len (argv0, argv0_len), idio_Idio_module_instance ());
-    idio_module_set_symbol_value (IDIO_SYMBOL ("IDIO_CMD_PATH"), idio_pathname_C_len (a0rp, a0rp_len), idio_Idio_module_instance ());
-    idio_module_set_symbol_value (IDIO_SYMBOL ("IDIO_EXE"), idio_pathname_C_len (erp, erp_len), idio_Idio_module_instance ());
->>>>>>> f98f1506
+    idio_module_set_symbol_value (IDIO_SYMBOL ("IDIO_CMD"), idio_pathname_C_len (argv0, argv0_len), idio_Idio_module);
+    idio_module_set_symbol_value (IDIO_SYMBOL ("IDIO_CMD_PATH"), idio_pathname_C_len (a0rp, a0rp_len), idio_Idio_module);
+    idio_module_set_symbol_value (IDIO_SYMBOL ("IDIO_EXE"), idio_pathname_C_len (erp, erp_len), idio_Idio_module);
 
     if (erp_len > 0) {
 	idio_env_extend_IDIOLIB (erp, erp_len, 1);
