/*
 * Copyright (c) 2015-2022 Ian Fitchet <idf(at)idio-lang.org>
 *
 * Licensed under the Apache License, Version 2.0 (the "License"); you
 * may not use this file except in compliance with the License.  You
 * may obtain a copy of the License at
 *
 *     http://www.apache.org/licenses/LICENSE-2.0
 *
 * Unless required by applicable law or agreed to in writing, software
 * distributed under the License is distributed on an "AS IS" BASIS,
 * WITHOUT WARRANTIES OR CONDITIONS OF ANY KIND, either express or implied.
 * See the License for the specific language governing permissions and
 * limitations under the License.
 *
 */

/*
 * pair.c
 *
 */

#define _GNU_SOURCE

#include <sys/types.h>
#include <sys/time.h>
#include <sys/resource.h>

#include <assert.h>
#include <setjmp.h>
#include <stdarg.h>
#include <stddef.h>
#include <stdint.h>
#include <stdio.h>
#include <unistd.h>

#include "idio-config.h"

#include "gc.h"
#include "idio.h"

#include "array.h"
#include "bignum.h"
#include "condition.h"
#include "error.h"
#include "evaluate.h"
#include "fixnum.h"
#include "handle.h"
#include "idio-string.h"
#include "pair.h"
#include "string-handle.h"
#include "struct.h"
#include "symbol.h"
#include "util.h"
#include "vm.h"
#include "vtable.h"

IDIO idio_pair (IDIO h, IDIO t)
{
    IDIO_ASSERT (h);
    IDIO_ASSERT (t);

    IDIO p = idio_gc_get (IDIO_TYPE_PAIR);
    p->vtable = idio_vtable (IDIO_TYPE_PAIR);

    IDIO_PAIR_GREY (p) = NULL;
    IDIO_PAIR_H (p) = h;
    IDIO_PAIR_T (p) = t;

    return p;
}

IDIO_DEFINE_PRIMITIVE2_DS ("pair", pair, (IDIO h, IDIO t), "h t", "\
create a `pair` from `h` and `t`	\n\
")
{
    IDIO_ASSERT (h);
    IDIO_ASSERT (t);

    return idio_pair (h, t);
}

int idio_isa_pair (IDIO p)
{
    IDIO_ASSERT (p);

    return idio_isa (p, IDIO_TYPE_PAIR);
}

IDIO_DEFINE_PRIMITIVE1_DS ("pair?", pair_p, (IDIO o), "o", "\
test if `o` is a pair				\n\
						\n\
:param o: object to test			\n\
:return: ``#t`` if `o` is a pair, ``#f`` otherwise	\n\
")
{
    IDIO_ASSERT (o);

    IDIO r = idio_S_false;

    if (idio_isa_pair (o)) {
	r = idio_S_true;
    }

    return r;
}

IDIO_DEFINE_PRIMITIVE0V_DS ("list", list, (IDIO args), "args", "\
return `args` as a list				\n\
						\n\
:param args: arguments to convert		\n\
:return: list of `args`				\n\
:rtype: list					\n\
")
{
    IDIO_ASSERT (args);

    return args;
}

int idio_isa_list (IDIO p)
{
    IDIO_ASSERT (p);

    return (idio_isa_pair (p) ||
	    idio_S_nil == p);
}

void idio_free_pair (IDIO p)
{
    IDIO_ASSERT (p);
    IDIO_TYPE_ASSERT (pair, p);

}

/*
 * idio_list_head() is slightly more lenient when passed #n
 */
IDIO idio_list_head (IDIO p)
{
    IDIO_ASSERT (p);

    if (idio_S_nil == p) {
	return idio_S_nil;
    }

    IDIO_TYPE_ASSERT (pair, p);

    return IDIO_PAIR_H (p);
}

IDIO_DEFINE_PRIMITIVE1_DS ("ph", pair_head, (IDIO p), "p", "\
return the head of pair `p`			\n\
						\n\
:param p: pair to query				\n\
:type p: pair					\n\
:return: head of `p`				\n\
")
{
    IDIO_ASSERT (p);

    /*
     * Test Case: pair-errors/ph-bad-type.idio
     *
     * ph #t
     */
    IDIO_USER_TYPE_ASSERT (pair, p);

    return IDIO_PAIR_H (p);
}

IDIO_DEFINE_PRIMITIVE2_DS ("set-ph!", set_pair_head, (IDIO p, IDIO v), "p v", "\
set the head of pair `p` to `v`			\n\
						\n\
:param p: pair to modify			\n\
:type p: pair					\n\
:param v: value					\n\
:type v: any					\n\
:return: ``#<unspec>``				\n\
")
{
    IDIO_ASSERT (p);
    IDIO_ASSERT (v);

    /*
     * Test Case: pair-errors/set-ph-bad-type.idio
     *
     * set-ph! #t #t
     */
    IDIO_USER_TYPE_ASSERT (pair, p);

    IDIO_PAIR_H (p) = v;

    return idio_S_unspec;
}

/*
 * idio_list_tail() is slightly more lenient when passed #n
 */
IDIO idio_list_tail (IDIO p)
{
    IDIO_ASSERT (p);

    if (idio_S_nil == p) {
	/*
	 * Code coverage:
	 *
	 * Seemingly, nobody calls idio_list_tail (idio_S_nil).
	 */
	return idio_S_nil;
    }

    IDIO_TYPE_ASSERT (pair, p);

    return IDIO_PAIR_T (p);
}

IDIO_DEFINE_PRIMITIVE1_DS ("pt", pair_tail, (IDIO p), "p", "\
return the tail of pair `p`			\n\
						\n\
:param p: pair to query				\n\
:type p: pair					\n\
:return: tail of `p`				\n\
")
{
    IDIO_ASSERT (p);

    /*
     * Test Case: pair-errors/pt-bad-type.idio
     *
     * pt #t
     */
    IDIO_USER_TYPE_ASSERT (pair, p);

    return IDIO_PAIR_T (p);
}

IDIO_DEFINE_PRIMITIVE2_DS ("set-pt!", set_pair_tail, (IDIO p, IDIO v), "p v", "\
set the tail of pair `p` to `v`			\n\
						\n\
:param p: pair to modify			\n\
:type p: pair					\n\
:param v: value					\n\
:type v: any					\n\
:return: ``#<unspec>``				\n\
")
{
    IDIO_ASSERT (p);
    IDIO_ASSERT (v);

    /*
     * Test Case: pair-errors/set-pt-bad-type.idio
     *
     * set-pt! #t #t
     */
    IDIO_USER_TYPE_ASSERT (pair, p);

    IDIO_PAIR_T (p) = v;

    return idio_S_unspec;
}

IDIO_DEFINE_PRIMITIVE1_DS ("phh", pair_hh, (IDIO p), "p", "\
return :samp:`(ph (ph {p}))`			\n\
						\n\
:param p: pair to query				\n\
:type p: pair					\n\
:return: head of the head of `p`		\n\
")
{
    IDIO_ASSERT (p);

    /*
     * Test Case: pair-errors/phh-bad-type-1.idio
     *
     * phh #t
     */
    IDIO_USER_TYPE_ASSERT (pair, p);

    IDIO r = IDIO_PAIR_H (p);

    /*
     * Test Case: pair-errors/phh-bad-type-2.idio
     *
     * phh '(#t)
     */
    IDIO_USER_TYPE_ASSERT (pair, r);

    r = IDIO_PAIR_H (r);

    return r;
}

IDIO_DEFINE_PRIMITIVE1_DS ("pht", pair_ht, (IDIO p), "p", "\
return :samp:`(ph (pt {p}))`			\n\
						\n\
:param p: pair to query				\n\
:type p: pair					\n\
:return: head of the tail of `p`		\n\
")
{
    IDIO_ASSERT (p);

    /*
     * Test Case: pair-errors/pht-bad-type-1.idio
     *
     * pht #t
     */
    IDIO_USER_TYPE_ASSERT (pair, p);

    IDIO r = IDIO_PAIR_T (p);

    /*
     * Test Case: pair-errors/pht-bad-type-2.idio
     *
     * pht '(#t)
     */
    IDIO_USER_TYPE_ASSERT (pair, r);

    r = IDIO_PAIR_H (r);

    return r;
}

IDIO_DEFINE_PRIMITIVE1_DS ("pth", pair_th, (IDIO p), "p", "\
return :samp:`(pt (ph {p}))`			\n\
						\n\
:param p: pair to query				\n\
:type p: pair					\n\
:return: tail of the head of `p`		\n\
")
{
    IDIO_ASSERT (p);

    /*
     * Test Case: pair-errors/pth-bad-type-1.idio
     *
     * pth #t
     */
    IDIO_USER_TYPE_ASSERT (pair, p);

    IDIO r = IDIO_PAIR_H (p);

    /*
     * Test Case: pair-errors/pth-bad-type-2.idio
     *
     * pth '(#t)
     */
    IDIO_USER_TYPE_ASSERT (pair, r);

    r = IDIO_PAIR_T (r);

    return r;
}

IDIO_DEFINE_PRIMITIVE1_DS ("ptt", pair_tt, (IDIO p), "p", "\
return :samp:`(pt (pt {p}))`			\n\
						\n\
:param p: pair to query				\n\
:type p: pair					\n\
:return: tail of the tail of `p`		\n\
")
{
    IDIO_ASSERT (p);

    /*
     * Test Case: pair-errors/ptt-bad-type-1.idio
     *
     * ptt #t
     */
    IDIO_USER_TYPE_ASSERT (pair, p);

    IDIO r = IDIO_PAIR_T (p);

    /*
     * Test Case: pair-errors/ptt-bad-type-2.idio
     *
     * ptt '(#t)
     */
    IDIO_USER_TYPE_ASSERT (pair, r);

    r = IDIO_PAIR_T (r);

    return r;
}

IDIO_DEFINE_PRIMITIVE1_DS ("phhh", pair_hhh, (IDIO p), "p", "\
return :samp:`(ph (ph (ph {p})))`		\n\
						\n\
:param p: pair to query				\n\
:type p: pair					\n\
:return: head of the head of the head of `p`	\n\
")
{
    IDIO_ASSERT (p);

    /*
     * Test Case: pair-errors/phhh-bad-type-1.idio
     *
     * phhh #t
     */
    IDIO_USER_TYPE_ASSERT (pair, p);

    IDIO r = IDIO_PAIR_H (p);

    /*
     * Test Case: pair-errors/phhh-bad-type-2.idio
     *
     * phhh '(#t)
     */
    IDIO_USER_TYPE_ASSERT (pair, r);

    r = IDIO_PAIR_H (r);

    /*
     * Test Case: pair-errors/phhh-bad-type-3.idio
     *
     * phhh '((#t))
     */
    IDIO_USER_TYPE_ASSERT (pair, r);

    r = IDIO_PAIR_H (r);

    return r;
}

IDIO_DEFINE_PRIMITIVE1_DS ("phth", pair_hth, (IDIO p), "p", "\
return :samp:`(ph (pt (ph {p})))`		\n\
						\n\
:param p: pair to query				\n\
:type p: pair					\n\
:return: head of the tail of the head of `p`	\n\
")
{
    IDIO_ASSERT (p);

    /*
     * Test Case: pair-errors/phth-bad-type-1.idio
     *
     * phth #t
     */
    IDIO_USER_TYPE_ASSERT (pair, p);

    IDIO r = IDIO_PAIR_H (p);

    /*
     * Test Case: pair-errors/phth-bad-type-2.idio
     *
     * phth '(#t)
     */
    IDIO_USER_TYPE_ASSERT (pair, r);

    r = IDIO_PAIR_T (r);

    /*
     * Test Case: pair-errors/phth-bad-type-3.idio
     *
     * phth '((#t))
     */
    IDIO_USER_TYPE_ASSERT (pair, r);

    r = IDIO_PAIR_H (r);

    return r;
}

IDIO_DEFINE_PRIMITIVE1_DS ("phtt", pair_htt, (IDIO p), "p", "\
return :samp:`(ph (pt (pt {p})))`		\n\
						\n\
:param p: pair to query				\n\
:type p: pair					\n\
:return: head of the tail of the tail of `p`	\n\
")
{
    IDIO_ASSERT (p);

    /*
     * Test Case: pair-errors/phtt-bad-type-1.idio
     *
     * phtt #t
     */
    IDIO_USER_TYPE_ASSERT (pair, p);

    IDIO r = IDIO_PAIR_T (p);

    /*
     * Test Case: pair-errors/phtt-bad-type-2.idio
     *
     * phtt '(#t)
     */
    IDIO_USER_TYPE_ASSERT (pair, r);

    r = IDIO_PAIR_T (r);

    /*
     * Test Case: pair-errors/phtt-bad-type-3.idio
     *
     * phtt '(#t (#t))
     */
    IDIO_USER_TYPE_ASSERT (pair, r);

    r = IDIO_PAIR_H (r);

    return r;
}

IDIO_DEFINE_PRIMITIVE1_DS ("ptth", pair_tth, (IDIO p), "p", "\
return :samp:`(pt (pt (ph {p})))`		\n\
						\n\
:param p: pair to query				\n\
:type p: pair					\n\
:return: tail of the tail of the head of `p`	\n\
")
{
    IDIO_ASSERT (p);

    /*
     * Test Case: pair-errors/ptth-bad-type-1.idio
     *
     * ptth #t
     */
    IDIO_USER_TYPE_ASSERT (pair, p);

    IDIO r = IDIO_PAIR_H (p);

    /*
     * Test Case: pair-errors/ptth-bad-type-2.idio
     *
     * ptth '(#t)
     */
    IDIO_USER_TYPE_ASSERT (pair, r);

    r = IDIO_PAIR_T (r);

    /*
     * Test Case: pair-errors/ptth-bad-type-3.idio
     *
     * ptth '((#t))
     */
    IDIO_USER_TYPE_ASSERT (pair, r);

    r = IDIO_PAIR_T (r);

    return r;
}

IDIO_DEFINE_PRIMITIVE1_DS ("pttt", pair_ttt, (IDIO p), "p", "\
return :samp:`(pt (pt (pt {p})))`		\n\
						\n\
:param p: pair to query				\n\
:type p: pair					\n\
:return: tail of the tail of the tail of `p`	\n\
")
{
    IDIO_ASSERT (p);

    /*
     * Test Case: pair-errors/pttt-bad-type-1.idio
     *
     * pttt #t
     */
    IDIO_USER_TYPE_ASSERT (pair, p);

    IDIO r = IDIO_PAIR_T (p);

    /*
     * Test Case: pair-errors/pttt-bad-type-2.idio
     *
     * pttt '(#t)
     */
    IDIO_USER_TYPE_ASSERT (pair, r);

    r = IDIO_PAIR_T (r);

    /*
     * Test Case: pair-errors/pttt-bad-type-3.idio
     *
     * pttt '(#t (#t))
     */
    IDIO_USER_TYPE_ASSERT (pair, r);

    r = IDIO_PAIR_T (r);

    return r;
}

IDIO_DEFINE_PRIMITIVE1_DS ("phtth", pair_htth, (IDIO p), "p", "\
return :samp:`(ph (pt (pt (ph {p}))))`		\n\
						\n\
:param p: pair to query				\n\
:type p: pair					\n\
:return: head of the tail of the tail of the head of `p`	\n\
")
{
    IDIO_ASSERT (p);

    /*
     * Test Case: pair-errors/phtth-bad-type-1.idio
     *
     * phtth #t
     */
    IDIO_USER_TYPE_ASSERT (pair, p);

    IDIO r = IDIO_PAIR_H (p);

    /*
     * Test Case: pair-errors/phtth-bad-type-2.idio
     *
     * phtth '(#t)
     */
    IDIO_USER_TYPE_ASSERT (pair, r);

    r = IDIO_PAIR_T (r);

    /*
     * Test Case: pair-errors/phtth-bad-type-3.idio
     *
     * phtth '((#t))
     */
    IDIO_USER_TYPE_ASSERT (pair, r);

    r = IDIO_PAIR_T (r);

    /*
     * Test Case: pair-errors/phtth-bad-type-4.idio
     *
     * phtth '((#t #t))
     */
    IDIO_USER_TYPE_ASSERT (pair, r);

    r = IDIO_PAIR_H (r);

    return r;
}

IDIO idio_listv (size_t nargs, ...)
{
    if (0 == nargs) {
	return idio_S_nil;
    }

    IDIO r = idio_S_nil;
    IDIO p = r;

    va_list ap;
    va_start (ap, nargs);

    size_t i;
    for (i = 0; i < nargs; i++) {
	IDIO arg = va_arg (ap, IDIO);
	IDIO c = idio_pair (arg, idio_S_nil);
	if (idio_S_nil == r) {
	    r = c;
	} else {
	    IDIO_PAIR_T (p) = c;
	}

	p = c;
    }

    va_end (ap);

    return r;
}

/*
 * Code coverage:
 *
 * I did use this for some dubious task which I now forget.  However,
 * it feels suitably dubious that I'm leaving it in as a reminder.
 */
void idio_list_bind (IDIO *list, size_t const nargs, ...)
{
    IDIO_ASSERT (*list);

    IDIO_TYPE_ASSERT (pair, *list);

    va_list ap;
    va_start (ap, nargs);

    size_t i;
    for (i = 0; i < nargs; i++) {
	IDIO *arg = va_arg (ap, IDIO *);
	*arg = idio_list_head (*list);
	*list = idio_list_tail (*list);
	IDIO_ASSERT (*arg);
    }

    va_end (ap);
}

IDIO idio_improper_list_reverse (IDIO l, IDIO last)
{
    IDIO_ASSERT (l);
    IDIO_ASSERT (last);

    if (idio_S_nil == l) {
	/*
	 * An empty improper list, ie. "( . last)" is invalid and we
	 * shouldn't have gotten here, otherwise we're here because
	 * we're reversing an ordinary list in which case the result
	 * is nil
	 */
	return idio_S_nil;
    }

    IDIO_TYPE_ASSERT (pair, l);

    IDIO r = last;

    while (idio_S_nil != l) {
	IDIO h = idio_list_head (l);
	r = idio_pair (h, r);

	l = idio_list_tail (l);
    }

    return r;
}

IDIO idio_list_reverse (IDIO l)
{
    IDIO_ASSERT (l);

    return idio_improper_list_reverse (l, idio_S_nil);
}

IDIO_DEFINE_PRIMITIVE1_DS ("reverse", list_reverse, (IDIO l), "l", "\
reverse the list `l`				\n\
						\n\
:param l: list to reverse			\n\
:type l: list					\n\
:return: reversed list				\n\
")
{
    IDIO_ASSERT (l);

    /*
     * Test Case: pair-errors/reverse-bad-type.idio
     *
     * reverse #t
     */
    IDIO_USER_TYPE_ASSERT (list, l);

    return idio_list_reverse (l);
}

IDIO idio_list_nreverse (IDIO l)
{
    IDIO_ASSERT (l);

    IDIO r = idio_S_nil;

    while (idio_S_nil != l) {
	IDIO_TYPE_ASSERT (pair, l);

	IDIO t = IDIO_PAIR_T (l);
	IDIO_PAIR_T (l) = r;
	r = l;
	l = t;
    }

    return r;
}

IDIO_DEFINE_PRIMITIVE1_DS ("reverse!", list_nreverse, (IDIO l), "l", "\
reverse the list `l` destructively		\n\
						\n\
:param l: list to reverse			\n\
:type l: list					\n\
:return: reversed list				\n\
						\n\
Calling ``reverse!`` on a list that others are	\n\
referencing may have undesired effects:		\n\
						\n\
.. code-block:: idio-console			\n\
						\n\
   Idio> lst := '(1 2 3)			\n\
   (1 2 3)					\n\
   Idio> reverse! lst				\n\
   (3 2 1)					\n\
   Idio> lst					\n\
   (1)						\n\
")
{
    IDIO_ASSERT (l);

    /*
     * Test Case: pair-errors/nreverse-bad-type.idio
     *
     * reverse! #t
     */
    IDIO_USER_TYPE_ASSERT (list, l);

    return idio_list_nreverse (l);
}

IDIO idio_list_to_array (IDIO l)
{
    IDIO_ASSERT (l);

    IDIO_TYPE_ASSERT (list, l);

    size_t ll = idio_list_length (l);

    IDIO r = idio_array (ll);

    size_t li = 0;
    while (idio_S_nil != l) {
	idio_array_insert_index (r, idio_list_head (l), li);
	l = idio_list_tail (l);
	li++;
    }

    return r;
}

IDIO_DEFINE_PRIMITIVE1_DS ("list->array", list2array, (IDIO l), "l", "\
convert list `l` to an array			\n\
						\n\
:param l: list to be converted			\n\
:type l: list					\n\
:return: array					\n\
:rtype: array					\n\
")
{
    IDIO_ASSERT (l);

    /*
     * Test Case: pair-errors/list2array-bad-type.idio
     *
     * list->array #t
     */
    IDIO_USER_TYPE_ASSERT (list, l);

    return idio_list_to_array (l);
}

size_t idio_list_length (IDIO l)
{
    IDIO_ASSERT (l);

    if (idio_S_nil == l) {
	return 0;
    }

    IDIO_TYPE_ASSERT (pair, l);

    size_t len = 0;

    while (idio_S_nil != l) {
	len++;
	l = idio_list_tail (l);
    }

    return len;
}

IDIO_DEFINE_PRIMITIVE1_DS ("length", list_length, (IDIO l), "l", "\
return the number of elements in list `l`	\n\
						\n\
:param l: list to count				\n\
:type l: list					\n\
:return: number of elements in `l`		\n\
:rtype: integer					\n\
")
{
    IDIO_ASSERT (l);

    /*
     * Test Case: pair-errors/length-bad-type.idio
     *
     * length #t
     */
    IDIO_USER_TYPE_ASSERT (list, l);

    size_t len = idio_list_length (l);

    return idio_integer (len);
}

IDIO idio_copy_pair (IDIO p, int depth)
{
    IDIO_ASSERT (p);
    IDIO_C_ASSERT (depth);

    if (idio_S_nil == p) {
	return p;
    }

    IDIO_TYPE_ASSERT (pair, p);

    if (IDIO_COPY_SHALLOW == depth) {
	return idio_pair (IDIO_PAIR_H (p), IDIO_PAIR_T (p));
    } else {
	/*
	 * Uncomfortably similar to idio_list_append2() below but will
	 * handle improper lists
	 */
	IDIO l1 = p;

	IDIO r = idio_S_nil;
	IDIO p = idio_S_nil;

	while (idio_isa_pair (l1)) {
	    IDIO t = idio_pair (IDIO_PAIR_H (l1), idio_S_nil);

	    if (idio_S_nil == r) {
		r = t;
	    } else {
		IDIO_PAIR_T (p) = t;
	    }
	    p = t;

	    l1 = IDIO_PAIR_T (l1);
	}

	IDIO_PAIR_T (p) = l1;

	return r;
    }
}

/*
 * idio_list_append2() is useful for C code but doesn't handle
 * improper lists.
 */
IDIO idio_list_append2 (IDIO l1, IDIO l2)
{
    IDIO_ASSERT (l1);
    IDIO_ASSERT (l2);

    if (idio_S_nil == l1) {
	return l2;
    }

    IDIO r = idio_S_nil;
    IDIO p = idio_S_nil;

    while (idio_isa_pair (l1)) {
	IDIO t = idio_pair (IDIO_PAIR_H (l1), idio_S_nil);

	if (idio_S_nil == r) {
	    r = t;
	} else {
	    IDIO_PAIR_T (p) = t;
	}
	p = t;

	l1 = IDIO_PAIR_T (l1);
    }

    if (idio_S_nil != l1) {
	/*
	 * Code coverage:
	 *
	 * Coding error, probably.  The primitive, below, is
	 * overridden quite early on.
	 */
	fprintf (stderr, "append2: improper list\n");
    }

    IDIO_PAIR_T (p) = l2;

    return r;
}

IDIO_DEFINE_PRIMITIVE2_DS ("append", append, (IDIO a, IDIO b), "a b", "\
append list `b` to list `a`			\n\
						\n\
list `a` is copied, list `b` is untouched	\n\
						\n\
:param a: list to be appended to		\n\
:type a: list					\n\
:param b: list to be appended			\n\
:return: combined list				\n\
:rtype: list					\n\
")
{
    IDIO_ASSERT (a);
    IDIO_ASSERT (b);

    if (idio_S_nil == a) {
	return b;
    }

    /*
     * Test Case: pair-errors/append-bad-type.idio
     *
     * Idio/append #t #t
     *
     * NB append is redefined to be more list-y
     */
    IDIO_USER_TYPE_ASSERT (list, a);

    if (idio_S_nil == b) {
	return a;
    }

    return idio_list_append2 (a, b);
}

IDIO idio_list_ph_of (IDIO l)
{
    IDIO_ASSERT (l);
    IDIO_TYPE_ASSERT (list, l);

    IDIO r = idio_S_nil;

    while (idio_S_nil != l) {
	IDIO e = IDIO_PAIR_H (l);
	if (idio_isa_pair (e)) {
	    r = idio_pair (IDIO_PAIR_H (e), r);
	} else {
	    r = idio_pair (idio_S_nil, r);
	}
	l = IDIO_PAIR_T (l);
	IDIO_TYPE_ASSERT (list, l);
    }

    return idio_list_nreverse (r);
}

IDIO_DEFINE_PRIMITIVE1_DS ("ph-of", ph_of, (IDIO l), "l", "\
return the remainder of the list `l` from the	\n\
first incidence of an element :ref:`eq? <eq?>`	\n\
`k` or ``#f`` if `k` is not in `l`		\n\
						\n\
:param k: object to search for			\n\
:type k: any					\n\
:param l: list to search in			\n\
:type l: list					\n\
:return: a list starting from `k`, ``#f`` if `k` is not in `l`\n\
")
{
    IDIO_ASSERT (l);

    /*
     * Test Case: pair-errors/ph-of-bad-list-type.idio
     *
     * ph-of #t
     */
    IDIO_USER_TYPE_ASSERT (list, l);

    return idio_list_ph_of (l);
}

IDIO idio_list_pt_of (IDIO l)
{
    IDIO_ASSERT (l);
    IDIO_TYPE_ASSERT (list, l);

    IDIO r = idio_S_nil;

    while (idio_S_nil != l) {
	IDIO e = IDIO_PAIR_H (l);
	if (idio_isa_pair (e)) {
	    r = idio_pair (IDIO_PAIR_T (e), r);
	} else {
	    r = idio_pair (idio_S_nil, r);
	}
	l = IDIO_PAIR_T (l);
	IDIO_TYPE_ASSERT (list, l);
    }

    return idio_list_nreverse (r);
}

IDIO_DEFINE_PRIMITIVE1_DS ("pt-of", pt_of, (IDIO l), "l", "\
return the remainder of the list `l` from the	\n\
first incidence of an element :ref:`eq? <eq?>`	\n\
`k` or ``#f`` if `k` is not in `l`		\n\
						\n\
:param k: object to search for			\n\
:type k: any					\n\
:param l: list to search in			\n\
:type l: list					\n\
:return: a list starting from `k`, ``#f`` if `k` is not in `l`\n\
")
{
    IDIO_ASSERT (l);

    /*
     * Test Case: pair-errors/pt-of-bad-list-type.idio
     *
     * pt-of #t
     */
    IDIO_USER_TYPE_ASSERT (list, l);

    return idio_list_pt_of (l);
}

IDIO_DEFINE_PRIMITIVE1_DS ("any-null?", any_nullp, (IDIO l), "l", "\
return the remainder of the list `l` from the	\n\
first incidence of an element :ref:`eq? <eq?>`	\n\
`k` or ``#f`` if `k` is not in `l`		\n\
						\n\
:param k: object to search for			\n\
:type k: any					\n\
:param l: list to search in			\n\
:type l: list					\n\
:return: a list starting from `k`, ``#f`` if `k` is not in `l`\n\
")
{
    IDIO_ASSERT (l);

    /*
     * Test Case: pair-errors/any-nullp-bad-list-type.idio
     *
     * any-null? #t
     */
    IDIO_USER_TYPE_ASSERT (list, l);

    while (idio_S_nil != l) {
	if (idio_S_nil == IDIO_PAIR_H (l)) {
	    return idio_S_true;
	}
	l = IDIO_PAIR_T (l);
    }

    return idio_S_false;
}

IDIO idio_list_memq (IDIO k, IDIO l)
{
    IDIO_ASSERT (k);
    IDIO_ASSERT (l);
    IDIO_TYPE_ASSERT (list, l);

    while (idio_S_nil != l) {
	if (idio_eqp (k, IDIO_PAIR_H (l))) {
	    return l;
	}
	l = IDIO_PAIR_T (l);
    }

    return idio_S_false;
}

IDIO_DEFINE_PRIMITIVE2_DS ("memq", memq, (IDIO k, IDIO l), "k l", "\
return the remainder of the list `l` from the	\n\
first incidence of an element :ref:`eq? <eq?>`	\n\
`k` or ``#f`` if `k` is not in `l`		\n\
						\n\
:param k: object to search for			\n\
:type k: any					\n\
:param l: list to search in			\n\
:type l: list					\n\
:return: a list starting from `k`, ``#f`` if `k` is not in `l`\n\
")
{
    IDIO_ASSERT (k);
    IDIO_ASSERT (l);

    /*
     * Test Case: pair-errors/memq-bad-list-type.idio
     *
     * memq #t #t
     */
    IDIO_USER_TYPE_ASSERT (list, l);

    return idio_list_memq (k, l);
}

IDIO idio_list_memv (IDIO k, IDIO l)
{
    IDIO_ASSERT (k);
    IDIO_ASSERT (l);
    IDIO_TYPE_ASSERT (list, l);

    while (idio_S_nil != l) {
	if (idio_eqvp (k, IDIO_PAIR_H (l))) {
	    return l;
	}
	l = IDIO_PAIR_T (l);
    }

    return idio_S_false;
}

IDIO_DEFINE_PRIMITIVE2_DS ("memv", memv, (IDIO k, IDIO l), "k l", "\
return the remainder of the list `l` from the	\n\
first incidence of an element :ref:`eqv? <eqv?>`	\n\
`k` or ``#f`` if `k` is not in `l`		\n\
						\n\
:param k: object to search for			\n\
:type k: any					\n\
:param l: list to search in			\n\
:type l: list					\n\
:return: a list starting from `k`, ``#f`` if `k` is not in `l`\n\
")
{
    IDIO_ASSERT (k);
    IDIO_ASSERT (l);

    /*
     * Test Case: pair-errors/memv-bad-list-type.idio
     *
     * memv #t #t
     */
    IDIO_USER_TYPE_ASSERT (list, l);

    return idio_list_memv (k, l);
}

IDIO idio_list_member (IDIO k, IDIO l)
{
    IDIO_ASSERT (k);
    IDIO_ASSERT (l);
    IDIO_TYPE_ASSERT (list, l);

    while (idio_S_nil != l) {
	if (idio_equalp (k, IDIO_PAIR_H (l))) {
	    return l;
	}
	l = IDIO_PAIR_T (l);
    }

    return idio_S_false;
}

IDIO_DEFINE_PRIMITIVE2_DS ("member", member, (IDIO k, IDIO l), "k l", "\
return the remainder of the list `l` from the	\n\
first incidence of an element :ref:`equal? <equal?>`	\n\
`k` or ``#f`` if `k` is not in `l`		\n\
						\n\
:param k: object to search for			\n\
:type k: any					\n\
:param l: list to search in			\n\
:type l: list					\n\
:return: a list starting from `k`, ``#f`` if `k` is not in `l`\n\
")
{
    IDIO_ASSERT (k);
    IDIO_ASSERT (l);

    /*
     * Test Case: pair-errors/member-bad-list-type.idio
     *
     * member #t #t
     */
    IDIO_USER_TYPE_ASSERT (list, l);

    return idio_list_member (k, l);
}

IDIO idio_list_assq (IDIO k, IDIO l)
{
    IDIO_ASSERT (k);
    IDIO_ASSERT (l);
    IDIO_TYPE_ASSERT (list, l);

    while (idio_S_nil != l) {
	IDIO p = IDIO_PAIR_H (l);

	if (idio_S_nil == p) {
	    return idio_S_false;
	}

	if (! idio_isa_pair (p)) {
	    /*
	     * Test Case: pair-errors/assq-bad-pair.idio
	     *
	     * assq 3 '((1 2) 3)
	     */
	    idio_error_param_type ("pair", p, IDIO_C_FUNC_LOCATION ());

	    return idio_S_notreached;
	}

	if (idio_eqp (k, IDIO_PAIR_H (p))) {
	    return p;
	}

	l = IDIO_PAIR_T (l);
    }

    return idio_S_false;
}

IDIO_DEFINE_PRIMITIVE2_DS ("assq", assq, (IDIO k, IDIO l), "k l", "\
return the first entry of association list `l`	\n\
with a key :ref:`eq? <eq?>` `k`			\n\
or ``#f`` if `k` is not a key in `l`		\n\
						\n\
:param k: object to search for			\n\
:type k: any					\n\
:param l: association list to search in		\n\
:type l: list					\n\
:return: the list (`k` & value), ``#f`` if `k` is not a key in `l`\n\
")
{
    IDIO_ASSERT (k);
    IDIO_ASSERT (l);

    /*
     * Test Case: pair-errors/assq-bad-list-type.idio
     *
     * assq #t #t
     */
    IDIO_USER_TYPE_ASSERT (list, l);

    return idio_list_assq (k, l);
}

IDIO idio_list_assv (IDIO k, IDIO l)
{
    IDIO_ASSERT (k);
    IDIO_ASSERT (l);
    IDIO_TYPE_ASSERT (list, l);

    while (idio_S_nil != l) {
	IDIO p = IDIO_PAIR_H (l);

	if (idio_S_nil == p) {
	    return idio_S_false;
	}

	if (! idio_isa_pair (p)) {
	    /*
	     * Test Case: pair-errors/assv-bad-pair.idio
	     *
	     * assv 3 '((1 2) 3)
	     */
	    idio_error_param_type ("pair", p, IDIO_C_FUNC_LOCATION ());

	    /* notreached */
	    return NULL;
	}

	if (idio_eqvp (k, IDIO_PAIR_H (p))) {
	    return p;
	}
	l = IDIO_PAIR_T (l);
    }

    return idio_S_false;
}

IDIO_DEFINE_PRIMITIVE2_DS ("assv", assv, (IDIO k, IDIO l), "k l", "\
return the first entry of association list `l`	\n\
with a key :ref:`eqv? <eqv?>` `k`		\n\
or ``#f`` if `k` is not a key in `l`		\n\
						\n\
:param k: object to search for			\n\
:type k: any					\n\
:param l: association list to search in		\n\
:type l: list					\n\
:return: the list (`k` & value), ``#f`` if `k` is not a key in `l`\n\
")
{
    IDIO_ASSERT (k);
    IDIO_ASSERT (l);

    /*
     * Test Case: pair-errors/assv-bad-list-type.idio
     *
     * assv #t #t
     */
    IDIO_USER_TYPE_ASSERT (list, l);

    return idio_list_assv (k, l);
}

IDIO idio_list_assoc (IDIO k, IDIO l)
{
    IDIO_ASSERT (k);
    IDIO_ASSERT (l);
    IDIO_TYPE_ASSERT (list, l);

    while (idio_S_nil != l) {
	IDIO p = IDIO_PAIR_H (l);

	if (idio_S_nil == p) {
	    return idio_S_false;
	}

	if (! idio_isa_pair (p)) {
	    /*
	     * Test Case: pair-errors/assoc-bad-pair.idio
	     *
	     * assoc 3 '((1 2) 3)
	     */
	    idio_error_param_type ("pair", p, IDIO_C_FUNC_LOCATION ());

	    /* notreached */
	    return NULL;
	}

	if (idio_equalp (k, IDIO_PAIR_H (p))) {
	    return p;
	}
	l = IDIO_PAIR_T (l);
    }

    return idio_S_false;
}

IDIO_DEFINE_PRIMITIVE2_DS ("assoc", assoc, (IDIO k, IDIO l), "k l", "\
return the first entry of association list `l`	\n\
with a key :ref:`equal? <equal?>` `k`		\n\
or ``#f`` if `k` is not a key in `l`		\n\
						\n\
:param k: object to search for			\n\
:type k: any					\n\
:param l: association list to search in		\n\
:type l: list					\n\
:return: the list (`k` & value), ``#f`` if `k` is not a key in `l`\n\
")
{
    IDIO_ASSERT (k);
    IDIO_ASSERT (l);

    /*
     * Test Case: pair-errors/assoc-bad-list-type.idio
     *
     * assoc #t #t
     */
    IDIO_USER_TYPE_ASSERT (list, l);

    return idio_list_assoc (k, l);
}

IDIO idio_list_nth (IDIO l, intmax_t C_n, IDIO args)
{
    IDIO_ASSERT (l);
    IDIO_ASSERT (args);

    IDIO_TYPE_ASSERT (list, l);

    IDIO r = idio_S_nil;

    IDIO_TYPE_ASSERT (list, args);

    if (idio_isa_pair (args)) {
	r = IDIO_PAIR_H (args);
    }

    while (idio_S_nil != l) {
	if (1 == C_n) {
	    r = IDIO_PAIR_H (l);
	    break;
	}

	C_n--;
	l = IDIO_PAIR_T (l);
    }

    return r;
}

IDIO_DEFINE_PRIMITIVE2V_DS ("nth", nth, (IDIO l, IDIO I_n, IDIO args), "l n [default]", "\
return the nth (`n`) element from list `l`		\n\
							\n\
:param l: list						\n\
:type orig: list					\n\
:param n: nth element					\n\
:type n: integer					\n\
:param default: value to return if not found, defaults to ``#n``	\n\
:type default: value, optional				\n\
:return: the element or `default`			\n\
:rtype: array						\n\
")
{
    IDIO_ASSERT (l);
    IDIO_ASSERT (I_n);
    IDIO_ASSERT (args);

    /*
     * Test Case: pair-errors/nth-bad-list-type.idio
     *
     * nth #t #t
     */
    IDIO_USER_TYPE_ASSERT (list, l);

    intmax_t C_n = -1;

    if (idio_isa_fixnum (I_n)) {
	C_n = (intmax_t) IDIO_FIXNUM_VAL (I_n);
    } else if (idio_isa_integer_bignum (I_n)) {
	C_n = idio_bignum_ptrdiff_t_value (I_n);
    } else {
	/*
	 * Test Case: pair-errors/nth-bad-index-type.idio
	 *
	 * nth '(1 2 3) #t
	 */
	idio_error_param_type ("integer", I_n, IDIO_C_FUNC_LOCATION ());

	return idio_S_notreached;
    }

    return idio_list_nth (l, C_n, args);
}

char *idio_pair_report_string (IDIO v, size_t *sizep, idio_unicode_t format, IDIO seen, int depth)
{
    IDIO_ASSERT (v);
    IDIO_ASSERT (seen);

    IDIO_TYPE_ASSERT (pair, v);

    char *r = NULL;

    /*
     * Technically a list (of pairs) should look like:
     *
     * "(a . (b . (c . (d . nil))))"
     *
     * but tradition dictates that we should flatten the list to:
     *
     * "(a b c d)"
     *
     * hence the while loop which continues if the tail is itself a
     * pair
    */
    {
	seen = idio_pair (v, seen);
	if (idio_isa_symbol (IDIO_PAIR_H (v))) {
	    int special = 0;
	    char *trail = NULL;
	    size_t tlen = 0;

	    if (idio_S_quote == IDIO_PAIR_H (v)) {
		special = 1;
		*sizep = idio_asprintf (&r, "'");
	    } else if (idio_S_unquote == IDIO_PAIR_H (v)) {
		special = 1;
		*sizep = idio_asprintf (&r, "$");
	    } else if (idio_S_unquotesplicing == IDIO_PAIR_H (v)) {
		special = 1;
		*sizep = idio_asprintf (&r, "$@");
	    } else if (idio_S_quasiquote == IDIO_PAIR_H (v)) {
		special = 1;
		trail = " }";
		tlen = 2;
		*sizep = idio_asprintf (&r, "#T{ ");
	    }

<<<<<<< HEAD
	    if (special) {
		if (idio_isa_pair (IDIO_PAIR_T (v))) {
		    size_t hs_size = 0;
		    char *hs = idio_report_string (idio_list_head (IDIO_PAIR_T (v)), &hs_size, depth - 1, seen, 0);
		    IDIO_STRCAT_FREE (r, sizep, hs, hs_size);
		    if (idio_S_nil != IDIO_PAIR_TT (v)) {
			/* Yikes! */
			IDIO_STRCAT (r, sizep, " -RS-<< ");
			size_t ts_size = 0;
			char *ts = idio_report_string (IDIO_PAIR_TT (v), &ts_size, depth - 1, seen, 0);
			IDIO_STRCAT_FREE (r, sizep, ts, ts_size);
			IDIO_STRCAT (r, sizep, " >>-RS- ");
		    }
		} else {
		    /*
		     * Code coverage:
		     *
		     * Probably shouldn't be called.  It
		     * would require an improper list in a
		     * template.  Coding error?
		     */
		    size_t ts_size = 0;
		    char *ts = idio_report_string (IDIO_PAIR_T (v), &ts_size, depth - 1, seen, 0);
		    IDIO_STRCAT_FREE (r, sizep, ts, ts_size);
		}
=======
	    /*
	     * See corresponding clause in idio_pair_as_C_string()
	     * below.
	     */
	    if (special &&
		idio_isa_pair (IDIO_PAIR_T (v)) &&
		idio_S_nil == IDIO_PAIR_TT (v)) {
		size_t hs_size = 0;
		char *hs = idio_report_string (idio_list_head (IDIO_PAIR_T (v)), &hs_size, depth - 1, seen, 0);
		IDIO_STRCAT_FREE (r, sizep, hs, hs_size);
>>>>>>> 179bff39

		if (NULL != trail) {
		    r = idio_strcat (r, sizep, trail, tlen);
		}

		return r;
	    }
	}

	*sizep = idio_asprintf (&r, "(");

	while (1) {
	    size_t hs_size = 0;
	    char *hs = idio_report_string (IDIO_PAIR_H (v), &hs_size, depth - 1, seen, 0);
	    IDIO_STRCAT_FREE (r, sizep, hs, hs_size);

	    v = IDIO_PAIR_T (v);
	    if (idio_type (v) != IDIO_TYPE_PAIR) {
		if (idio_S_nil != v) {
		    char *ps;
		    size_t ps_size = idio_asprintf (&ps, " %c ", IDIO_PAIR_SEPARATOR);
		    /* assumming IDIO_PAIR_SEPARATOR is 1 byte */
		    IDIO_STRCAT_FREE (r, sizep, ps, ps_size);

		    size_t t_size = 0;
		    char *t = idio_report_string (v, &t_size, depth - 1, seen, 0);
		    IDIO_STRCAT_FREE (r, sizep, t, t_size);
		}
		break;
	    } else {
		IDIO_STRCAT (r, sizep, " ");
	    }
	}
	IDIO_STRCAT (r, sizep, ")");
    }

    return r;
}

char *idio_pair_as_C_string (IDIO v, size_t *sizep, idio_unicode_t format, IDIO seen, int depth)
{
    IDIO_ASSERT (v);
    IDIO_ASSERT (seen);

    IDIO_TYPE_ASSERT (pair, v);

    char *r = NULL;

    /*
     * Technically a list (of pairs) should look like:
     *
     * "(a . (b . (c . (d . nil))))"
     *
     * but tradition dictates that we should flatten the list to:
     *
     * "(a b c d)"
     *
     * hence the while loop which continues if the tail is itself a
     * pair
    */
    {
	seen = idio_pair (v, seen);
	if (idio_isa_symbol (IDIO_PAIR_H (v))) {
	    int special = 0;
	    char *trail = NULL;
	    size_t tlen = 0;

	    if (idio_S_quote == IDIO_PAIR_H (v)) {
		special = 1;
		*sizep = idio_asprintf (&r, "'");
	    } else if (idio_S_unquote == IDIO_PAIR_H (v)) {
		special = 1;
		*sizep = idio_asprintf (&r, "$");
	    } else if (idio_S_unquotesplicing == IDIO_PAIR_H (v)) {
		special = 1;
		*sizep = idio_asprintf (&r, "$@");
	    } else if (idio_S_quasiquote == IDIO_PAIR_H (v)) {
		special = 1;
		trail = " }";
		tlen = 2;
		*sizep = idio_asprintf (&r, "#T{ ");
	    }

<<<<<<< HEAD
	    if (special) {
		if (idio_isa_pair (IDIO_PAIR_T (v))) {
		    size_t hs_size = 0;
		    char *hs = idio_as_string (idio_list_head (IDIO_PAIR_T (v)), &hs_size, depth - 1, seen, 0);
		    IDIO_STRCAT_FREE (r, sizep, hs, hs_size);
		    if (idio_S_nil != IDIO_PAIR_TT (v)) {
			/* Yikes! */
			IDIO_STRCAT (r, sizep, " -CS-<< ");
			size_t ts_size = 0;
			char *ts = idio_report_string (IDIO_PAIR_TT (v), &ts_size, depth - 1, seen, 0);
			IDIO_STRCAT_FREE (r, sizep, ts, ts_size);
			IDIO_STRCAT (r, sizep, " >>-CS- ");
		    }
		} else {
		    /*
		     * Code coverage:
		     *
		     * Probably shouldn't be called.  It
		     * would require an improper list in a
		     * template.  Coding error?
		     */
		    size_t ts_size = 0;
		    char *ts = idio_as_string (IDIO_PAIR_T (v), &ts_size, depth - 1, seen, 0);
		    IDIO_STRCAT_FREE (r, sizep, ts, ts_size);
		}
=======
	    /*
	     * This bothered me before and still does now.  Broadly,
	     * quoting quote.  OK, not something you'd ordinarily do
	     * but, it turns out, lib/evaluate.idio does (but we'd
	     * never used it before in anger until pre-compilation
	     * running in parallel with this).
	     *
	     * The old code allowed #T{ '$x }, for x being the symbol
	     * quote, to become ''#n, which isn't great, it turns out,
	     * as it's more like (quote quote #n) which breaks a
	     * presumption about the single argument to a special.
	     * (And definitely not aided by this very code which
	     * "cleverly" prints it differently!)
	     *
	     * Here we're more strict and if the "special" isn't
	     * exactly one item then it will drop through and we'll
	     * get the '(quote) that the eps-qq-expand code is
	     * expecting.  It, in turn, is combined with several other
	     * lists of terminal symbols to give the desired quoted
	     * element.  (It all goes a bit Inception -- don't worry.)
	     *
	     * In the meanwhile, everything else doesn't fool about
	     * like evaluate.idio and no-one else notices...
	     */
	    if (special &&
		idio_isa_pair (IDIO_PAIR_T (v)) &&
		idio_S_nil == IDIO_PAIR_TT (v)) {
		size_t hs_size = 0;
		char *hs = idio_as_string (idio_list_head (IDIO_PAIR_T (v)), &hs_size, depth - 1, seen, 0);
		IDIO_STRCAT_FREE (r, sizep, hs, hs_size);
>>>>>>> 179bff39

		if (NULL != trail) {
		    r = idio_strcat (r, sizep, trail, tlen);
		}

		return r;
	    }
	}

	*sizep = idio_asprintf (&r, "(");

	while (1) {
	    size_t hs_size = 0;
	    char *hs = idio_as_string (IDIO_PAIR_H (v), &hs_size, depth - 1, seen, 0);
	    IDIO_STRCAT_FREE (r, sizep, hs, hs_size);

	    v = IDIO_PAIR_T (v);
	    if (idio_type (v) != IDIO_TYPE_PAIR) {
		if (idio_S_nil != v) {
		    char *ps;
		    size_t ps_size = idio_asprintf (&ps, " %c ", IDIO_PAIR_SEPARATOR);
		    /* assuming IDIO_PAIR_SEPARATOR is 1 byte */
		    IDIO_STRCAT_FREE (r, sizep, ps, ps_size);

		    size_t t_size = 0;
		    char *t = idio_as_string (v, &t_size, depth - 1, seen, 0);
		    IDIO_STRCAT_FREE (r, sizep, t, t_size);
		}
		break;
	    } else {
		IDIO_STRCAT (r, sizep, " ");
	    }
	}
	IDIO_STRCAT (r, sizep, ")");
    }

    return r;
}

IDIO idio_pair_method_2string (idio_vtable_method_t *m, IDIO v, ...)
{
    IDIO_C_ASSERT (m);
    IDIO_ASSERT (v);

    va_list ap;
    va_start (ap, v);
    size_t *sizep = va_arg (ap, size_t *);
    IDIO seen = va_arg (ap, IDIO);
    int depth = va_arg (ap, int);
    va_end (ap);

    IDIO_ASSERT (seen);

    char *C_r = idio_pair_as_C_string (v, sizep, 0, seen, depth);

    IDIO r = idio_string_C_len (C_r, *sizep);

    IDIO_GC_FREE (C_r, *sizep);

    return r;
}

void idio_pair_add_primitives ()
{
    IDIO_ADD_PRIMITIVE (pair_p);
    IDIO_ADD_PRIMITIVE (pair);
    IDIO_ADD_PRIMITIVE (pair_head);
    IDIO_ADD_PRIMITIVE (pair_tail);
    IDIO_ADD_PRIMITIVE (set_pair_head);
    IDIO_ADD_PRIMITIVE (set_pair_tail);

    IDIO_ADD_PRIMITIVE (pair_hh);
    IDIO_ADD_PRIMITIVE (pair_ht);
    IDIO_ADD_PRIMITIVE (pair_th);
    IDIO_ADD_PRIMITIVE (pair_tt);
    IDIO_ADD_PRIMITIVE (pair_hhh);
    IDIO_ADD_PRIMITIVE (pair_hth);
    IDIO_ADD_PRIMITIVE (pair_htt);
    IDIO_ADD_PRIMITIVE (pair_tth);
    IDIO_ADD_PRIMITIVE (pair_ttt);
    IDIO_ADD_PRIMITIVE (pair_htth);

    IDIO_ADD_PRIMITIVE (list_reverse);
    IDIO_ADD_PRIMITIVE (list_nreverse);
    IDIO_ADD_PRIMITIVE (list_length);
    IDIO_ADD_PRIMITIVE (list);
    IDIO_ADD_PRIMITIVE (append);
    IDIO_ADD_PRIMITIVE (ph_of);
    IDIO_ADD_PRIMITIVE (pt_of);
    IDIO_ADD_PRIMITIVE (any_nullp);
    IDIO_ADD_PRIMITIVE (memq);
    IDIO_ADD_PRIMITIVE (memv);
    IDIO_ADD_PRIMITIVE (member);
    IDIO_ADD_PRIMITIVE (assq);
    IDIO_ADD_PRIMITIVE (assv);
    IDIO_ADD_PRIMITIVE (assoc);
    IDIO_ADD_PRIMITIVE (list2array);

    IDIO ref = IDIO_ADD_PRIMITIVE (nth);
    idio_vtable_t *p_vt = idio_vtable (IDIO_TYPE_PAIR);
    idio_vtable_add_method (p_vt,
			    idio_S_value_index,
			    idio_vtable_create_method_value (idio_util_method_value_index,
							     idio_vm_default_values_ref (IDIO_FIXNUM_VAL (ref))));
}

void idio_init_pair ()
{
    idio_module_table_register (idio_pair_add_primitives, NULL, NULL);

    idio_vtable_t *p_vt = idio_vtable (IDIO_TYPE_PAIR);

    idio_vtable_add_method (p_vt,
			    idio_S_typename,
			    idio_vtable_create_method_value (idio_util_method_typename,
							     idio_S_pair));

    idio_vtable_add_method (p_vt,
			    idio_S_2string,
			    idio_vtable_create_method_simple (idio_pair_method_2string));
}<|MERGE_RESOLUTION|>--- conflicted
+++ resolved
@@ -1537,33 +1537,6 @@
 		*sizep = idio_asprintf (&r, "#T{ ");
 	    }
 
-<<<<<<< HEAD
-	    if (special) {
-		if (idio_isa_pair (IDIO_PAIR_T (v))) {
-		    size_t hs_size = 0;
-		    char *hs = idio_report_string (idio_list_head (IDIO_PAIR_T (v)), &hs_size, depth - 1, seen, 0);
-		    IDIO_STRCAT_FREE (r, sizep, hs, hs_size);
-		    if (idio_S_nil != IDIO_PAIR_TT (v)) {
-			/* Yikes! */
-			IDIO_STRCAT (r, sizep, " -RS-<< ");
-			size_t ts_size = 0;
-			char *ts = idio_report_string (IDIO_PAIR_TT (v), &ts_size, depth - 1, seen, 0);
-			IDIO_STRCAT_FREE (r, sizep, ts, ts_size);
-			IDIO_STRCAT (r, sizep, " >>-RS- ");
-		    }
-		} else {
-		    /*
-		     * Code coverage:
-		     *
-		     * Probably shouldn't be called.  It
-		     * would require an improper list in a
-		     * template.  Coding error?
-		     */
-		    size_t ts_size = 0;
-		    char *ts = idio_report_string (IDIO_PAIR_T (v), &ts_size, depth - 1, seen, 0);
-		    IDIO_STRCAT_FREE (r, sizep, ts, ts_size);
-		}
-=======
 	    /*
 	     * See corresponding clause in idio_pair_as_C_string()
 	     * below.
@@ -1574,7 +1547,6 @@
 		size_t hs_size = 0;
 		char *hs = idio_report_string (idio_list_head (IDIO_PAIR_T (v)), &hs_size, depth - 1, seen, 0);
 		IDIO_STRCAT_FREE (r, sizep, hs, hs_size);
->>>>>>> 179bff39
 
 		if (NULL != trail) {
 		    r = idio_strcat (r, sizep, trail, tlen);
@@ -1658,33 +1630,6 @@
 		*sizep = idio_asprintf (&r, "#T{ ");
 	    }
 
-<<<<<<< HEAD
-	    if (special) {
-		if (idio_isa_pair (IDIO_PAIR_T (v))) {
-		    size_t hs_size = 0;
-		    char *hs = idio_as_string (idio_list_head (IDIO_PAIR_T (v)), &hs_size, depth - 1, seen, 0);
-		    IDIO_STRCAT_FREE (r, sizep, hs, hs_size);
-		    if (idio_S_nil != IDIO_PAIR_TT (v)) {
-			/* Yikes! */
-			IDIO_STRCAT (r, sizep, " -CS-<< ");
-			size_t ts_size = 0;
-			char *ts = idio_report_string (IDIO_PAIR_TT (v), &ts_size, depth - 1, seen, 0);
-			IDIO_STRCAT_FREE (r, sizep, ts, ts_size);
-			IDIO_STRCAT (r, sizep, " >>-CS- ");
-		    }
-		} else {
-		    /*
-		     * Code coverage:
-		     *
-		     * Probably shouldn't be called.  It
-		     * would require an improper list in a
-		     * template.  Coding error?
-		     */
-		    size_t ts_size = 0;
-		    char *ts = idio_as_string (IDIO_PAIR_T (v), &ts_size, depth - 1, seen, 0);
-		    IDIO_STRCAT_FREE (r, sizep, ts, ts_size);
-		}
-=======
 	    /*
 	     * This bothered me before and still does now.  Broadly,
 	     * quoting quote.  OK, not something you'd ordinarily do
@@ -1715,7 +1660,6 @@
 		size_t hs_size = 0;
 		char *hs = idio_as_string (idio_list_head (IDIO_PAIR_T (v)), &hs_size, depth - 1, seen, 0);
 		IDIO_STRCAT_FREE (r, sizep, hs, hs_size);
->>>>>>> 179bff39
 
 		if (NULL != trail) {
 		    r = idio_strcat (r, sizep, trail, tlen);
