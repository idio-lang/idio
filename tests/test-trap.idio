--- conflicted
+++ resolved
@@ -15,14 +15,10 @@
 
 ;; test out the base-condition-handler
 
-<<<<<<< HEAD
 set-default-handler! ^idio-error (function (cont cond) {
 				    'default-idio-error
 })
 
-=======
-; ^idio-error is normally not continuable
->>>>>>> 1def438e
 display* "trap: raise CONT ^idio-error: pre"
 raise #t (make-condition ^idio-error "CONT ^idio-error" "loc" "det")
 display* "trap: raise CONT ^idio-error: post"
@@ -34,11 +30,6 @@
 
 {
   f := (function (s) {
-<<<<<<< HEAD
-    edisplay* "s =" s
-    echo s
-    raise #f (make-condition ^idio-error s  "loc" "det")
-=======
 	  edisplay* "s =" s
 	  echo s
 	  raise #f (make-condition ^idio-error
@@ -47,7 +38,6 @@
 						  s)
 				   "loc"
 				   "det")
->>>>>>> 1def438e
   })
 
   f "default-condition-handler test"
